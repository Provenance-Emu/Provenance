--- conflicted
+++ resolved
@@ -578,11 +578,7 @@
 		1ACEA8DC17F75F350031B1C9 /* Project object */ = {
 			isa = PBXProject;
 			attributes = {
-<<<<<<< HEAD
-				LastUpgradeCheck = 0820;
-=======
 				LastUpgradeCheck = 0900;
->>>>>>> f47caf34
 				ORGANIZATIONNAME = "James Addyman";
 				TargetAttributes = {
 					B3C9D5311DEA83DE0068D057 = {
