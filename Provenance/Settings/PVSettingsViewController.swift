//  Converted to Swift 4 by Swiftify v4.1.6613 - https://objectivec2swift.com/
//
//  PVSettingsViewController.swift
//  Provenance
//
//  Created by James Addyman on 21/08/2013.
//  Copyright (c) 2013 James Addyman. All rights reserved.
//

#if canImport(SafariServices)
    import SafariServices
#endif
import PVLibrary
import PVSupport

import Reachability
import RealmSwift
import UIKit
import RxSwift

class PVQuickTableViewController: QuickTableViewController {
    
    open override func tableView(_ tableView: UITableView, cellForRowAt indexPath: IndexPath) -> UITableViewCell {
        let cell = super.tableView(tableView, cellForRowAt: indexPath)

        #if os(iOS)
            (cell as? SliderCell)?.delegate = self
        #endif
        
        return cell
    }
}

final class PVSettingsViewController: PVQuickTableViewController {
    // Check to see if we are connected to WiFi. Cannot continue otherwise.
    let reachability: Reachability = try! Reachability()
    var conflictsController: ConflictsController!
    private var numberOfConflicts = 0
    private let disposeBag = DisposeBag()

    override func viewDidLoad() {
        super.viewDidLoad()
        splitViewController?.title = "Settings"
        generateTableViewViewModels()
        tableView.reloadData()

        #if os(tvOS)
            tableView.rowHeight = 80
            splitViewController?.view.backgroundColor = .black
            navigationController?.navigationBar.isTranslucent = false
            navigationController?.navigationBar.backgroundColor =  UIColor.black.withAlphaComponent(0.8)
        #endif

        conflictsController.conflicts
            .bind(onNext: {
                self.numberOfConflicts = $0.count
                self.generateTableViewViewModels()
                self.tableView.reloadData()
            })
            .disposed(by: disposeBag)

        #if os(iOS)
            navigationItem.leftBarButtonItem?.tintColor = Theme.currentTheme.barButtonItemTint
            navigationItem.rightBarButtonItem?.tintColor = Theme.currentTheme.barButtonItemTint
        #endif
    }

    override func viewWillAppear(_ animated: Bool) {
        super.viewWillAppear(animated)
        splitViewController?.title = "Settings"
        do {
            try reachability.startNotifier()
        } catch {
            print("Unable to start notifier")
        }
    }

    override func viewWillDisappear(_ animated: Bool) {
        super.viewWillDisappear(animated)

        reachability.stopNotifier()
    }

    func generateTableViewViewModels() {
        typealias TableRow = Row & RowStyle

        // -- Section : App
        #if os(tvOS)
        let autolockRowDetailText:DetailText = .subtitle("This also disables the screensaver.")
        #else
        let autolockRowDetailText:DetailText? = nil
        #endif
        let autolockRow = PVSettingsSwitchRow(text: NSLocalizedString("Disable Auto Lock", comment: "Disable Auto Lock"), detailText: autolockRowDetailText, key: \PVSettingsModel.disableAutoLock)

        let systemsRow = SegueNavigationRow(text: NSLocalizedString("Systems", comment: "Systems"), viewController: self, segue: "pushSystemSettings")

        #if os(tvOS)
            let appRows: [TableRow] = [systemsRow]
        #else
            let appRows: [TableRow] = [autolockRow, systemsRow]
        #endif

        let appSection = Section(title: NSLocalizedString("App", comment: "App"), rows: appRows)

        // -- Core Options
        let realm = try! Realm()
        let cores: [NavigationRow<SystemSettingsCell>] = realm.objects(PVCore.self).sorted(byKeyPath: "projectName").compactMap { pvcore in
            guard let coreClass = NSClassFromString(pvcore.principleClass) as? CoreOptional.Type else {
                VLOG("Class <\(pvcore.principleClass)> does not implement CoreOptional")
                return nil
            }

            return NavigationRow<SystemSettingsCell>(text: pvcore.projectName, detailText: .none, icon: nil, customization: nil, action: { [weak self] row in
                let coreOptionsVC = CoreOptionsViewController(withCore: coreClass)
                coreOptionsVC.title = row.text
                self?.navigationController?.pushViewController(coreOptionsVC, animated: true)
            })
        }

        let coreOptionsSection = Section(title: NSLocalizedString("Core Options", comment: "Core Options"), rows: cores)

        // -- Section : Saves
        #if os(iOS)
        let saveRows: [TableRow] = [
            PVSettingsSwitchRow(text: NSLocalizedString("Auto Save", comment: "Auto Save"), key: \PVSettingsModel.autoSave),
            PVSettingsSwitchRow(text: NSLocalizedString("Timed Auto Saves", comment: "Timed Auto Saves"), key: \PVSettingsModel.timedAutoSaves),
            PVSettingsSwitchRow(text: NSLocalizedString("Auto Load Saves", comment: "Auto Load Saves"), key: \PVSettingsModel.autoLoadSaves),
            PVSettingsSwitchRow(text: NSLocalizedString("Ask to Load Saves", comment: "Ask to Load Saves"), key: \PVSettingsModel.askToAutoLoad)
        ]
        #else
        let saveRows: [TableRow] = [
            PVSettingsSwitchRow(text: NSLocalizedString("Auto Save", comment: "Auto Save"), key: \PVSettingsModel.autoSave,
                    customization: { cell, _ in
                    cell.textLabel?.font = UIFont.systemFont(ofSize: 30, weight: UIFont.Weight.regular)
                    }),
            PVSettingsSwitchRow(text: NSLocalizedString("Timed Auto Saves", comment: "Timed Auto Saves"), key: \PVSettingsModel.timedAutoSaves,
                    customization: { cell, _ in
                    cell.textLabel?.font = UIFont.systemFont(ofSize: 30, weight: UIFont.Weight.regular)
                    }),
            PVSettingsSwitchRow(text: NSLocalizedString("Auto Load Saves", comment: "Auto Load Saves"), key: \PVSettingsModel.autoLoadSaves,
                    customization: { cell, _ in
                    cell.textLabel?.font = UIFont.systemFont(ofSize: 30, weight: UIFont.Weight.regular)
                    }),
            PVSettingsSwitchRow(text: NSLocalizedString("Ask to Load Saves", comment: "Ask to Load Saves"), key: \PVSettingsModel.askToAutoLoad,
                    customization: { cell, _ in
                    cell.textLabel?.font = UIFont.systemFont(ofSize: 30, weight: UIFont.Weight.regular)
                    })
        ]
        #endif

        let savesSection = Section(title: NSLocalizedString("Saves", comment: "Saves"), rows: saveRows)

        // -- Section : Audio/Video
        var avRows = [TableRow]()

        #if os(iOS)
            avRows.append(contentsOf: [PVSettingsSwitchRow(text: NSLocalizedString("Volume HUD", comment: "Volume HUD"), key: \PVSettingsModel.volumeHUD)])
            avRows.append(PVSettingsSliderRow(text: NSLocalizedString("Volume", comment: "Volume"), detailText: nil, valueLimits: (min: 0.0, max: 1.0), key: \PVSettingsModel.volume))
        avRows.append(contentsOf: [
            PVSettingsSwitchRow(text: NSLocalizedString("Native Scale", comment: "Native Scale"), key: \PVSettingsModel.nativeScaleEnabled),
            PVSettingsSwitchRow(text: NSLocalizedString("Integer Scaling", comment: "Integer Scaling"), key: \PVSettingsModel.integerScaleEnabled),
            PVSettingsSwitchRow(text: NSLocalizedString("CRT Filter", comment: "CRT Filter"), key: \PVSettingsModel.crtFilterEnabled),
            PVSettingsSwitchRow(text: NSLocalizedString("Image Smoothing", comment: "Image Smoothing"), key: \PVSettingsModel.imageSmoothing),
            PVSettingsSwitchRow(text: NSLocalizedString("FPS Counter", comment: "FPS Counter"), key: \PVSettingsModel.showFPSCount)
        ])
        #else
        avRows.append(contentsOf: [
            PVSettingsSwitchRow(text: NSLocalizedString("Native Scale", comment: "Native Scale"), key: \PVSettingsModel.nativeScaleEnabled,
                customization: { cell, _ in
                cell.textLabel?.font = UIFont.systemFont(ofSize: 30, weight: UIFont.Weight.regular)
                }),
            PVSettingsSwitchRow(text: NSLocalizedString("Integer Scaling", comment: "Integer Scaling"), key: \PVSettingsModel.integerScaleEnabled,
                customization: { cell, _ in
                cell.textLabel?.font = UIFont.systemFont(ofSize: 30, weight: UIFont.Weight.regular)
                }),
            PVSettingsSwitchRow(text: NSLocalizedString("CRT Filter", comment: "CRT Filter"), key: \PVSettingsModel.crtFilterEnabled,
                customization: { cell, _ in
                cell.textLabel?.font = UIFont.systemFont(ofSize: 30, weight: UIFont.Weight.regular)
                }),
            PVSettingsSwitchRow(text: NSLocalizedString("Image Smoothing", comment: "Image Smoothing"), key: \PVSettingsModel.imageSmoothing,
                customization: { cell, _ in
                cell.textLabel?.font = UIFont.systemFont(ofSize: 30, weight: UIFont.Weight.regular)
                }),
            PVSettingsSwitchRow(text: NSLocalizedString("FPS Counter", comment: "FPS Counter"), key: \PVSettingsModel.showFPSCount,
                customization: { cell, _ in
                cell.textLabel?.font = UIFont.systemFont(ofSize: 30, weight: UIFont.Weight.regular)
                })
        ]
        )
        #endif

        let avSection = Section(title: NSLocalizedString("Video Options", comment: "Video Options"), rows: avRows)

        // -- Section : Controler

        var controllerRows = [TableRow]()

        #if os(iOS)
            controllerRows.append(PVSettingsSliderRow(text: NSLocalizedString("Opacity", comment: "Opacity"), detailText: nil, valueLimits: (min: 0.5, max: 1.0), key: \PVSettingsModel.controllerOpacity))

            controllerRows.append(contentsOf: [
                PVSettingsSwitchRow(text: NSLocalizedString("Button Colors", comment: "Button Colors"), key: \PVSettingsModel.buttonTints),
                PVSettingsSwitchRow(text: NSLocalizedString("All-Right Shoulders", comment: "All-Right Shoulders"), detailText: .subtitle("Moves L1, L2 & Z to right side"), key: \PVSettingsModel.allRightShoulders),
                PVSettingsSwitchRow(text: NSLocalizedString("Haptic Feedback", comment: "Haptic Feedback"), key: \PVSettingsModel.buttonVibration),
                PVSettingsSwitchRow(text: NSLocalizedString("Enable 8BitDo M30 Mapping", comment: "Enable 8BitDo M30 Mapping"), detailText: .subtitle("For use with Sega Genesis/Mega Drive, Sega/Mega CD, 32X and the PC Engine."), key: \PVSettingsModel.use8BitdoM30)
            ]

        )
        #endif
        controllerRows.append(contentsOf: [
            SegueNavigationRow(text: NSLocalizedString("Controllers", comment: "Controllers"), detailText: .subtitle("Assign players"), viewController: self, segue: "controllersSegue"),
            SegueNavigationRow(text: NSLocalizedString("iCade Controller", comment: "iCade Controller"), detailText: .subtitle(PVSettingsModel.shared.myiCadeControllerSetting.description), viewController: self, segue: "iCadeSegue", customization: { cell, _ in
                cell.detailTextLabel?.text = PVSettingsModel.shared.myiCadeControllerSetting.description
            })
        ])
        #if os(tvOS)
        controllerRows.append(contentsOf: [
            PVSettingsSwitchRow(text: NSLocalizedString("Enable 8BitDo M30 Mapping", comment: "Enable 8BitDo M30 Mapping"), detailText: .subtitle("For use with Sega Genesis/Mega Drive, Sega/Mega CD, 32X and the PC Engine."), key: \PVSettingsModel.use8BitdoM30,
            customization: { cell, _ in
            cell.textLabel?.font = UIFont.systemFont(ofSize: 30, weight: UIFont.Weight.regular)
            cell.detailTextLabel?.font =  UIFont.systemFont(ofSize: 20, weight: UIFont.Weight.regular)
            })
        ])
        #endif

        let controllerSection = Section(title: NSLocalizedString("Controllers", comment: "Controllers"), rows: controllerRows, footer: "Check the wiki for controls per systems.")

        // Game Library

        var libraryRows: [TableRow] = [
            NavigationRow<SystemSettingsCell>(
                text: NSLocalizedString("Launch Web Server", comment: "Launch Web Server"),
                detailText: .subtitle("Import/Export ROMs, saves, cover art…"),
                icon: nil,
                customization: nil,
                action: { [weak self] _ in
                    self?.launchWebServerAction()
                }
            )
        ]

        #if os(tvOS)
            let webServerAlwaysOn = PVSettingsSwitchRow(
                text: "Web Server Always-On",
                detailText: .subtitle(""),
                key: \PVSettingsModel.webDavAlwaysOn,
                customization: { cell, _ in
                    cell.textLabel?.font = UIFont.systemFont(ofSize: 30, weight: UIFont.Weight.regular)
                    if PVSettingsModel.shared.webDavAlwaysOn {
                        let subTitleText = "WebDAV: \(PVWebServer.shared.webDavURLString)"
                        let subTitleAttributes = [NSAttributedString.Key.font: UIFont.systemFont(ofSize: 20), NSAttributedString.Key.foregroundColor: UIColor.gray]
                        let subTitleAttrString = NSMutableAttributedString(string: subTitleText, attributes: subTitleAttributes)
                        // cell.detailTextLabel?.font = UIFont.systemFont(ofSize: 20, weight: UIFont.Weight.regular)
                        cell.detailTextLabel?.attributedText = subTitleAttrString
                    } else {
                        cell.detailTextLabel?.text = nil
                        cell.detailTextLabel?.attributedText = nil
                    }
                }
            )
            libraryRows.append(webServerAlwaysOn)
        #endif

        let librarySection = Section(title: NSLocalizedString("Game Library", comment: "Game Library"), rows: libraryRows, footer: "Check the wiki about importing ROMs.")

        // Game Library 2
        let library2Rows: [TableRow] = [
            NavigationRow<SystemSettingsCell>(
                text: NSLocalizedString("Refresh Game Library", comment: ""),
                detailText: .subtitle("Re-import ROMs ⚠️ Slow"),
                icon: nil,
                customization: nil,
                action: { [weak self] _ in
                    self?.refreshGameLibraryAction()
                }
            ),
            NavigationRow<SystemSettingsCell>(
                text: NSLocalizedString("Empty Image Cache", comment: "Empty Image Cache"),
                detailText: .subtitle("Re-download covers"),
                icon: nil,
                customization: nil,
                action: { [weak self] _ in
                    self?.emptyImageCacheAction()
                }
            ),
            NavigationRow<SystemSettingsCell>(
                text: NSLocalizedString("Manage Conflicts", comment: ""),
                detailText: .subtitle(numberOfConflicts > 0 ? "Manually resolve conflicted imports: \(numberOfConflicts) detected" : "None detected"),
                icon: nil,
                action: numberOfConflicts > 0 ? { [weak self] _ in self?.manageConflictsAction() } : nil
            ),
            SegueNavigationRow(text: NSLocalizedString("Appearance", comment: "Appearance"), detailText: .subtitle("Visual options for Game Library"), viewController: self, segue: "appearanceSegue")
        ]

        let librarySection2 = Section(title: nil, rows: library2Rows)

         // Beta options
        #if os(iOS)
        let betaRows: [TableRow] = [
			PVSettingsSwitchRow(text: NSLocalizedString("Use Metal", comment: "Use Metal"),
								detailText: .subtitle("Use experimental Metal backend instead of OpenGL"),
								key: \PVSettingsModel.debugOptions.useMetal),

            PVSettingsSwitchRow(text: NSLocalizedString("Missing Buttons Always On-Screen", comment: "Missing Buttons Always On-Screen"),
                                detailText: .subtitle("Supports: SNES, SMS, SG, GG, SCD, PSX."),
                                key: \PVSettingsModel.missingButtonsAlwaysOn),

            PVSettingsSwitchRow(text: NSLocalizedString("iCloud Sync", comment: "iCloud Sync"),
                                detailText: .subtitle("Sync core & battery saves, screenshots and BIOS's to iCloud."),
                                key: \PVSettingsModel.debugOptions.iCloudSync),

            PVSettingsSwitchRow(text: NSLocalizedString("Multi-threaded GL", comment: "Multi-threaded GL"),
                                detailText: .subtitle("Use iOS's EAGLContext multiThreaded. May improve or slow down GL performance."),
                                key: \PVSettingsModel.debugOptions.multiThreadedGL),

            PVSettingsSwitchRow(text: NSLocalizedString("4X Multisampling GL", comment: "4X Multisampling GL"),
                                detailText: .subtitle("Use iOS's EAGLContext multisampling. Slower speed (slightly), smoother edges."),
                                key: \PVSettingsModel.debugOptions.multiSampling),

            PVSettingsSwitchRow(text: NSLocalizedString("Unsupported Cores", comment: "Unsupported Cores"),
                                detailText: .subtitle("Cores that are in development"),
                                key: \PVSettingsModel.debugOptions.unsupportedCores),
            
            PVSettingsSwitchRow(text: NSLocalizedString("Use Swift UI", comment: "Use Swift UI"),
<<<<<<< HEAD
                                            detailText: .subtitle("Swift UI placeholder. Don't use unless you're a developer."),
                                            key: \PVSettingsModel.debugOptions.useSwiftUI),
            
=======
                                detailText: .subtitle("Swift UI placeholder. Don't use unless you're a developer."),
                                key: \PVSettingsModel.debugOptions.useSwiftUI),
>>>>>>> 9b829a41
        ]
        #else
         let betaRows: [TableRow] = [
	     	PVSettingsSwitchRow(text: NSLocalizedString("Use Metal", comment: "Use Metal"), detailText: .subtitle("Use experimental Metal backend instead of OpenGL"),
                                key: \PVSettingsModel.debugOptions.useMetal,
                                    customization: { cell, _ in
                                    	cell.textLabel?.font = UIFont.systemFont(ofSize: 30, weight: UIFont.Weight.regular)
                                    	cell.detailTextLabel?.font = UIFont.systemFont(ofSize: 20, weight: UIFont.Weight.regular)
                                    }
                               ),
             PVSettingsSwitchRow(text: NSLocalizedString("iCloud Sync", comment: "iCloud Sync"),
                                detailText: .subtitle("Sync core & battery saves, screenshots and BIOS's to iCloud."),
                                key: \PVSettingsModel.debugOptions.iCloudSync,
                                    customization: { cell, _ in
                                        cell.textLabel?.font = UIFont.systemFont(ofSize: 30, weight: UIFont.Weight.regular)
                                        cell.detailTextLabel?.font = UIFont.systemFont(ofSize: 20, weight: UIFont.Weight.regular)
                            }
            ),

             PVSettingsSwitchRow(text: NSLocalizedString("Multi-threaded GL", comment: "Multi-threaded GL"),
                                detailText: .subtitle("Use tvOS's EAGLContext multiThreaded. May improve or slow down GL performance."),
                                key: \PVSettingsModel.debugOptions.multiThreadedGL,
                                    customization: { cell, _ in
                                        cell.textLabel?.font = UIFont.systemFont(ofSize: 30, weight: UIFont.Weight.regular)
                                        cell.detailTextLabel?.font = UIFont.systemFont(ofSize: 20, weight: UIFont.Weight.regular)
                            }
            ),

             PVSettingsSwitchRow(text: NSLocalizedString("4X Multisampling GL", comment: "4X Multisampling GL"),
                                detailText: .subtitle("Use tvOS's EAGLContext multisampling. Slower speed (slightly), smoother edges."),
                                key: \PVSettingsModel.debugOptions.multiSampling,
                                    customization: { cell, _ in
                                        cell.textLabel?.font = UIFont.systemFont(ofSize: 30, weight: UIFont.Weight.regular)
                                        cell.detailTextLabel?.font = UIFont.systemFont(ofSize: 20, weight: UIFont.Weight.regular)
                                }
            ),
            
            PVSettingsSwitchRow(text: NSLocalizedString("Use SwiftUI", comment: "Use SwiftUI"),
                               detailText: .subtitle("Don't use unless you enjoy empty windows."),
                               key: \PVSettingsModel.debugOptions.multiSampling,
                                   customization: { cell, _ in
                                       cell.textLabel?.font = UIFont.systemFont(ofSize: 30, weight: UIFont.Weight.regular)
                                       cell.detailTextLabel?.font = UIFont.systemFont(ofSize: 20, weight: UIFont.Weight.regular)
                               }
           )
                ]
        #endif

        let betaSection = Section(
            title: NSLocalizedString("Beta Features", comment: ""),
            rows: betaRows,
            footer: "Untested, unsupported, work in progress features. Use at your own risk. May result in crashes and data loss."
        )

        // Build Information

        #if DEBUG
            let modeLabel = "DEBUG"
        #else
            let modeLabel = "RELEASE"
        #endif

        let masterBranch: Bool = kGITBranch.lowercased() == "master"
        let bundleVersion = Bundle.main.infoDictionary?["CFBundleVersion"] as? String ?? "Unknown"

        var versionText = Bundle.main.infoDictionary?["CFBundleShortVersionString"] as? String
        versionText = versionText ?? "" + (" (\(Bundle.main.infoDictionary?["CFBundleVersion"] ?? ""))")
        if !masterBranch {
            versionText = "\(versionText ?? "") Beta"
//            versionLabel.textColor = UIColor.init(hex: "#F5F5A0")
        }

        // Git Revision (branch/hash)
        var revisionString = NSLocalizedString("Unknown", comment: "")
        if var bundleRevision = Bundle.main.infoDictionary?["Revision"] as? String, !revisionString.isEmpty {
            if !masterBranch {
                bundleRevision = "\(kGITBranch)/\(bundleRevision)"
            }
            revisionString = bundleRevision
        }

        // Build date string
        let incomingDateFormatter = DateFormatter()
        incomingDateFormatter.dateFormat = "E MMM d HH:mm:ss yyyy"

        let outputDateFormatter = DateFormatter()
        outputDateFormatter.dateFormat = "MM/dd/yyyy hh:mm a"

        var buildDate = Date(timeIntervalSince1970: 0)

        if let processedDate = incomingDateFormatter.date(from: gitdate) {
            buildDate = processedDate
        } else {
            // Try chaninging local - depends on which local was build with for git string
            // more than the current local
            incomingDateFormatter.locale = Locale.current
            if let processedDate = incomingDateFormatter.date(from: gitdate) {
                buildDate = processedDate
            }
        }

        let buildDateString: String = outputDateFormatter.string(from: buildDate)

        let buildInformationRows: [TableRow] = [
            NavigationRow<SystemSettingsCell>(
                text: NSLocalizedString("Version", comment: ""),
                detailText: .value2(versionText ?? NSLocalizedString("Unknown", comment: "")),
                icon: nil,
                customization: { cell, _ in
                    if !masterBranch {
                        cell.detailTextLabel?.textColor = UIColor(hex: "#F5F5A0")
                    }
                },
                action: nil
            ),
            NavigationRow<SystemSettingsCell>(text: NSLocalizedString("Build", comment: "Build"), detailText: .value2(bundleVersion)),
            NavigationRow<SystemSettingsCell>(text: NSLocalizedString("Mode", comment: "Mode"), detailText: .value2(modeLabel)),
            NavigationRow<SystemSettingsCell>(text: NSLocalizedString("Git Revision", comment: "Git Revision"), detailText: .value2(revisionString)),
            NavigationRow<SystemSettingsCell>(text: NSLocalizedString("Build Date", comment: "Build Date"), detailText: .value2(buildDateString)),
            NavigationRow<SystemSettingsCell>(text: NSLocalizedString("Builder", comment: "Builder"), detailText: .value2(builtByUser)),
            NavigationRow<SystemSettingsCell>(text: NSLocalizedString("Bundle ID", comment: "Bundle ID"), detailText: .value2(Bundle.main.bundleIdentifier ?? "Unknown"))
        ]

        let buildSection = Section(title: NSLocalizedString("Build Information", comment: ""), rows: buildInformationRows)

        // Extra Info Section
        let extraInfoRows: [TableRow] = [
            SegueNavigationRow(text: NSLocalizedString("Cores", comment: "Cores"), detailText: .subtitle("Emulator cores provided by these projects"), viewController: self, segue: "coresSegue", customization: nil),
            SegueNavigationRow(text: NSLocalizedString("Licenses", comment: "Licenses"), detailText: .none, viewController: self, segue: "licensesSegue", customization: nil)
        ]

        let extraInfoSection = Section(title: NSLocalizedString("3rd Party & Legal", comment: ""), rows: extraInfoRows)

        // Debug section
        let debugRows: [TableRow] = [
            NavigationRow<SystemSettingsCell>(text: NSLocalizedString("Logs", comment: "Logs"), detailText: .subtitle("Live logging information"), icon: nil, customization: nil, action: { _ in
                self.logsActions()
            })
        ]

        let debugSection = Section(title: NSLocalizedString("Debug", comment: ""), rows: debugRows)

        // Set table data
        tableContents = [appSection, coreOptionsSection, savesSection, avSection, controllerSection, librarySection, librarySection2, betaSection, buildSection, extraInfoSection]
        #if os(iOS)
            tableContents.append(debugSection)
        #endif
    }

    func launchWebServerAction() {
        if reachability.connection == .wifi {
            // connected via wifi, let's continue
            // start web transfer service
            if PVWebServer.shared.startServers() {
                // show alert view
                showServerActiveAlert()
            } else {
                // Display error
                let alert = UIAlertController(title: "Unable to start web server!", message: "Check your network connection or settings and free up ports: 80, 81.", preferredStyle: .alert)
                alert.addAction(UIAlertAction(title: "OK", style: .default, handler: { (_: UIAlertAction) -> Void in
                }))
                present(alert, animated: true) { () -> Void in }
            }
        } else {
            let alert = UIAlertController(title: "Unable to start web server!",
                                          message: "Your device needs to be connected to a WiFi network to continue!",
                                          preferredStyle: .alert)
            alert.addAction(UIAlertAction(title: "OK", style: .default, handler: { (_: UIAlertAction) -> Void in
            }))
            present(alert, animated: true) { () -> Void in }
        }
    }

    func refreshGameLibraryAction() {
        tableView.deselectRow(at: tableView.indexPathForSelectedRow ?? IndexPath(row: 0, section: 0), animated: true)
        let alert = UIAlertController(title: "Refresh Game Library?", message: "Attempt to reload the artwork and title information for your entire library. This can be a slow process, especially for large libraries. Only do this if you really, really want to try and get more artwork or update the information.\n\n You will need to completely relaunch the App to start the library rebuild process.", preferredStyle: .alert)
        alert.addAction(UIAlertAction(title: "Yes", style: .default, handler: { (_: UIAlertAction) -> Void in
            NotificationCenter.default.post(name: NSNotification.Name.PVRefreshLibrary, object: nil)
        }))
        alert.addAction(UIAlertAction(title: "No", style: .cancel, handler: nil))
        present(alert, animated: true) { () -> Void in }
    }

    func emptyImageCacheAction() {
        tableView.deselectRow(at: tableView.indexPathForSelectedRow ?? IndexPath(row: 0, section: 0), animated: true)
        let alert = UIAlertController(title: NSLocalizedString("Empty Image Cache?", comment: ""), message: "Empty the image cache to free up disk space. Images will be redownloaded on demand.", preferredStyle: .alert)
        alert.addAction(UIAlertAction(title: NSLocalizedString("Yes", comment: ""), style: .default, handler: { (_: UIAlertAction) -> Void in
            try? PVMediaCache.empty()
        }))
        alert.addAction(UIAlertAction(title: NSLocalizedString("No", comment: ""), style: .cancel, handler: nil))
        present(alert, animated: true) { () -> Void in }
    }

    func manageConflictsAction() {
        let conflictViewController = PVConflictViewController(conflictsController: conflictsController)
        navigationController?.pushViewController(conflictViewController, animated: true)
    }

    func logsActions() {
        // Log Viewer
        let logViewController = PVLogViewController(nibName: "PVLogViewController", bundle: nil)
        logViewController.hideDoneButton()
        navigationController?.pushViewController(logViewController, animated: true)
        logViewController.hideDoneButton()
    }

    @IBAction func done(_: Any) {
        presentingViewController?.dismiss(animated: true) { () -> Void in }
    }

    @IBAction func help(_: Any) {
        #if canImport(SafariServices)
            let webVC = WebkitViewController(url: URL(string: "https://wiki.provenance-emu.com/")!)
            navigationController?.pushViewController(webVC, animated: true)
        #endif
    }
}

#if canImport(SafariServices)
    extension PVSettingsViewController: WebServerActivatorController, SFSafariViewControllerDelegate {}
#else
    extension PVSettingsViewController: WebServerActivatorController {}
#endif<|MERGE_RESOLUTION|>--- conflicted
+++ resolved
@@ -322,14 +322,8 @@
                                 key: \PVSettingsModel.debugOptions.unsupportedCores),
             
             PVSettingsSwitchRow(text: NSLocalizedString("Use Swift UI", comment: "Use Swift UI"),
-<<<<<<< HEAD
-                                            detailText: .subtitle("Swift UI placeholder. Don't use unless you're a developer."),
-                                            key: \PVSettingsModel.debugOptions.useSwiftUI),
-            
-=======
                                 detailText: .subtitle("Swift UI placeholder. Don't use unless you're a developer."),
                                 key: \PVSettingsModel.debugOptions.useSwiftUI),
->>>>>>> 9b829a41
         ]
         #else
          let betaRows: [TableRow] = [
