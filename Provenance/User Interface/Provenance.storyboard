<?xml version="1.0" encoding="UTF-8"?>
<document type="com.apple.InterfaceBuilder3.CocoaTouch.Storyboard.XIB" version="3.0" toolsVersion="14109" targetRuntime="iOS.CocoaTouch" propertyAccessControl="none" colorMatched="YES" initialViewController="PpW-xz-Ouo">
    <device id="retina5_9" orientation="portrait">
        <adaptation id="fullscreen"/>
    </device>
    <dependencies>
        <deployment identifier="iOS"/>
        <plugIn identifier="com.apple.InterfaceBuilder.IBCocoaTouchPlugin" version="14088"/>
        <capability name="Navigation items with more than one left or right bar item" minToolsVersion="7.0"/>
        <capability name="documents saved in the Xcode 8 format" minToolsVersion="8.0"/>
    </dependencies>
    <scenes>
        <!--Navigation Controller-->
        <scene sceneID="9Nl-1J-rrm">
            <objects>
                <navigationController definesPresentationContext="YES" id="PpW-xz-Ouo" sceneMemberID="viewController">
                    <navigationBar key="navigationBar" contentMode="scaleToFill" barStyle="black" id="iLh-mO-joj">
                        <rect key="frame" x="0.0" y="44" width="375" height="44"/>
                        <autoresizingMask key="autoresizingMask"/>
                    </navigationBar>
                    <connections>
                        <segue destination="40z-oi-2L6" kind="relationship" relationship="rootViewController" id="YL9-iM-GSd"/>
                    </connections>
                </navigationController>
                <placeholder placeholderIdentifier="IBFirstResponder" id="r67-tg-NHc" userLabel="First Responder" sceneMemberID="firstResponder"/>
            </objects>
            <point key="canvasLocation" x="-752" y="-38"/>
        </scene>
        <!--Game More Info Page View Controller-->
        <scene sceneID="9pW-XQ-eWJ">
            <objects>
                <pageViewController storyboardIdentifier="gameMoreInfoPageVC" autoresizesArchivedViewToFullSize="NO" transitionStyle="scroll" navigationOrientation="horizontal" spineLocation="none" id="iWs-z6-SNP" customClass="GameMoreInfoPageViewController" customModule="Provenance" customModuleProvider="target" sceneMemberID="viewController">
                    <navigationItem key="navigationItem" id="v5U-SS-fQX">
                        <rightBarButtonItems>
                            <barButtonItem systemItem="bookmarks" id="kDw-kM-Yw5">
                                <color key="tintColor" red="0.51793235540000004" green="0.51596093180000002" blue="0.53913700580000001" alpha="1" colorSpace="custom" customColorSpace="sRGB"/>
                                <connections>
                                    <action selector="moreInfoButtonClicked:" destination="iWs-z6-SNP" id="2To-jY-Mqb"/>
                                </connections>
                            </barButtonItem>
                            <barButtonItem systemItem="play" id="k3H-6D-xYE">
                                <color key="tintColor" red="0.51793235540000004" green="0.51596093180000002" blue="0.53913700580000001" alpha="1" colorSpace="custom" customColorSpace="sRGB"/>
                                <connections>
                                    <action selector="playButtonTapped:" destination="iWs-z6-SNP" id="L95-bK-gGc"/>
                                </connections>
                            </barButtonItem>
                        </rightBarButtonItems>
                    </navigationItem>
                    <connections>
                        <outlet property="onlineLookupBarButtonItem" destination="kDw-kM-Yw5" id="8gk-yo-knw"/>
                    </connections>
                </pageViewController>
                <placeholder placeholderIdentifier="IBFirstResponder" id="c1v-J7-Iaj" userLabel="First Responder" sceneMemberID="firstResponder"/>
            </objects>
            <point key="canvasLocation" x="32" y="-1074"/>
        </scene>
        <!--Game More Info View Controller-->
        <scene sceneID="ZjI-cp-Va1">
            <objects>
                <viewController storyboardIdentifier="gameMoreInfoVC" id="7RB-u6-8KS" customClass="PVGameMoreInfoViewController" customModule="Provenance" customModuleProvider="target" sceneMemberID="viewController">
                    <view key="view" contentMode="scaleToFill" id="hhb-pt-htj">
                        <rect key="frame" x="0.0" y="0.0" width="375" height="812"/>
                        <autoresizingMask key="autoresizingMask" widthSizable="YES" heightSizable="YES"/>
                        <subviews>
                            <view contentMode="scaleToFill" misplaced="YES" id="7Mv-36-RKd" userLabel="Info Container View">
                                <rect key="frame" x="16" y="248" width="343" height="530"/>
                                <autoresizingMask key="autoresizingMask" widthSizable="YES" heightSizable="YES"/>
                                <subviews>
                                    <label opaque="NO" userInteractionEnabled="NO" contentMode="left" horizontalHuggingPriority="251" verticalHuggingPriority="251" misplaced="YES" text="Name" textAlignment="natural" lineBreakMode="tailTruncation" baselineAdjustment="alignBaselines" adjustsFontSizeToFit="NO" id="Nkv-Tf-Jkr">
                                        <rect key="frame" x="60" y="8" width="45" height="21"/>
                                        <autoresizingMask key="autoresizingMask" flexibleMaxX="YES" flexibleMaxY="YES"/>
                                        <color key="backgroundColor" white="0.060845269063888888" alpha="1" colorSpace="custom" customColorSpace="genericGamma22GrayColorSpace"/>
                                        <fontDescription key="fontDescription" type="system" pointSize="17"/>
                                        <color key="textColor" white="0.40405812528398299" alpha="1" colorSpace="calibratedWhite"/>
                                        <nil key="highlightedColor"/>
                                    </label>
                                    <label opaque="NO" userInteractionEnabled="NO" contentMode="left" horizontalHuggingPriority="251" verticalHuggingPriority="251" misplaced="YES" text="System" textAlignment="natural" lineBreakMode="tailTruncation" baselineAdjustment="alignBaselines" adjustsFontSizeToFit="NO" id="rFV-O1-rfi">
                                        <rect key="frame" x="48" y="37" width="57" height="21"/>
                                        <autoresizingMask key="autoresizingMask" flexibleMaxX="YES" flexibleMaxY="YES"/>
                                        <color key="backgroundColor" white="0.060845269063888888" alpha="1" colorSpace="custom" customColorSpace="genericGamma22GrayColorSpace"/>
                                        <fontDescription key="fontDescription" type="system" pointSize="17"/>
                                        <color key="textColor" white="0.40405812528398299" alpha="1" colorSpace="calibratedWhite"/>
                                        <nil key="highlightedColor"/>
                                    </label>
                                    <label opaque="NO" userInteractionEnabled="NO" contentMode="left" horizontalHuggingPriority="251" verticalHuggingPriority="251" misplaced="YES" text="Developer" textAlignment="natural" lineBreakMode="tailTruncation" baselineAdjustment="alignBaselines" adjustsFontSizeToFit="NO" id="3Ug-6s-efq">
                                        <rect key="frame" x="27" y="66" width="78" height="21"/>
                                        <autoresizingMask key="autoresizingMask" flexibleMaxX="YES" flexibleMaxY="YES"/>
                                        <color key="backgroundColor" white="0.060845269063888888" alpha="1" colorSpace="custom" customColorSpace="genericGamma22GrayColorSpace"/>
                                        <fontDescription key="fontDescription" type="system" pointSize="17"/>
                                        <color key="textColor" white="0.40405812528398299" alpha="1" colorSpace="calibratedWhite"/>
                                        <nil key="highlightedColor"/>
                                    </label>
                                    <label opaque="NO" contentMode="left" horizontalHuggingPriority="251" verticalHuggingPriority="251" misplaced="YES" text="Name" textAlignment="natural" lineBreakMode="tailTruncation" baselineAdjustment="alignBaselines" adjustsFontSizeToFit="NO" id="j5n-4O-y4I">
                                        <rect key="frame" x="113" y="8" width="222" height="21"/>
                                        <autoresizingMask key="autoresizingMask" flexibleMinX="YES" widthSizable="YES" flexibleMaxY="YES"/>
                                        <color key="backgroundColor" white="0.060845269063888888" alpha="1" colorSpace="custom" customColorSpace="genericGamma22GrayColorSpace"/>
                                        <gestureRecognizers/>
                                        <fontDescription key="fontDescription" type="system" pointSize="17"/>
                                        <color key="textColor" white="0.65681144926283097" alpha="1" colorSpace="calibratedWhite"/>
                                        <nil key="highlightedColor"/>
                                        <connections>
                                            <outletCollection property="gestureRecognizers" destination="NXx-ut-v7w" appends="YES" id="7Nd-aQ-ZgQ"/>
                                        </connections>
                                    </label>
                                    <label opaque="NO" contentMode="left" horizontalHuggingPriority="251" verticalHuggingPriority="251" misplaced="YES" text="System" textAlignment="natural" lineBreakMode="tailTruncation" baselineAdjustment="alignBaselines" adjustsFontSizeToFit="NO" id="EzF-F0-wzg">
                                        <rect key="frame" x="113" y="37" width="222" height="21"/>
                                        <autoresizingMask key="autoresizingMask" flexibleMinX="YES" widthSizable="YES" flexibleMaxY="YES"/>
                                        <color key="backgroundColor" white="0.060845269063888888" alpha="1" colorSpace="custom" customColorSpace="genericGamma22GrayColorSpace"/>
                                        <fontDescription key="fontDescription" type="system" pointSize="17"/>
                                        <color key="textColor" white="0.65681144926283097" alpha="1" colorSpace="calibratedWhite"/>
                                        <nil key="highlightedColor"/>
                                    </label>
                                    <label opaque="NO" contentMode="left" horizontalHuggingPriority="251" verticalHuggingPriority="251" misplaced="YES" text="Developer" textAlignment="natural" lineBreakMode="tailTruncation" baselineAdjustment="alignBaselines" adjustsFontSizeToFit="NO" id="5Xz-P5-wov">
                                        <rect key="frame" x="113" y="66" width="222" height="21"/>
                                        <autoresizingMask key="autoresizingMask" flexibleMinX="YES" widthSizable="YES" flexibleMaxY="YES"/>
                                        <color key="backgroundColor" white="0.060845269063888888" alpha="1" colorSpace="custom" customColorSpace="genericGamma22GrayColorSpace"/>
                                        <gestureRecognizers/>
                                        <fontDescription key="fontDescription" type="system" pointSize="17"/>
                                        <color key="textColor" white="0.65681144926283097" alpha="1" colorSpace="calibratedWhite"/>
                                        <nil key="highlightedColor"/>
                                        <connections>
                                            <outletCollection property="gestureRecognizers" destination="RLb-sv-I2t" appends="YES" id="Jea-CC-jfb"/>
                                        </connections>
                                    </label>
                                    <textView clipsSubviews="YES" multipleTouchEnabled="YES" contentMode="scaleToFill" misplaced="YES" keyboardDismissMode="interactive" editable="NO" textAlignment="natural" selectable="NO" id="F6k-po-NkI">
                                        <rect key="frame" x="8" y="239" width="327" height="291"/>
                                        <autoresizingMask key="autoresizingMask" widthSizable="YES" heightSizable="YES"/>
                                        <color key="backgroundColor" white="0.060845269063888888" alpha="1" colorSpace="custom" customColorSpace="genericGamma22GrayColorSpace"/>
                                        <gestureRecognizers/>
                                        <string key="text">Lorem ipsum dolor sit er elit lamet, consectetaur cillium adipisicing pecu, sed do eiusmod tempor incididunt ut labore et dolore magna aliqua. Ut enim ad minim veniam, quis nostrud exercitation ullamco laboris nisi ut aliquip ex ea commodo consequat. Duis aute irure dolor in reprehenderit in voluptate velit esse cillum dolore eu fugiat nulla pariatur. Excepteur sint occaecat cupidatat non proident, sunt in culpa qui officia deserunt mollit anim id est laborum. Nam liber te conscient to factor tum poen legum odioque civiuda.</string>
                                        <color key="textColor" white="0.65712344646453857" alpha="1" colorSpace="calibratedWhite"/>
                                        <fontDescription key="fontDescription" type="system" pointSize="14"/>
                                        <textInputTraits key="textInputTraits" autocapitalizationType="sentences" spellCheckingType="yes" keyboardType="alphabet" keyboardAppearance="alert" returnKeyType="done" enablesReturnKeyAutomatically="YES"/>
                                        <connections>
                                            <outletCollection property="gestureRecognizers" destination="F3u-05-Y4u" appends="YES" id="Hrk-Vb-Dx6"/>
                                        </connections>
                                    </textView>
                                    <label opaque="NO" userInteractionEnabled="NO" contentMode="left" horizontalHuggingPriority="251" verticalHuggingPriority="251" misplaced="YES" text="Publish Date" textAlignment="natural" lineBreakMode="tailTruncation" baselineAdjustment="alignBaselines" adjustsFontSizeToFit="NO" id="1Sk-Zm-XR8">
                                        <rect key="frame" x="8" y="95" width="97" height="21"/>
                                        <autoresizingMask key="autoresizingMask" flexibleMaxX="YES" flexibleMaxY="YES"/>
                                        <color key="backgroundColor" white="0.060845269063888888" alpha="1" colorSpace="custom" customColorSpace="genericGamma22GrayColorSpace"/>
                                        <fontDescription key="fontDescription" type="system" pointSize="17"/>
                                        <color key="textColor" white="0.40405812528398299" alpha="1" colorSpace="calibratedWhite"/>
                                        <nil key="highlightedColor"/>
                                    </label>
                                    <label opaque="NO" userInteractionEnabled="NO" contentMode="left" horizontalHuggingPriority="251" verticalHuggingPriority="251" misplaced="YES" text="Genres" textAlignment="natural" lineBreakMode="tailTruncation" baselineAdjustment="alignBaselines" adjustsFontSizeToFit="NO" id="FM5-s4-tzw">
                                        <rect key="frame" x="49" y="124" width="55" height="21"/>
                                        <autoresizingMask key="autoresizingMask" flexibleMaxX="YES" flexibleMaxY="YES"/>
                                        <color key="backgroundColor" white="0.060845269063888888" alpha="1" colorSpace="custom" customColorSpace="genericGamma22GrayColorSpace"/>
                                        <fontDescription key="fontDescription" type="system" pointSize="17"/>
                                        <color key="textColor" white="0.40405812528398299" alpha="1" colorSpace="calibratedWhite"/>
                                        <nil key="highlightedColor"/>
                                    </label>
                                    <label opaque="NO" userInteractionEnabled="NO" contentMode="left" horizontalHuggingPriority="251" verticalHuggingPriority="251" misplaced="YES" text="Region" textAlignment="natural" lineBreakMode="tailTruncation" baselineAdjustment="alignBaselines" adjustsFontSizeToFit="NO" id="Kqr-B4-YsT">
                                        <rect key="frame" x="52" y="154" width="53" height="21"/>
                                        <autoresizingMask key="autoresizingMask" flexibleMaxX="YES" flexibleMaxY="YES"/>
                                        <color key="backgroundColor" white="0.060845269063888888" alpha="1" colorSpace="custom" customColorSpace="genericGamma22GrayColorSpace"/>
                                        <fontDescription key="fontDescription" type="system" pointSize="17"/>
                                        <color key="textColor" white="0.40405812528398299" alpha="1" colorSpace="calibratedWhite"/>
                                        <nil key="highlightedColor"/>
                                    </label>
                                    <label opaque="NO" userInteractionEnabled="NO" contentMode="left" horizontalHuggingPriority="251" verticalHuggingPriority="251" misplaced="YES" text="Plays" textAlignment="natural" lineBreakMode="tailTruncation" baselineAdjustment="alignBaselines" adjustsFontSizeToFit="NO" id="ky4-nS-Phe">
                                        <rect key="frame" x="52" y="182" width="52" height="21"/>
                                        <autoresizingMask key="autoresizingMask" flexibleMaxX="YES" flexibleMaxY="YES"/>
                                        <color key="backgroundColor" white="0.060845269063888888" alpha="1" colorSpace="custom" customColorSpace="genericGamma22GrayColorSpace"/>
                                        <fontDescription key="fontDescription" type="system" pointSize="17"/>
                                        <color key="textColor" white="0.40405812528398299" alpha="1" colorSpace="calibratedWhite"/>
                                        <nil key="highlightedColor"/>
                                    </label>
                                    <label opaque="NO" userInteractionEnabled="NO" contentMode="left" horizontalHuggingPriority="251" verticalHuggingPriority="251" misplaced="YES" text="Time Spent" textAlignment="natural" lineBreakMode="tailTruncation" baselineAdjustment="alignBaselines" adjustsFontSizeToFit="NO" id="eW7-VN-IH4">
                                        <rect key="frame" x="17" y="211" width="88" height="21"/>
                                        <autoresizingMask key="autoresizingMask" flexibleMaxX="YES" flexibleMaxY="YES"/>
                                        <color key="backgroundColor" white="0.060845269063888888" alpha="1" colorSpace="custom" customColorSpace="genericGamma22GrayColorSpace"/>
                                        <fontDescription key="fontDescription" type="system" pointSize="17"/>
                                        <color key="textColor" white="0.40405812528398299" alpha="1" colorSpace="calibratedWhite"/>
                                        <nil key="highlightedColor"/>
                                    </label>
                                    <label opaque="NO" contentMode="left" horizontalHuggingPriority="251" verticalHuggingPriority="251" misplaced="YES" text="Publish Date" textAlignment="natural" lineBreakMode="tailTruncation" baselineAdjustment="alignBaselines" adjustsFontSizeToFit="NO" id="95T-Xl-orU">
                                        <rect key="frame" x="113" y="95" width="222" height="21"/>
                                        <autoresizingMask key="autoresizingMask" flexibleMinX="YES" widthSizable="YES" flexibleMaxY="YES"/>
                                        <color key="backgroundColor" white="0.060845269063888888" alpha="1" colorSpace="custom" customColorSpace="genericGamma22GrayColorSpace"/>
                                        <gestureRecognizers/>
                                        <fontDescription key="fontDescription" type="system" pointSize="17"/>
                                        <color key="textColor" white="0.65681144926283097" alpha="1" colorSpace="calibratedWhite"/>
                                        <nil key="highlightedColor"/>
                                        <connections>
                                            <outletCollection property="gestureRecognizers" destination="XL7-4M-gzP" appends="YES" id="0OV-YQ-1sa"/>
                                        </connections>
                                    </label>
                                    <label opaque="NO" contentMode="left" horizontalHuggingPriority="251" verticalHuggingPriority="251" misplaced="YES" text="Region" textAlignment="natural" lineBreakMode="tailTruncation" baselineAdjustment="alignBaselines" adjustsFontSizeToFit="NO" id="8SD-dj-o48" customClass="RegionLabel" customModule="Provenance" customModuleProvider="target">
                                        <rect key="frame" x="113" y="154" width="222" height="21"/>
                                        <autoresizingMask key="autoresizingMask" flexibleMinX="YES" widthSizable="YES" flexibleMaxY="YES"/>
                                        <color key="backgroundColor" white="0.060845269063888888" alpha="1" colorSpace="custom" customColorSpace="genericGamma22GrayColorSpace"/>
                                        <gestureRecognizers/>
                                        <fontDescription key="fontDescription" type="system" pointSize="17"/>
                                        <color key="textColor" white="0.65681144926283097" alpha="1" colorSpace="calibratedWhite"/>
                                        <nil key="highlightedColor"/>
                                        <connections>
                                            <outletCollection property="gestureRecognizers" destination="Z08-Gd-15q" appends="YES" id="6U0-d7-Ofk"/>
                                        </connections>
                                    </label>
                                    <label opaque="NO" contentMode="left" horizontalHuggingPriority="251" verticalHuggingPriority="251" misplaced="YES" text="Plays" textAlignment="natural" lineBreakMode="tailTruncation" baselineAdjustment="alignBaselines" adjustsFontSizeToFit="NO" id="rVR-VQ-Jh4">
                                        <rect key="frame" x="113" y="181" width="222" height="21"/>
                                        <autoresizingMask key="autoresizingMask" flexibleMinX="YES" widthSizable="YES" flexibleMaxY="YES"/>
                                        <color key="backgroundColor" white="0.060845269063888888" alpha="1" colorSpace="custom" customColorSpace="genericGamma22GrayColorSpace"/>
                                        <gestureRecognizers/>
                                        <fontDescription key="fontDescription" type="system" pointSize="17"/>
                                        <color key="textColor" white="0.65681144926283097" alpha="1" colorSpace="calibratedWhite"/>
                                        <nil key="highlightedColor"/>
                                        <connections>
                                            <outletCollection property="gestureRecognizers" destination="kM9-wv-lF6" appends="YES" id="K5W-3Q-ezR"/>
                                        </connections>
                                    </label>
                                    <label opaque="NO" contentMode="left" horizontalHuggingPriority="251" verticalHuggingPriority="251" misplaced="YES" text="Time Spent" textAlignment="natural" lineBreakMode="tailTruncation" baselineAdjustment="alignBaselines" adjustsFontSizeToFit="NO" id="laP-Xb-xEl">
                                        <rect key="frame" x="112" y="210" width="222" height="21"/>
                                        <autoresizingMask key="autoresizingMask" flexibleMinX="YES" widthSizable="YES" flexibleMaxY="YES"/>
                                        <color key="backgroundColor" white="0.060845269063888888" alpha="1" colorSpace="custom" customColorSpace="genericGamma22GrayColorSpace"/>
                                        <gestureRecognizers/>
                                        <fontDescription key="fontDescription" type="system" pointSize="17"/>
                                        <color key="textColor" white="0.65681144926283097" alpha="1" colorSpace="calibratedWhite"/>
                                        <nil key="highlightedColor"/>
                                        <connections>
                                            <outletCollection property="gestureRecognizers" destination="xl8-gF-kwN" appends="YES" id="kZn-y5-65B"/>
                                        </connections>
                                    </label>
                                    <label opaque="NO" contentMode="left" horizontalHuggingPriority="251" verticalHuggingPriority="251" misplaced="YES" text="Genres" textAlignment="natural" lineBreakMode="tailTruncation" baselineAdjustment="alignBaselines" adjustsFontSizeToFit="NO" id="F5Q-Nc-sDN">
                                        <rect key="frame" x="112" y="125" width="222" height="21"/>
                                        <autoresizingMask key="autoresizingMask" flexibleMinX="YES" widthSizable="YES" flexibleMaxY="YES"/>
                                        <color key="backgroundColor" white="0.060845269063888888" alpha="1" colorSpace="custom" customColorSpace="genericGamma22GrayColorSpace"/>
                                        <gestureRecognizers/>
                                        <fontDescription key="fontDescription" type="system" pointSize="17"/>
                                        <color key="textColor" white="0.65681144926283097" alpha="1" colorSpace="calibratedWhite"/>
                                        <nil key="highlightedColor"/>
                                        <connections>
                                            <outletCollection property="gestureRecognizers" destination="f60-4a-Juz" appends="YES" id="H1X-qD-KlU"/>
                                        </connections>
                                    </label>
                                </subviews>
                                <color key="backgroundColor" white="0.060845269063888888" alpha="1" colorSpace="custom" customColorSpace="genericGamma22GrayColorSpace"/>
                            </view>
                            <imageView contentMode="scaleAspectFit" horizontalHuggingPriority="251" verticalHuggingPriority="251" misplaced="YES" id="sD7-l1-Ret">
                                <rect key="frame" x="16" y="88" width="343" height="161"/>
                                <autoresizingMask key="autoresizingMask" flexibleMinX="YES" flexibleMaxX="YES" flexibleMaxY="YES"/>
                                <gestureRecognizers/>
                                <connections>
                                    <outletCollection property="gestureRecognizers" destination="1uI-6E-w7C" appends="YES" id="dht-S3-4w5"/>
                                    <outletCollection property="gestureRecognizers" destination="1XH-vf-PYk" appends="YES" id="RAf-BW-RMk"/>
                                    <outletCollection property="gestureRecognizers" destination="2H6-ZY-I3j" appends="YES" id="l1Z-kI-OlB"/>
                                </connections>
                            </imageView>
                        </subviews>
                        <color key="backgroundColor" white="0.060845269063888888" alpha="1" colorSpace="custom" customColorSpace="genericGamma22GrayColorSpace"/>
                    </view>
                    <navigationItem key="navigationItem" id="UeK-8B-lTm">
                        <rightBarButtonItems>
                            <barButtonItem systemItem="bookmarks" id="7Gu-W5-aUh">
                                <color key="tintColor" red="0.51793235540000004" green="0.51596093180000002" blue="0.53913700580000001" alpha="1" colorSpace="custom" customColorSpace="sRGB"/>
                                <connections>
                                    <action selector="moreInfoButtonClicked:" destination="7RB-u6-8KS" id="vWd-92-3sk"/>
                                </connections>
                            </barButtonItem>
                            <barButtonItem systemItem="play" id="sdY-gU-Fo2">
                                <color key="tintColor" red="0.51793235540000004" green="0.51596093180000002" blue="0.53913700580000001" alpha="1" colorSpace="custom" customColorSpace="sRGB"/>
                                <connections>
                                    <action selector="playButtonTapped:" destination="7RB-u6-8KS" id="0k3-gv-889"/>
                                </connections>
                            </barButtonItem>
                        </rightBarButtonItems>
                    </navigationItem>
                    <connections>
                        <outlet property="artworkImageView" destination="sD7-l1-Ret" id="cjH-Uo-1PW"/>
                        <outlet property="descriptionTextView" destination="F6k-po-NkI" id="6ld-3v-Mwx"/>
                        <outlet property="developerLabel" destination="5Xz-P5-wov" id="v52-Cj-dkl"/>
                        <outlet property="doubleImageTapGesture" destination="1XH-vf-PYk" id="y3I-IP-sNG"/>
                        <outlet property="genresLabel" destination="F5Q-Nc-sDN" id="OUc-MN-BXT"/>
                        <outlet property="imageLongPressGestureRecognizer" destination="2H6-ZY-I3j" id="0CF-R0-sOb"/>
                        <outlet property="nameLabel" destination="j5n-4O-y4I" id="7bv-gg-ZSP"/>
                        <outlet property="onlineLookupBarButtonItem" destination="7Gu-W5-aUh" id="GX8-mt-j9O"/>
                        <outlet property="playBarButtonItem" destination="sdY-gU-Fo2" id="ZUk-tg-wWe"/>
                        <outlet property="playCountLabel" destination="rVR-VQ-Jh4" id="V5g-Fc-ut1"/>
                        <outlet property="publishDateLabel" destination="95T-Xl-orU" id="ahf-1z-Zai"/>
                        <outlet property="regionLabel" destination="8SD-dj-o48" id="7mk-b6-4HJ"/>
                        <outlet property="singleImageTapGesture" destination="1uI-6E-w7C" id="zoP-Ag-ora"/>
                        <outlet property="systemLabel" destination="EzF-F0-wzg" id="fRV-eB-4Dx"/>
                        <outlet property="timeSpentLabel" destination="laP-Xb-xEl" id="r5c-Va-iHy"/>
                        <outlet property="view" destination="hhb-pt-htj" id="Mak-Ph-eUD"/>
                    </connections>
                </viewController>
                <placeholder placeholderIdentifier="IBFirstResponder" id="X7U-T2-Cog" userLabel="First Responder" sceneMemberID="firstResponder"/>
                <tapGestureRecognizer id="1uI-6E-w7C" userLabel="Image single tap">
                    <connections>
                        <action selector="imageViewTapped:" destination="7RB-u6-8KS" id="uXt-Ot-tZS"/>
                    </connections>
                </tapGestureRecognizer>
                <tapGestureRecognizer numberOfTapsRequired="2" id="1XH-vf-PYk" userLabel="Image double tap">
                    <connections>
                        <action selector="imageViewDoubleTapped:" destination="7RB-u6-8KS" id="Irl-UN-hLe"/>
                    </connections>
                </tapGestureRecognizer>
                <pongPressGestureRecognizer allowableMovement="10" minimumPressDuration="0.5" id="2H6-ZY-I3j" userLabel="Image Long Press">
                    <connections>
                        <action selector="imageLongPressed:" destination="7RB-u6-8KS" id="9wZ-t2-Erc"/>
                    </connections>
                </pongPressGestureRecognizer>
                <pongPressGestureRecognizer allowableMovement="10" minimumPressDuration="0.5" id="NXx-ut-v7w" userLabel="Name long press">
                    <connections>
                        <action selector="nameTapped:" destination="7RB-u6-8KS" id="4ds-zJ-2MY"/>
                    </connections>
                </pongPressGestureRecognizer>
                <pongPressGestureRecognizer allowableMovement="10" minimumPressDuration="0.5" id="RLb-sv-I2t" userLabel="Developer long press">
                    <connections>
                        <action selector="developerTapped:" destination="7RB-u6-8KS" id="IY0-oV-1vy"/>
                    </connections>
                </pongPressGestureRecognizer>
                <pongPressGestureRecognizer allowableMovement="10" minimumPressDuration="0.5" id="gY4-el-B1p" userLabel="publisher long press">
                    <connections>
                        <action selector="publisherTapped:" destination="7RB-u6-8KS" id="Qql-hM-rEE"/>
                    </connections>
                </pongPressGestureRecognizer>
                <pongPressGestureRecognizer allowableMovement="10" minimumPressDuration="0.5" id="XL7-4M-gzP" userLabel="publish date long press">
                    <connections>
                        <action selector="publishDateTapped:" destination="7RB-u6-8KS" id="7vE-n7-ZPH"/>
                    </connections>
                </pongPressGestureRecognizer>
                <pongPressGestureRecognizer allowableMovement="10" minimumPressDuration="0.5" id="f60-4a-Juz" userLabel="genres long tap">
                    <connections>
                        <action selector="genresTapped:" destination="7RB-u6-8KS" id="Kc2-VN-VFQ"/>
                    </connections>
                </pongPressGestureRecognizer>
                <pongPressGestureRecognizer allowableMovement="10" minimumPressDuration="0.5" id="Z08-Gd-15q" userLabel="region long press">
                    <connections>
                        <action selector="regionLongPressed:" destination="7RB-u6-8KS" id="pYN-Xs-1ah"/>
                    </connections>
                </pongPressGestureRecognizer>
                <pongPressGestureRecognizer allowableMovement="10" minimumPressDuration="0.5" id="kM9-wv-lF6" userLabel="playcount long press">
                    <connections>
                        <action selector="playsTapped:" destination="7RB-u6-8KS" id="e7G-Wl-33G"/>
                    </connections>
                </pongPressGestureRecognizer>
                <pongPressGestureRecognizer allowableMovement="10" minimumPressDuration="0.5" id="xl8-gF-kwN" userLabel="time spend long press">
                    <connections>
                        <action selector="timeSpentTapped:" destination="7RB-u6-8KS" id="9Jn-ei-F7B"/>
                    </connections>
                </pongPressGestureRecognizer>
                <pongPressGestureRecognizer allowableMovement="10" minimumPressDuration="0.5" id="F3u-05-Y4u" userLabel="descrition long press">
                    <connections>
                        <action selector="descriptionTapped:" destination="7RB-u6-8KS" id="tUc-b3-kPf"/>
                    </connections>
                </pongPressGestureRecognizer>
            </objects>
            <point key="canvasLocation" x="587.5" y="-1001"/>
        </scene>
        <!--Game Library View Controller-->
        <scene sceneID="SSZ-SN-hMc">
            <objects>
                <viewController restorationIdentifier="gameLibrary" storyboardIdentifier="PVGameLibraryViewController" id="40z-oi-2L6" customClass="PVGameLibraryViewController" customModule="Provenance" customModuleProvider="target" sceneMemberID="viewController">
                    <view key="view" contentMode="scaleToFill" id="ooJ-sW-pgf">
                        <rect key="frame" x="0.0" y="0.0" width="375" height="812"/>
                        <autoresizingMask key="autoresizingMask" flexibleMaxX="YES" flexibleMaxY="YES"/>
                        <color key="backgroundColor" white="0.0" alpha="1" colorSpace="custom" customColorSpace="genericGamma22GrayColorSpace"/>
                    </view>
                    <navigationItem key="navigationItem" id="LoK-Fl-znC">
                        <nil key="title"/>
                        <barButtonItem key="leftBarButtonItem" image="gear" id="daz-L9-06G">
                            <connections>
                                <segue destination="YzD-6V-3zn" kind="modal" identifier="SettingsSegue" modalPresentationStyle="formSheet" id="PHC-9h-QIz"/>
                            </connections>
                        </barButtonItem>
                        <textField key="titleView" opaque="NO" clipsSubviews="YES" contentMode="redraw" misplaced="YES" contentHorizontalAlignment="center" contentVerticalAlignment="center" text="Search" borderStyle="roundedRect" placeholder="Search" textAlignment="center" minimumFontSize="17" clearButtonMode="always" id="FMl-Ia-DzO">
                            <rect key="frame" x="87" y="7" width="202" height="30"/>
                            <autoresizingMask key="autoresizingMask" widthSizable="YES" flexibleMinY="YES" flexibleMaxY="YES"/>
                            <color key="backgroundColor" white="0.25159489197863472" alpha="0.1543771404109589" colorSpace="custom" customColorSpace="genericGamma22GrayColorSpace"/>
                            <color key="textColor" white="0.80292426215277779" alpha="1" colorSpace="custom" customColorSpace="genericGamma22GrayColorSpace"/>
                            <fontDescription key="fontDescription" type="system" pointSize="14"/>
                            <textInputTraits key="textInputTraits" autocapitalizationType="sentences" autocorrectionType="no" spellCheckingType="no" keyboardAppearance="alert" returnKeyType="search" enablesReturnKeyAutomatically="YES"/>
                            <connections>
                                <outlet property="delegate" destination="40z-oi-2L6" id="Q9f-Ec-mp2"/>
                            </connections>
                        </textField>
                        <barButtonItem key="rightBarButtonItem" systemItem="add" id="6tp-vr-cci">
                            <connections>
                                <action selector="getMoreROMs:" destination="40z-oi-2L6" id="ydQ-wq-lC9"/>
                            </connections>
                        </barButtonItem>
                        <connections>
                            <outlet property="titleView" destination="FMl-Ia-DzO" id="WNp-E2-Ole"/>
                        </connections>
                    </navigationItem>
                    <connections>
                        <outlet property="searchField" destination="FMl-Ia-DzO" id="Spf-xq-3GX"/>
                        <outlet property="sortButtonItem" destination="Lgc-1k-iDE" id="yHs-gh-5uX"/>
                        <outlet property="sortOptionsTableView" destination="yd6-6I-GtS" id="YlW-da-mCM"/>
                        <segue destination="7RB-u6-8KS" kind="push" identifier="gameMoreInfoSegue" id="p31-Z5-rbw"/>
                        <segue destination="iWs-z6-SNP" kind="push" identifier="gameMoreInfoPageVCSegue" id="LS3-MN-RY8"/>
                    </connections>
                </viewController>
                <placeholder placeholderIdentifier="IBFirstResponder" id="rMK-CR-Zic" userLabel="First Responder" sceneMemberID="firstResponder"/>
                <tableView clipsSubviews="YES" contentMode="scaleToFill" alwaysBounceVertical="YES" dataMode="prototypes" style="plain" separatorStyle="default" rowHeight="-1" estimatedRowHeight="-1" sectionHeaderHeight="28" sectionFooterHeight="28" id="yd6-6I-GtS">
                    <rect key="frame" x="0.0" y="0.0" width="240" height="128"/>
                    <autoresizingMask key="autoresizingMask" flexibleMaxX="YES" flexibleMaxY="YES"/>
                    <color key="backgroundColor" white="1" alpha="1" colorSpace="custom" customColorSpace="genericGamma22GrayColorSpace"/>
                    <prototypes>
                        <tableViewCell clipsSubviews="YES" contentMode="scaleToFill" preservesSuperviewLayoutMargins="YES" selectionStyle="default" accessoryType="checkmark" indentationWidth="10" reuseIdentifier="sortCell" textLabel="egp-7q-f7P" style="IBUITableViewCellStyleDefault" id="m7k-NW-PMB">
                            <rect key="frame" x="0.0" y="28" width="240" height="44"/>
                            <autoresizingMask key="autoresizingMask"/>
                            <tableViewCellContentView key="contentView" opaque="NO" clipsSubviews="YES" multipleTouchEnabled="YES" contentMode="center" preservesSuperviewLayoutMargins="YES" insetsLayoutMarginsFromSafeArea="NO" tableViewCell="m7k-NW-PMB" id="OUs-fB-12d">
                                <rect key="frame" x="0.0" y="0.0" width="200" height="43.666666666666664"/>
                                <autoresizingMask key="autoresizingMask"/>
                                <subviews>
                                    <label opaque="NO" multipleTouchEnabled="YES" contentMode="left" insetsLayoutMarginsFromSafeArea="NO" text="Name" textAlignment="natural" lineBreakMode="tailTruncation" baselineAdjustment="alignBaselines" adjustsFontSizeToFit="NO" id="egp-7q-f7P">
                                        <rect key="frame" x="16" y="0.0" width="184" height="43.666666666666664"/>
                                        <autoresizingMask key="autoresizingMask"/>
                                        <fontDescription key="fontDescription" type="system" pointSize="17"/>
                                        <nil key="textColor"/>
                                        <nil key="highlightedColor"/>
                                    </label>
                                </subviews>
                            </tableViewCellContentView>
                        </tableViewCell>
                    </prototypes>
                    <sections/>
                    <connections>
                        <outlet property="dataSource" destination="40z-oi-2L6" id="u5V-y2-Ad8"/>
                        <outlet property="delegate" destination="40z-oi-2L6" id="0AI-rf-4LO"/>
                    </connections>
                </tableView>
                <barButtonItem title="Sort ⌄" id="Lgc-1k-iDE">
                    <connections>
                        <action selector="sortButtonTapped:" destination="40z-oi-2L6" id="Li7-Hv-ja5"/>
                    </connections>
                </barButtonItem>
            </objects>
            <point key="canvasLocation" x="-298.5" y="-38"/>
        </scene>
        <!--Navigation Controller-->
        <scene sceneID="GHh-Jf-Yty">
            <objects>
                <navigationController storyboardIdentifier="PVSaveStatesViewControllerNav" useStoryboardIdentifierAsRestorationIdentifier="YES" id="UZy-F5-fHB" sceneMemberID="viewController">
                    <navigationBar key="navigationBar" contentMode="scaleToFill" insetsLayoutMarginsFromSafeArea="NO" barStyle="black" id="fSm-KO-s8Q">
                        <rect key="frame" x="0.0" y="44" width="375" height="44"/>
                        <autoresizingMask key="autoresizingMask"/>
                    </navigationBar>
                    <connections>
                        <segue destination="kJj-gZ-YYv" kind="relationship" relationship="rootViewController" id="0J3-ed-86g"/>
                    </connections>
                </navigationController>
                <placeholder placeholderIdentifier="IBFirstResponder" id="bjk-kR-yVL" userLabel="First Responder" sceneMemberID="firstResponder"/>
            </objects>
            <point key="canvasLocation" x="-753" y="890"/>
        </scene>
        <!--Save States View Controller-->
        <scene sceneID="SQw-Yo-x6I">
            <objects>
                <collectionViewController storyboardIdentifier="PVSaveStatesViewController" useStoryboardIdentifierAsRestorationIdentifier="YES" id="kJj-gZ-YYv" customClass="PVSaveStatesViewController" customModule="Provenance" customModuleProvider="target" sceneMemberID="viewController">
                    <collectionView key="view" clipsSubviews="YES" multipleTouchEnabled="YES" contentMode="scaleToFill" dataMode="prototypes" id="T2w-BU-S08">
                        <rect key="frame" x="0.0" y="0.0" width="375" height="812"/>
                        <autoresizingMask key="autoresizingMask" widthSizable="YES" heightSizable="YES"/>
                        <color key="backgroundColor" white="0.0" alpha="1" colorSpace="custom" customColorSpace="genericGamma22GrayColorSpace"/>
                        <collectionViewFlowLayout key="collectionViewLayout" minimumLineSpacing="10" minimumInteritemSpacing="10" id="dy1-hU-bzW">
                            <size key="itemSize" width="150" height="150"/>
                            <size key="headerReferenceSize" width="50" height="50"/>
                            <size key="footerReferenceSize" width="0.0" height="0.0"/>
                            <inset key="sectionInset" minX="0.0" minY="0.0" maxX="0.0" maxY="0.0"/>
                        </collectionViewFlowLayout>
                        <cells>
                            <collectionViewCell opaque="NO" clipsSubviews="YES" multipleTouchEnabled="YES" contentMode="center" misplaced="YES" reuseIdentifier="SaveStateView" id="xAi-53-0B7" customClass="PVSaveStateCollectionViewCell" customModule="Provenance" customModuleProvider="target">
                                <rect key="frame" x="0.0" y="50" width="150" height="150"/>
                                <autoresizingMask key="autoresizingMask" flexibleMaxX="YES" flexibleMaxY="YES"/>
                                <view key="contentView" opaque="NO" clipsSubviews="YES" multipleTouchEnabled="YES" contentMode="center" insetsLayoutMarginsFromSafeArea="NO">
                                    <rect key="frame" x="0.0" y="0.0" width="150" height="150"/>
                                    <autoresizingMask key="autoresizingMask"/>
                                    <subviews>
                                        <imageView userInteractionEnabled="NO" contentMode="scaleToFill" horizontalHuggingPriority="251" verticalHuggingPriority="251" misplaced="YES" id="0E6-4S-hJ6">
                                            <rect key="frame" x="10" y="10" width="130" height="100"/>
                                            <autoresizingMask key="autoresizingMask" widthSizable="YES" heightSizable="YES" flexibleMaxY="YES"/>
                                        </imageView>
                                        <label hidden="YES" opaque="NO" userInteractionEnabled="NO" contentMode="left" horizontalHuggingPriority="251" verticalHuggingPriority="251" misplaced="YES" text="No Screenshot" textAlignment="center" lineBreakMode="tailTruncation" numberOfLines="0" baselineAdjustment="alignBaselines" adjustsFontSizeToFit="NO" id="MZ6-mG-ieO">
                                            <rect key="frame" x="10" y="10" width="130" height="100"/>
                                            <autoresizingMask key="autoresizingMask" widthSizable="YES" heightSizable="YES" flexibleMaxY="YES"/>
                                            <fontDescription key="fontDescription" type="system" pointSize="17"/>
                                            <color key="textColor" white="0.66666666666666663" alpha="1" colorSpace="custom" customColorSpace="genericGamma22GrayColorSpace"/>
                                            <nil key="highlightedColor"/>
                                        </label>
                                        <label opaque="NO" userInteractionEnabled="NO" contentMode="left" horizontalHuggingPriority="251" verticalHuggingPriority="251" misplaced="YES" text="30/03/18, 13:29" textAlignment="center" lineBreakMode="tailTruncation" baselineAdjustment="alignBaselines" minimumScaleFactor="0.5" id="TdQ-Ln-E8Q">
                                            <rect key="frame" x="10" y="109" width="130" height="41"/>
                                            <autoresizingMask key="autoresizingMask" widthSizable="YES" flexibleMinY="YES"/>
                                            <fontDescription key="fontDescription" type="system" pointSize="20"/>
                                            <color key="textColor" white="0.66666666666666663" alpha="1" colorSpace="custom" customColorSpace="genericGamma22GrayColorSpace"/>
                                            <nil key="highlightedColor"/>
                                        </label>
                                    </subviews>
                                </view>
                                <connections>
                                    <outlet property="imageView" destination="0E6-4S-hJ6" id="IEq-Y9-t7b"/>
                                    <outlet property="label" destination="TdQ-Ln-E8Q" id="MpW-pC-lKj"/>
                                    <outlet property="noScreenshotLabel" destination="MZ6-mG-ieO" id="g4b-wc-LDK"/>
                                </connections>
                            </collectionViewCell>
                        </cells>
                        <collectionReusableView key="sectionHeaderView" opaque="NO" clipsSubviews="YES" multipleTouchEnabled="YES" contentMode="center" reuseIdentifier="SaveStateHeader" id="ZGA-Hy-wC5" customClass="PVSaveStateHeaderView" customModule="Provenance" customModuleProvider="target">
                            <rect key="frame" x="0.0" y="0.0" width="375" height="50"/>
                            <autoresizingMask key="autoresizingMask" flexibleMaxX="YES" flexibleMaxY="YES"/>
                            <subviews>
                                <label opaque="NO" userInteractionEnabled="NO" contentMode="left" horizontalHuggingPriority="251" verticalHuggingPriority="251" misplaced="YES" text="Save States" textAlignment="center" lineBreakMode="tailTruncation" baselineAdjustment="alignBaselines" adjustsFontSizeToFit="NO" id="TXP-Wg-PKX">
                                    <rect key="frame" x="8" y="0.0" width="359" height="50"/>
                                    <autoresizingMask key="autoresizingMask" widthSizable="YES"/>
                                    <fontDescription key="fontDescription" type="system" weight="semibold" pointSize="20"/>
                                    <color key="textColor" white="0.66666666666666663" alpha="1" colorSpace="custom" customColorSpace="genericGamma22GrayColorSpace"/>
                                    <nil key="highlightedColor"/>
                                </label>
                            </subviews>
                            <color key="backgroundColor" red="0.078432537615299225" green="0.078429810702800751" blue="0.078430362045764923" alpha="1" colorSpace="custom" customColorSpace="displayP3"/>
                            <connections>
                                <outlet property="label" destination="TXP-Wg-PKX" id="K1b-rq-CP1"/>
                            </connections>
                        </collectionReusableView>
                        <connections>
                            <outlet property="dataSource" destination="kJj-gZ-YYv" id="A7x-Ee-nq4"/>
                            <outlet property="delegate" destination="kJj-gZ-YYv" id="fBO-7e-vv9"/>
                        </connections>
                    </collectionView>
                    <navigationItem key="navigationItem" id="nJy-NE-0RX">
                        <barButtonItem key="leftBarButtonItem" style="plain" systemItem="done" id="mvu-DD-b6l">
                            <connections>
                                <action selector="done:" destination="kJj-gZ-YYv" id="rgf-pq-Shf"/>
                            </connections>
                        </barButtonItem>
                        <barButtonItem key="rightBarButtonItem" style="plain" systemItem="add" id="B7q-IY-7UV">
                            <connections>
                                <action selector="newSaveState:" destination="kJj-gZ-YYv" id="3uQ-us-H2c"/>
                            </connections>
                        </barButtonItem>
                    </navigationItem>
                </collectionViewController>
                <placeholder placeholderIdentifier="IBFirstResponder" id="1Q2-ZL-t2l" userLabel="First Responder" sceneMemberID="firstResponder"/>
            </objects>
            <point key="canvasLocation" x="-299.5" y="890"/>
        </scene>
        <!--Navigation Controller-->
        <scene sceneID="9Ps-Fk-JIO">
            <objects>
                <navigationController definesPresentationContext="YES" id="YzD-6V-3zn" sceneMemberID="viewController">
                    <navigationBar key="navigationBar" contentMode="scaleToFill" id="DTD-71-QrX">
                        <rect key="frame" x="0.0" y="44" width="375" height="44"/>
                        <autoresizingMask key="autoresizingMask"/>
                    </navigationBar>
                    <connections>
                        <segue destination="bcR-zD-bPX" kind="relationship" relationship="rootViewController" id="biV-NA-fVT"/>
                    </connections>
                </navigationController>
                <placeholder placeholderIdentifier="IBFirstResponder" id="nqQ-7N-YI4" userLabel="First Responder" sceneMemberID="firstResponder"/>
            </objects>
            <point key="canvasLocation" x="103" y="-38"/>
        </scene>
        <!--Settings-->
        <scene sceneID="Rhn-Fv-fJX">
            <objects>
                <tableViewController storyboardIdentifier="PVSettingsViewController" title="Settings" id="bcR-zD-bPX" customClass="PVSettingsViewController" customModule="Provenance" customModuleProvider="target" sceneMemberID="viewController">
                    <tableView key="view" opaque="NO" clipsSubviews="YES" clearsContextBeforeDrawing="NO" contentMode="scaleToFill" alwaysBounceVertical="YES" dataMode="static" style="grouped" separatorStyle="default" rowHeight="44" sectionHeaderHeight="10" sectionFooterHeight="10" id="mnk-8i-qfp" customClass="SettingsTableView" customModule="Provenance" customModuleProvider="target">
                        <rect key="frame" x="0.0" y="0.0" width="375" height="812"/>
                        <autoresizingMask key="autoresizingMask" widthSizable="YES" heightSizable="YES"/>
                        <color key="backgroundColor" red="0.93725490196078431" green="0.93725490196078431" blue="0.95686274509803926" alpha="1" colorSpace="custom" customColorSpace="sRGB"/>
                        <color key="sectionIndexBackgroundColor" red="0.0" green="0.0" blue="0.0" alpha="1" colorSpace="custom" customColorSpace="sRGB"/>
                        <sections>
                            <tableViewSection headerTitle="Emulator Settings" id="98n-5y-kj7">
                                <cells>
                                    <tableViewCell contentMode="scaleToFill" selectionStyle="none" hidesAccessoryWhenEditing="NO" indentationLevel="1" indentationWidth="0.0" id="7bf-8d-p1G">
                                        <rect key="frame" x="0.0" y="55.333333333333343" width="375" height="44"/>
                                        <autoresizingMask key="autoresizingMask"/>
                                        <tableViewCellContentView key="contentView" opaque="NO" clipsSubviews="YES" multipleTouchEnabled="YES" contentMode="center" tableViewCell="7bf-8d-p1G" id="xyH-Eh-phF">
                                            <rect key="frame" x="0.0" y="0.0" width="375" height="43.666666666666664"/>
                                            <autoresizingMask key="autoresizingMask"/>
                                            <subviews>
                                                <switch opaque="NO" contentMode="scaleToFill" contentHorizontalAlignment="center" contentVerticalAlignment="center" on="YES" id="9rq-wt-g02">
                                                    <rect key="frame" x="306" y="7" width="51" height="31"/>
                                                    <autoresizingMask key="autoresizingMask" flexibleMinX="YES" flexibleMaxY="YES"/>
                                                    <color key="onTintColor" red="0.0" green="0.48024823589999999" blue="1" alpha="1" colorSpace="custom" customColorSpace="sRGB"/>
                                                    <connections>
                                                        <action selector="toggleAutoSave:" destination="bcR-zD-bPX" eventType="valueChanged" id="B7G-e3-8fN"/>
                                                    </connections>
                                                </switch>
                                                <label opaque="NO" clipsSubviews="YES" userInteractionEnabled="NO" contentMode="left" text="Auto Save" lineBreakMode="tailTruncation" numberOfLines="2" baselineAdjustment="alignBaselines" adjustsFontSizeToFit="NO" id="FEy-PG-TbD">
                                                    <rect key="frame" x="16" y="9" width="261" height="27"/>
                                                    <autoresizingMask key="autoresizingMask" widthSizable="YES" flexibleMaxX="YES" flexibleMaxY="YES"/>
                                                    <fontDescription key="fontDescription" type="system" pointSize="17"/>
                                                    <color key="textColor" red="0.0" green="0.0" blue="0.0" alpha="1" colorSpace="custom" customColorSpace="sRGB"/>
                                                    <color key="highlightedColor" red="1" green="1" blue="1" alpha="1" colorSpace="custom" customColorSpace="sRGB"/>
                                                </label>
                                            </subviews>
                                        </tableViewCellContentView>
                                    </tableViewCell>
                                    <tableViewCell contentMode="scaleToFill" selectionStyle="none" hidesAccessoryWhenEditing="NO" indentationLevel="1" indentationWidth="0.0" id="8B8-Q3-Tsn">
                                        <rect key="frame" x="0.0" y="99.333333333333343" width="375" height="44"/>
                                        <autoresizingMask key="autoresizingMask"/>
                                        <tableViewCellContentView key="contentView" opaque="NO" clipsSubviews="YES" multipleTouchEnabled="YES" contentMode="center" tableViewCell="8B8-Q3-Tsn" id="jLS-Mt-Ugy">
                                            <rect key="frame" x="0.0" y="0.0" width="375" height="43.666666666666664"/>
                                            <autoresizingMask key="autoresizingMask"/>
                                            <subviews>
                                                <switch opaque="NO" contentMode="scaleToFill" contentHorizontalAlignment="center" contentVerticalAlignment="center" on="YES" id="PUr-Ht-uuQ">
                                                    <rect key="frame" x="305" y="7" width="51" height="31"/>
                                                    <autoresizingMask key="autoresizingMask" flexibleMinX="YES" flexibleMaxY="YES"/>
                                                    <color key="onTintColor" red="0.0" green="0.48024823589999999" blue="1" alpha="1" colorSpace="custom" customColorSpace="sRGB"/>
                                                    <connections>
                                                        <action selector="toggleAutoLoadAutoSaves:" destination="bcR-zD-bPX" eventType="valueChanged" id="bVp-dH-Zuk"/>
                                                    </connections>
                                                </switch>
                                                <label opaque="NO" clipsSubviews="YES" userInteractionEnabled="NO" contentMode="left" text="Auto Load Saves" lineBreakMode="tailTruncation" numberOfLines="2" baselineAdjustment="alignBaselines" adjustsFontSizeToFit="NO" id="aao-YF-7RH">
                                                    <rect key="frame" x="16" y="6" width="261" height="31"/>
                                                    <autoresizingMask key="autoresizingMask" widthSizable="YES" flexibleMaxX="YES" flexibleMaxY="YES"/>
                                                    <fontDescription key="fontDescription" type="system" pointSize="17"/>
                                                    <color key="textColor" red="0.0" green="0.0" blue="0.0" alpha="1" colorSpace="custom" customColorSpace="sRGB"/>
                                                    <color key="highlightedColor" red="1" green="1" blue="1" alpha="1" colorSpace="custom" customColorSpace="sRGB"/>
                                                </label>
                                            </subviews>
                                        </tableViewCellContentView>
                                    </tableViewCell>
                                    <tableViewCell contentMode="scaleToFill" selectionStyle="none" indentationWidth="10" id="h9b-CX-D5X">
                                        <rect key="frame" x="0.0" y="143.33333333333334" width="375" height="44"/>
                                        <autoresizingMask key="autoresizingMask" flexibleMaxX="YES" flexibleMaxY="YES"/>
                                        <tableViewCellContentView key="contentView" opaque="NO" clipsSubviews="YES" multipleTouchEnabled="YES" contentMode="center" tableViewCell="h9b-CX-D5X" id="So7-yt-fha">
                                            <rect key="frame" x="0.0" y="0.0" width="375" height="43.666666666666664"/>
                                            <autoresizingMask key="autoresizingMask"/>
                                            <subviews>
                                                <switch opaque="NO" contentMode="scaleToFill" contentHorizontalAlignment="center" contentVerticalAlignment="center" on="YES" id="9MJ-nj-MVv">
                                                    <rect key="frame" x="306" y="7" width="51" height="31"/>
                                                    <autoresizingMask key="autoresizingMask" flexibleMinX="YES" flexibleMaxY="YES"/>
                                                    <color key="onTintColor" red="0.0" green="0.48024823589999999" blue="1" alpha="1" colorSpace="custom" customColorSpace="sRGB"/>
                                                    <connections>
                                                        <action selector="toggleAutoLock:" destination="bcR-zD-bPX" eventType="valueChanged" id="Nqn-Jc-twu"/>
                                                    </connections>
                                                </switch>
                                                <label opaque="NO" clipsSubviews="YES" userInteractionEnabled="NO" contentMode="left" text="Disable Auto Lock" lineBreakMode="tailTruncation" numberOfLines="2" baselineAdjustment="alignBaselines" adjustsFontSizeToFit="NO" id="VGK-uf-0BZ">
                                                    <rect key="frame" x="16" y="8" width="261" height="27"/>
                                                    <autoresizingMask key="autoresizingMask" widthSizable="YES" flexibleMaxX="YES" flexibleMaxY="YES"/>
                                                    <fontDescription key="fontDescription" type="system" pointSize="17"/>
                                                    <color key="textColor" red="0.0" green="0.0" blue="0.0" alpha="1" colorSpace="custom" customColorSpace="sRGB"/>
                                                    <color key="highlightedColor" red="1" green="1" blue="1" alpha="1" colorSpace="custom" customColorSpace="sRGB"/>
                                                </label>
                                            </subviews>
                                        </tableViewCellContentView>
                                    </tableViewCell>
                                    <tableViewCell contentMode="scaleToFill" selectionStyle="none" indentationWidth="10" id="nNw-4E-ySi">
                                        <rect key="frame" x="0.0" y="187.33333333333334" width="375" height="44"/>
                                        <autoresizingMask key="autoresizingMask" flexibleMaxX="YES" flexibleMaxY="YES"/>
                                        <tableViewCellContentView key="contentView" opaque="NO" clipsSubviews="YES" multipleTouchEnabled="YES" contentMode="center" tableViewCell="nNw-4E-ySi" id="hT5-5b-CPT">
                                            <rect key="frame" x="0.0" y="0.0" width="375" height="43.666666666666664"/>
                                            <autoresizingMask key="autoresizingMask"/>
                                            <subviews>
                                                <switch opaque="NO" contentMode="scaleToFill" contentHorizontalAlignment="center" contentVerticalAlignment="center" on="YES" id="sCY-Vf-abw">
                                                    <rect key="frame" x="306" y="7" width="51" height="31"/>
                                                    <autoresizingMask key="autoresizingMask" flexibleMinX="YES" flexibleMaxY="YES"/>
                                                    <color key="onTintColor" red="0.0" green="0.48024823589999999" blue="1" alpha="1" colorSpace="custom" customColorSpace="sRGB"/>
                                                    <connections>
                                                        <action selector="toggleVibration:" destination="bcR-zD-bPX" eventType="valueChanged" id="wcv-3F-2v0"/>
                                                    </connections>
                                                </switch>
                                                <label opaque="NO" clipsSubviews="YES" userInteractionEnabled="NO" contentMode="left" text="Vibrate on Button Presses" lineBreakMode="tailTruncation" numberOfLines="2" baselineAdjustment="alignBaselines" adjustsFontSizeToFit="NO" id="G25-aU-DIY">
                                                    <rect key="frame" x="16" y="8" width="261" height="27"/>
                                                    <autoresizingMask key="autoresizingMask" widthSizable="YES" flexibleMaxX="YES" flexibleMaxY="YES"/>
                                                    <fontDescription key="fontDescription" type="system" pointSize="17"/>
                                                    <color key="textColor" red="0.0" green="0.0" blue="0.0" alpha="1" colorSpace="custom" customColorSpace="sRGB"/>
                                                    <color key="highlightedColor" red="1" green="1" blue="1" alpha="1" colorSpace="custom" customColorSpace="sRGB"/>
                                                </label>
                                            </subviews>
                                        </tableViewCellContentView>
                                    </tableViewCell>
                                    <tableViewCell contentMode="scaleToFill" selectionStyle="none" indentationWidth="10" id="KFu-Sm-ywF">
                                        <rect key="frame" x="0.0" y="231.33333333333334" width="375" height="44.000000000000028"/>
                                        <autoresizingMask key="autoresizingMask" flexibleMaxX="YES" flexibleMaxY="YES"/>
                                        <tableViewCellContentView key="contentView" opaque="NO" clipsSubviews="YES" multipleTouchEnabled="YES" contentMode="center" tableViewCell="KFu-Sm-ywF" id="sEH-EL-RuC">
                                            <rect key="frame" x="0.0" y="0.0" width="375" height="43.666666666666664"/>
                                            <autoresizingMask key="autoresizingMask"/>
                                            <subviews>
                                                <switch opaque="NO" contentMode="scaleToFill" contentHorizontalAlignment="center" contentVerticalAlignment="center" on="YES" id="STq-Oc-Ybf">
                                                    <rect key="frame" x="306" y="7" width="51" height="31"/>
                                                    <autoresizingMask key="autoresizingMask" flexibleMinX="YES" flexibleMaxY="YES"/>
                                                    <color key="onTintColor" red="0.0" green="0.48024823589999999" blue="1" alpha="1" colorSpace="custom" customColorSpace="sRGB"/>
                                                    <connections>
                                                        <action selector="toggleSmoothing:" destination="bcR-zD-bPX" eventType="valueChanged" id="EyI-eq-Oi1"/>
                                                    </connections>
                                                </switch>
                                                <label opaque="NO" clipsSubviews="YES" userInteractionEnabled="NO" contentMode="left" text="Use Image Smoothing" lineBreakMode="tailTruncation" numberOfLines="2" baselineAdjustment="alignBaselines" adjustsFontSizeToFit="NO" id="Plf-rp-lVd">
                                                    <rect key="frame" x="16" y="8" width="261" height="27"/>
                                                    <autoresizingMask key="autoresizingMask" widthSizable="YES" flexibleMaxX="YES" flexibleMaxY="YES"/>
                                                    <fontDescription key="fontDescription" type="system" pointSize="17"/>
                                                    <color key="textColor" red="0.0" green="0.0" blue="0.0" alpha="1" colorSpace="custom" customColorSpace="sRGB"/>
                                                    <color key="highlightedColor" red="1" green="1" blue="1" alpha="1" colorSpace="custom" customColorSpace="sRGB"/>
                                                </label>
                                            </subviews>
                                        </tableViewCellContentView>
                                    </tableViewCell>
                                    <tableViewCell contentMode="scaleToFill" selectionStyle="none" indentationWidth="10" id="n01-dp-kuF">
                                        <rect key="frame" x="0.0" y="275.33333333333337" width="375" height="44"/>
                                        <autoresizingMask key="autoresizingMask" flexibleMaxX="YES" flexibleMaxY="YES"/>
                                        <tableViewCellContentView key="contentView" opaque="NO" clipsSubviews="YES" multipleTouchEnabled="YES" contentMode="center" tableViewCell="n01-dp-kuF" id="pGk-BZ-YlW">
                                            <rect key="frame" x="0.0" y="0.0" width="375" height="43.666666666666664"/>
                                            <autoresizingMask key="autoresizingMask"/>
                                            <subviews>
                                                <switch opaque="NO" contentMode="scaleToFill" contentHorizontalAlignment="center" contentVerticalAlignment="center" on="YES" id="6Z6-Cv-rpv" userLabel="CRT Filter Switch">
                                                    <rect key="frame" x="306" y="7" width="51" height="31"/>
                                                    <autoresizingMask key="autoresizingMask" flexibleMinX="YES" flexibleMaxY="YES"/>
                                                    <color key="onTintColor" red="0.0" green="0.48024823589999999" blue="1" alpha="1" colorSpace="custom" customColorSpace="sRGB"/>
                                                    <connections>
                                                        <action selector="toggleCRTFilter:" destination="bcR-zD-bPX" eventType="valueChanged" id="Nop-55-Nye"/>
                                                    </connections>
                                                </switch>
                                                <label opaque="NO" clipsSubviews="YES" userInteractionEnabled="NO" contentMode="left" text="CRT Filter" lineBreakMode="tailTruncation" numberOfLines="2" baselineAdjustment="alignBaselines" adjustsFontSizeToFit="NO" id="roc-gC-TBN" userLabel="CRT Filter">
                                                    <rect key="frame" x="16" y="8" width="261" height="27"/>
                                                    <autoresizingMask key="autoresizingMask" widthSizable="YES" flexibleMaxX="YES" flexibleMaxY="YES"/>
                                                    <fontDescription key="fontDescription" type="system" pointSize="17"/>
                                                    <color key="textColor" red="0.0" green="0.0" blue="0.0" alpha="1" colorSpace="custom" customColorSpace="sRGB"/>
                                                    <color key="highlightedColor" red="1" green="1" blue="1" alpha="1" colorSpace="custom" customColorSpace="sRGB"/>
                                                </label>
                                            </subviews>
                                        </tableViewCellContentView>
                                    </tableViewCell>
                                    <tableViewCell contentMode="scaleToFill" selectionStyle="none" indentationWidth="10" id="VWs-2d-AL1">
                                        <rect key="frame" x="0.0" y="319.33333333333337" width="375" height="44"/>
                                        <autoresizingMask key="autoresizingMask" flexibleMaxX="YES" flexibleMaxY="YES"/>
                                        <tableViewCellContentView key="contentView" opaque="NO" clipsSubviews="YES" multipleTouchEnabled="YES" contentMode="center" tableViewCell="VWs-2d-AL1" id="Q3h-r5-UwT">
                                            <rect key="frame" x="0.0" y="0.0" width="375" height="43.666666666666664"/>
                                            <autoresizingMask key="autoresizingMask"/>
                                            <subviews>
                                                <switch opaque="NO" contentMode="scaleToFill" contentHorizontalAlignment="center" contentVerticalAlignment="center" on="YES" id="Khw-VR-sw0">
                                                    <rect key="frame" x="305" y="7" width="51" height="31"/>
                                                    <autoresizingMask key="autoresizingMask" flexibleMinX="YES" flexibleMaxY="YES"/>
                                                    <color key="onTintColor" red="0.0" green="0.48024823589999999" blue="1" alpha="1" colorSpace="custom" customColorSpace="sRGB"/>
                                                    <connections>
                                                        <action selector="toggleFPSCount:" destination="bcR-zD-bPX" eventType="valueChanged" id="7Qg-am-uzr"/>
                                                    </connections>
                                                </switch>
                                                <label opaque="NO" clipsSubviews="YES" userInteractionEnabled="NO" contentMode="left" text="Show FPS Count" lineBreakMode="tailTruncation" numberOfLines="2" baselineAdjustment="alignBaselines" adjustsFontSizeToFit="NO" id="BwP-i7-abe">
                                                    <rect key="frame" x="16" y="8" width="263" height="27"/>
                                                    <autoresizingMask key="autoresizingMask" widthSizable="YES"/>
                                                    <fontDescription key="fontDescription" type="system" pointSize="17"/>
                                                    <color key="textColor" red="0.0" green="0.0" blue="0.0" alpha="1" colorSpace="custom" customColorSpace="sRGB"/>
                                                    <color key="highlightedColor" red="1" green="1" blue="1" alpha="1" colorSpace="custom" customColorSpace="sRGB"/>
                                                </label>
                                            </subviews>
                                        </tableViewCellContentView>
                                    </tableViewCell>
                                </cells>
                            </tableViewSection>
                            <tableViewSection headerTitle="Controller Settings" id="L0J-7O-0ta">
                                <cells>
                                    <tableViewCell contentMode="scaleToFill" misplaced="YES" selectionStyle="none" indentationWidth="10" rowHeight="54" id="e1a-PZ-eJ1">
                                        <rect key="frame" x="0.0" y="411.33333333333337" width="375" height="54"/>
                                        <autoresizingMask key="autoresizingMask" flexibleMaxX="YES" flexibleMaxY="YES"/>
                                        <tableViewCellContentView key="contentView" opaque="NO" clipsSubviews="YES" multipleTouchEnabled="YES" contentMode="center" tableViewCell="e1a-PZ-eJ1" id="tOK-UT-cy2">
                                            <rect key="frame" x="0.0" y="0.0" width="375" height="53.666666666666664"/>
                                            <autoresizingMask key="autoresizingMask"/>
                                            <subviews>
                                                <label opaque="NO" userInteractionEnabled="NO" contentMode="left" horizontalHuggingPriority="251" verticalHuggingPriority="251" misplaced="YES" text="100%" textAlignment="center" lineBreakMode="tailTruncation" baselineAdjustment="alignBaselines" adjustsFontSizeToFit="NO" id="W3K-0h-lqD">
                                                    <rect key="frame" x="315" y="16" width="52" height="21"/>
                                                    <autoresizingMask key="autoresizingMask" flexibleMinX="YES" flexibleMaxY="YES"/>
                                                    <fontDescription key="fontDescription" type="system" pointSize="17"/>
                                                    <color key="textColor" red="0.0" green="0.0" blue="0.0" alpha="1" colorSpace="custom" customColorSpace="sRGB"/>
                                                    <nil key="highlightedColor"/>
                                                </label>
                                                <label opaque="NO" clipsSubviews="YES" userInteractionEnabled="NO" contentMode="left" misplaced="YES" text="Opacity" lineBreakMode="tailTruncation" numberOfLines="2" baselineAdjustment="alignBaselines" adjustsFontSizeToFit="NO" id="BTu-1i-Mch">
                                                    <rect key="frame" x="16" y="14" width="70" height="27"/>
                                                    <autoresizingMask key="autoresizingMask" widthSizable="YES"/>
                                                    <fontDescription key="fontDescription" type="system" pointSize="17"/>
                                                    <color key="textColor" red="0.0" green="0.0" blue="0.0" alpha="1" colorSpace="custom" customColorSpace="sRGB"/>
                                                    <color key="highlightedColor" red="1" green="1" blue="1" alpha="1" colorSpace="custom" customColorSpace="sRGB"/>
                                                </label>
                                                <slider opaque="NO" contentMode="scaleToFill" misplaced="YES" preservesSuperviewLayoutMargins="YES" contentHorizontalAlignment="center" contentVerticalAlignment="center" value="0.80000000000000004" minValue="0.0" maxValue="1" id="QsG-CC-wH8">
                                                    <rect key="frame" x="87" y="11" width="222" height="33"/>
                                                    <autoresizingMask key="autoresizingMask" widthSizable="YES" flexibleMaxY="YES"/>
                                                    <connections>
                                                        <action selector="controllerOpacityChanged:" destination="bcR-zD-bPX" eventType="valueChanged" id="1Sq-UH-TV5"/>
                                                    </connections>
                                                </slider>
                                            </subviews>
                                        </tableViewCellContentView>
                                    </tableViewCell>
                                    <tableViewCell contentMode="scaleToFill" selectionStyle="none" indentationWidth="10" id="hVr-fd-tUR">
                                        <rect key="frame" x="0.0" y="465.33333333333337" width="375" height="44"/>
                                        <autoresizingMask key="autoresizingMask" flexibleMaxX="YES" flexibleMaxY="YES"/>
                                        <tableViewCellContentView key="contentView" opaque="NO" clipsSubviews="YES" multipleTouchEnabled="YES" contentMode="center" tableViewCell="hVr-fd-tUR" id="xZC-39-gnG">
                                            <rect key="frame" x="0.0" y="0.0" width="375" height="43.666666666666664"/>
                                            <autoresizingMask key="autoresizingMask"/>
                                            <subviews>
                                                <switch opaque="NO" contentMode="scaleToFill" contentHorizontalAlignment="center" contentVerticalAlignment="center" on="YES" id="duB-ZD-Sja" userLabel="Tint Switch">
                                                    <rect key="frame" x="305" y="7" width="51" height="31"/>
                                                    <autoresizingMask key="autoresizingMask" flexibleMinX="YES" flexibleMaxY="YES"/>
                                                    <color key="onTintColor" red="0.0" green="0.48024823589999999" blue="1" alpha="1" colorSpace="custom" customColorSpace="sRGB"/>
                                                    <connections>
                                                        <action selector="toggleButtonTints:" destination="bcR-zD-bPX" eventType="valueChanged" id="BI8-37-Hvi"/>
                                                    </connections>
                                                </switch>
                                                <label opaque="NO" clipsSubviews="YES" userInteractionEnabled="NO" contentMode="left" text="Button Colors" lineBreakMode="tailTruncation" numberOfLines="2" baselineAdjustment="alignBaselines" adjustsFontSizeToFit="NO" id="1Le-2S-JxA">
                                                    <rect key="frame" x="16" y="8" width="263" height="27"/>
                                                    <autoresizingMask key="autoresizingMask" widthSizable="YES"/>
                                                    <fontDescription key="fontDescription" type="system" pointSize="17"/>
                                                    <color key="textColor" red="0.0" green="0.0" blue="0.0" alpha="1" colorSpace="custom" customColorSpace="sRGB"/>
                                                    <color key="highlightedColor" red="1" green="1" blue="1" alpha="1" colorSpace="custom" customColorSpace="sRGB"/>
                                                </label>
                                            </subviews>
                                        </tableViewCellContentView>
                                    </tableViewCell>
                                    <tableViewCell contentMode="scaleToFill" selectionStyle="default" accessoryType="disclosureIndicator" indentationWidth="10" textLabel="8hH-1M-Xm1" detailTextLabel="wUr-5z-cUs" rowHeight="54" style="IBUITableViewCellStyleSubtitle" id="m8C-LM-tq3">
                                        <rect key="frame" x="0.0" y="509.33333333333337" width="375" height="54"/>
                                        <autoresizingMask key="autoresizingMask"/>
                                        <tableViewCellContentView key="contentView" opaque="NO" clipsSubviews="YES" multipleTouchEnabled="YES" contentMode="center" tableViewCell="m8C-LM-tq3" id="idp-7Q-cw7">
                                            <rect key="frame" x="0.0" y="0.0" width="341" height="53.666666666666664"/>
                                            <autoresizingMask key="autoresizingMask"/>
                                            <subviews>
                                                <label opaque="NO" multipleTouchEnabled="YES" contentMode="left" text="Controller Selection" lineBreakMode="tailTruncation" baselineAdjustment="alignBaselines" adjustsFontSizeToFit="NO" id="8hH-1M-Xm1">
                                                    <rect key="frame" x="16" y="9.9999999999999982" width="151" height="20.333333333333332"/>
                                                    <autoresizingMask key="autoresizingMask"/>
                                                    <fontDescription key="fontDescription" type="system" pointSize="17"/>
                                                    <color key="textColor" red="0.0" green="0.0" blue="0.0" alpha="1" colorSpace="custom" customColorSpace="sRGB"/>
                                                    <nil key="highlightedColor"/>
                                                </label>
                                                <label opaque="NO" multipleTouchEnabled="YES" contentMode="left" text="Choose which controller players use" lineBreakMode="tailTruncation" baselineAdjustment="alignBaselines" adjustsFontSizeToFit="NO" id="wUr-5z-cUs">
                                                    <rect key="frame" x="16" y="30.333333333333332" width="204.66666666666666" height="14.333333333333334"/>
                                                    <autoresizingMask key="autoresizingMask"/>
                                                    <fontDescription key="fontDescription" type="system" pointSize="12"/>
                                                    <color key="textColor" red="0.0" green="0.0" blue="0.0" alpha="1" colorSpace="custom" customColorSpace="sRGB"/>
                                                    <nil key="highlightedColor"/>
                                                </label>
                                            </subviews>
                                        </tableViewCellContentView>
                                        <connections>
                                            <segue destination="tYF-TO-B5Z" kind="push" id="q1S-pL-LnX"/>
                                        </connections>
                                    </tableViewCell>
                                    <tableViewCell contentMode="scaleToFill" selectionStyle="default" accessoryType="disclosureIndicator" indentationWidth="10" textLabel="GoG-Nc-lcT" detailTextLabel="9zw-Ki-2kr" rowHeight="54" style="IBUITableViewCellStyleSubtitle" id="5on-3K-Yj7">
                                        <rect key="frame" x="0.0" y="563.33333333333337" width="375" height="54"/>
                                        <autoresizingMask key="autoresizingMask" flexibleMaxX="YES" flexibleMaxY="YES"/>
                                        <tableViewCellContentView key="contentView" opaque="NO" clipsSubviews="YES" multipleTouchEnabled="YES" contentMode="center" tableViewCell="5on-3K-Yj7" id="PyC-mb-I4L">
                                            <rect key="frame" x="0.0" y="0.0" width="341" height="53.666666666666664"/>
                                            <autoresizingMask key="autoresizingMask"/>
                                            <subviews>
                                                <label opaque="NO" clipsSubviews="YES" multipleTouchEnabled="YES" contentMode="left" preservesSuperviewLayoutMargins="YES" text="iCade Controller" lineBreakMode="tailTruncation" baselineAdjustment="alignBaselines" adjustsFontSizeToFit="NO" id="GoG-Nc-lcT">
                                                    <rect key="frame" x="16" y="9.9999999999999982" width="124" height="20.333333333333332"/>
                                                    <autoresizingMask key="autoresizingMask"/>
                                                    <fontDescription key="fontDescription" type="system" pointSize="17"/>
                                                    <color key="textColor" red="0.0" green="0.0" blue="0.0" alpha="1" colorSpace="custom" customColorSpace="sRGB"/>
                                                    <nil key="highlightedColor"/>
                                                </label>
                                                <label opaque="NO" multipleTouchEnabled="YES" contentMode="left" preservesSuperviewLayoutMargins="YES" text="Disabled" lineBreakMode="tailTruncation" baselineAdjustment="alignBaselines" adjustsFontSizeToFit="NO" id="9zw-Ki-2kr">
                                                    <rect key="frame" x="16.000000000000004" y="30.333333333333332" width="49.333333333333336" height="14.333333333333334"/>
                                                    <autoresizingMask key="autoresizingMask"/>
                                                    <fontDescription key="fontDescription" type="system" pointSize="12"/>
                                                    <color key="textColor" red="0.0" green="0.0" blue="0.0" alpha="1" colorSpace="custom" customColorSpace="sRGB"/>
                                                    <nil key="highlightedColor"/>
                                                </label>
                                            </subviews>
                                        </tableViewCellContentView>
                                    </tableViewCell>
                                </cells>
                            </tableViewSection>
                            <tableViewSection headerTitle="Volume" id="HQn-kZ-l60" userLabel="Volume">
                                <cells>
                                    <tableViewCell contentMode="scaleToFill" selectionStyle="none" indentationWidth="10" rowHeight="50" id="hlV-jE-gzD">
                                        <rect key="frame" x="0.0" y="665.33333333333337" width="375" height="50"/>
                                        <autoresizingMask key="autoresizingMask" flexibleMaxX="YES" flexibleMaxY="YES"/>
                                        <tableViewCellContentView key="contentView" opaque="NO" clipsSubviews="YES" multipleTouchEnabled="YES" contentMode="center" tableViewCell="hlV-jE-gzD" id="eEh-uC-sgP">
                                            <rect key="frame" x="0.0" y="0.0" width="375" height="49.666666666666664"/>
                                            <autoresizingMask key="autoresizingMask"/>
                                            <subviews>
                                                <label opaque="NO" userInteractionEnabled="NO" contentMode="left" horizontalHuggingPriority="251" verticalHuggingPriority="251" text="100%" textAlignment="center" lineBreakMode="tailTruncation" baselineAdjustment="alignBaselines" adjustsFontSizeToFit="NO" id="B5r-jT-vgt">
                                                    <rect key="frame" x="315" y="14" width="52" height="21"/>
                                                    <autoresizingMask key="autoresizingMask" flexibleMinX="YES" flexibleMaxY="YES"/>
                                                    <fontDescription key="fontDescription" type="system" pointSize="17"/>
                                                    <color key="textColor" red="0.0" green="0.0" blue="0.0" alpha="1" colorSpace="custom" customColorSpace="sRGB"/>
                                                    <nil key="highlightedColor"/>
                                                </label>
                                                <slider opaque="NO" contentMode="scaleToFill" preservesSuperviewLayoutMargins="YES" contentHorizontalAlignment="center" contentVerticalAlignment="center" value="0.30000001192092896" minValue="0.0" maxValue="1" id="sIf-Ng-bjy">
                                                    <rect key="frame" x="14" y="8" width="295" height="34"/>
                                                    <autoresizingMask key="autoresizingMask" widthSizable="YES" flexibleMaxY="YES"/>
                                                    <connections>
                                                        <action selector="volumeChanged:" destination="bcR-zD-bPX" eventType="valueChanged" id="t9f-Li-2jh"/>
                                                    </connections>
                                                </slider>
                                            </subviews>
                                        </tableViewCellContentView>
                                    </tableViewCell>
                                </cells>
                            </tableViewSection>
                            <tableViewSection headerTitle="Actions" id="z1f-5r-K1I" userLabel="Actions">
                                <cells>
                                    <tableViewCell contentMode="scaleToFill" selectionStyle="default" accessoryType="disclosureIndicator" indentationWidth="10" textLabel="m7A-Ve-3fQ" detailTextLabel="GAc-2H-eCw" rowHeight="54" style="IBUITableViewCellStyleSubtitle" id="fRu-A1-Mjc" userLabel="Import/Export Cell">
                                        <rect key="frame" x="0.0" y="763.33333333333337" width="375" height="54"/>
                                        <autoresizingMask key="autoresizingMask"/>
                                        <tableViewCellContentView key="contentView" opaque="NO" clipsSubviews="YES" multipleTouchEnabled="YES" contentMode="center" tableViewCell="fRu-A1-Mjc" id="ZKL-7A-ynJ">
                                            <rect key="frame" x="0.0" y="0.0" width="349" height="53.666666666666664"/>
                                            <autoresizingMask key="autoresizingMask"/>
                                            <subviews>
                                                <label opaque="NO" multipleTouchEnabled="YES" contentMode="left" preservesSuperviewLayoutMargins="YES" text="Import/Export" textAlignment="natural" lineBreakMode="tailTruncation" baselineAdjustment="alignBaselines" adjustsFontSizeToFit="NO" id="m7A-Ve-3fQ">
                                                    <rect key="frame" x="14.999999999999993" y="9.9999999999999982" width="106.33333333333333" height="20.333333333333332"/>
                                                    <autoresizingMask key="autoresizingMask"/>
                                                    <fontDescription key="fontDescription" type="system" pointSize="17"/>
                                                    <color key="textColor" red="0.0" green="0.0" blue="0.0" alpha="1" colorSpace="custom" customColorSpace="sRGB"/>
                                                    <nil key="highlightedColor"/>
                                                </label>
                                                <label opaque="NO" multipleTouchEnabled="YES" contentMode="left" preservesSuperviewLayoutMargins="YES" text="Web server: upload/download ROMs, saves" textAlignment="natural" lineBreakMode="tailTruncation" baselineAdjustment="alignBaselines" adjustsFontSizeToFit="NO" id="GAc-2H-eCw">
                                                    <rect key="frame" x="15.000000000000014" y="30.333333333333332" width="244.33333333333334" height="14.333333333333334"/>
                                                    <autoresizingMask key="autoresizingMask"/>
                                                    <fontDescription key="fontDescription" type="system" pointSize="12"/>
                                                    <color key="textColor" red="0.0" green="0.0" blue="0.0" alpha="1" colorSpace="custom" customColorSpace="sRGB"/>
                                                    <nil key="highlightedColor"/>
                                                </label>
                                            </subviews>
                                        </tableViewCellContentView>
                                        <inset key="separatorInset" minX="0.0" minY="0.0" maxX="0.0" maxY="0.0"/>
                                    </tableViewCell>
                                    <tableViewCell clipsSubviews="YES" contentMode="scaleToFill" preservesSuperviewLayoutMargins="YES" selectionStyle="none" indentationWidth="10" id="AVF-iJ-dBV" userLabel="Import Note Cell">
                                        <rect key="frame" x="0.0" y="817.33333333333337" width="375" height="44"/>
                                        <autoresizingMask key="autoresizingMask"/>
                                        <tableViewCellContentView key="contentView" opaque="NO" clipsSubviews="YES" multipleTouchEnabled="YES" contentMode="left" preservesSuperviewLayoutMargins="YES" insetsLayoutMarginsFromSafeArea="NO" tableViewCell="AVF-iJ-dBV" id="Maz-b3-i9d">
                                            <rect key="frame" x="0.0" y="0.0" width="375" height="43.666666666666664"/>
                                            <autoresizingMask key="autoresizingMask"/>
                                            <subviews>
                                                <label opaque="NO" userInteractionEnabled="NO" contentMode="left" text="Upload multi-file ROMs as single-file .zip or .7z archives." lineBreakMode="tailTruncation" baselineAdjustment="alignBaselines" minimumFontSize="10" id="jN6-ue-OrT">
                                                    <rect key="frame" x="16" y="7" width="343" height="15"/>
                                                    <autoresizingMask key="autoresizingMask"/>
                                                    <fontDescription key="fontDescription" type="system" pointSize="12"/>
                                                    <color key="textColor" white="0.33333333333333331" alpha="1" colorSpace="calibratedWhite"/>
                                                    <nil key="highlightedColor"/>
                                                </label>
                                                <label opaque="NO" userInteractionEnabled="NO" contentMode="left" text="Check the wiki for more info about " lineBreakMode="tailTruncation" baselineAdjustment="alignBaselines" adjustsFontSizeToFit="NO" id="pfs-im-UIo">
                                                    <rect key="frame" x="16" y="23" width="241" height="15"/>
                                                    <autoresizingMask key="autoresizingMask"/>
                                                    <fontDescription key="fontDescription" type="system" pointSize="12"/>
                                                    <color key="textColor" white="0.33333333333333331" alpha="1" colorSpace="calibratedWhite"/>
                                                    <nil key="highlightedColor"/>
                                                </label>
                                                <button opaque="NO" contentMode="scaleToFill" contentHorizontalAlignment="left" contentVerticalAlignment="fill" buttonType="roundedRect" lineBreakMode="middleTruncation" id="6Na-xW-iab">
                                                    <rect key="frame" x="214" y="23" width="93" height="15"/>
                                                    <autoresizingMask key="autoresizingMask" flexibleMaxX="YES" flexibleMaxY="YES"/>
                                                    <fontDescription key="fontDescription" type="system" pointSize="12"/>
                                                    <state key="normal" title="Importing ROMs">
                                                        <color key="titleColor" red="0.00012962514299999999" green="0.47818720339999998" blue="1" alpha="1" colorSpace="custom" customColorSpace="sRGB"/>
                                                    </state>
                                                    <connections>
                                                        <action selector="wikiLinkButton:" destination="bcR-zD-bPX" eventType="touchUpInside" id="zkg-Cp-zVH"/>
                                                    </connections>
                                                </button>
                                                <label opaque="NO" userInteractionEnabled="NO" contentMode="left" text="." lineBreakMode="tailTruncation" baselineAdjustment="alignBaselines" adjustsFontSizeToFit="NO" id="hEU-og-bCB">
                                                    <rect key="frame" x="306" y="23" width="5" height="15"/>
                                                    <autoresizingMask key="autoresizingMask"/>
                                                    <fontDescription key="fontDescription" type="system" pointSize="12"/>
                                                    <color key="textColor" white="0.33333333333333331" alpha="1" colorSpace="calibratedWhite"/>
                                                    <nil key="highlightedColor"/>
                                                </label>
                                            </subviews>
                                        </tableViewCellContentView>
                                        <color key="backgroundColor" white="0.0" alpha="0.0" colorSpace="calibratedWhite"/>
                                        <accessibility key="accessibilityConfiguration">
                                            <accessibilityTraits key="traits" link="YES"/>
                                        </accessibility>
                                    </tableViewCell>
                                    <tableViewCell clipsSubviews="YES" contentMode="scaleToFill" preservesSuperviewLayoutMargins="YES" selectionStyle="none" indentationWidth="10" rowHeight="1" id="lC2-hL-32t" userLabel="Dummy Cell">
                                        <rect key="frame" x="0.0" y="861.33333333333337" width="375" height="1"/>
                                        <autoresizingMask key="autoresizingMask"/>
                                        <tableViewCellContentView key="contentView" opaque="NO" clipsSubviews="YES" multipleTouchEnabled="YES" contentMode="left" preservesSuperviewLayoutMargins="YES" insetsLayoutMarginsFromSafeArea="NO" tableViewCell="lC2-hL-32t" id="nfa-Cu-nVa">
                                            <rect key="frame" x="0.0" y="0.0" width="375" height="0.66666666666666674"/>
                                            <autoresizingMask key="autoresizingMask"/>
                                        </tableViewCellContentView>
                                        <color key="backgroundColor" white="0.0" alpha="0.0" colorSpace="calibratedWhite"/>
                                    </tableViewCell>
                                </cells>
                            </tableViewSection>
                            <tableViewSection headerTitle="Game Library Settings" id="zDH-xT-eVR">
                                <cells>
                                    <tableViewCell contentMode="scaleToFill" selectionStyle="default" accessoryType="disclosureIndicator" indentationWidth="10" textLabel="atp-lT-0Aq" detailTextLabel="wBu-d7-8pS" rowHeight="54" style="IBUITableViewCellStyleSubtitle" id="Fne-jt-Shb">
                                        <rect key="frame" x="0.0" y="910.33333333333337" width="375" height="54"/>
                                        <autoresizingMask key="autoresizingMask"/>
                                        <tableViewCellContentView key="contentView" opaque="NO" clipsSubviews="YES" multipleTouchEnabled="YES" contentMode="center" tableViewCell="Fne-jt-Shb" id="vXa-R1-bNz">
                                            <rect key="frame" x="0.0" y="0.0" width="349" height="53.666666666666664"/>
                                            <autoresizingMask key="autoresizingMask"/>
                                            <subviews>
                                                <label opaque="NO" multipleTouchEnabled="YES" contentMode="left" preservesSuperviewLayoutMargins="YES" text="Refresh Game Library" lineBreakMode="tailTruncation" baselineAdjustment="alignBaselines" adjustsFontSizeToFit="NO" id="atp-lT-0Aq">
                                                    <rect key="frame" x="15" y="9.9999999999999982" width="166" height="20.333333333333332"/>
                                                    <autoresizingMask key="autoresizingMask"/>
                                                    <fontDescription key="fontDescription" type="system" pointSize="17"/>
                                                    <color key="textColor" red="0.0" green="0.0" blue="0.0" alpha="1" colorSpace="custom" customColorSpace="sRGB"/>
                                                    <nil key="highlightedColor"/>
                                                </label>
                                                <label opaque="NO" multipleTouchEnabled="YES" contentMode="left" preservesSuperviewLayoutMargins="YES" usesAttributedText="YES" lineBreakMode="tailTruncation" baselineAdjustment="alignBaselines" adjustsFontSizeToFit="NO" id="wBu-d7-8pS">
                                                    <rect key="frame" x="15.000000000000014" y="30.333333333333332" width="251.33333333333334" height="14.333333333333334"/>
                                                    <autoresizingMask key="autoresizingMask"/>
                                                    <attributedString key="attributedText">
                                                        <fragment content="Get artwork and titles again ">
                                                            <attributes>
                                                                <color key="NSColor" red="0.0" green="0.0" blue="0.0" alpha="1" colorSpace="custom" customColorSpace="sRGB"/>
                                                                <font key="NSFont" metaFont="cellTitle"/>
                                                                <paragraphStyle key="NSParagraphStyle" alignment="left" lineBreakMode="wordWrapping" baseWritingDirection="natural" tighteningFactorForTruncation="0.0"/>
                                                            </attributes>
                                                        </fragment>
                                                        <fragment content="(WARNING: SLOW)">
                                                            <attributes>
                                                                <color key="NSColor" red="0.0" green="0.0" blue="0.0" alpha="1" colorSpace="custom" customColorSpace="sRGB"/>
                                                                <font key="NSFont" size="10" name=".AppleSystemUIFont"/>
                                                                <paragraphStyle key="NSParagraphStyle" alignment="left" lineBreakMode="wordWrapping" baseWritingDirection="natural" tighteningFactorForTruncation="0.0"/>
                                                            </attributes>
                                                        </fragment>
                                                    </attributedString>
                                                    <nil key="highlightedColor"/>
                                                </label>
                                            </subviews>
                                        </tableViewCellContentView>
                                    </tableViewCell>
                                    <tableViewCell contentMode="scaleToFill" selectionStyle="default" accessoryType="disclosureIndicator" indentationWidth="10" textLabel="IBC-zu-dJg" detailTextLabel="ifY-eR-QD5" rowHeight="54" style="IBUITableViewCellStyleSubtitle" id="lqy-4c-FqW">
                                        <rect key="frame" x="0.0" y="964.33333333333337" width="375" height="54"/>
                                        <autoresizingMask key="autoresizingMask" flexibleMaxX="YES" flexibleMaxY="YES"/>
                                        <tableViewCellContentView key="contentView" opaque="NO" clipsSubviews="YES" multipleTouchEnabled="YES" contentMode="center" tableViewCell="lqy-4c-FqW" id="NvD-dI-vOW">
                                            <rect key="frame" x="0.0" y="0.0" width="349" height="53.666666666666664"/>
                                            <autoresizingMask key="autoresizingMask"/>
                                            <subviews>
                                                <label opaque="NO" clipsSubviews="YES" multipleTouchEnabled="YES" contentMode="left" preservesSuperviewLayoutMargins="YES" text="Empty Image Cache" lineBreakMode="tailTruncation" baselineAdjustment="alignBaselines" adjustsFontSizeToFit="NO" id="IBC-zu-dJg">
                                                    <rect key="frame" x="15" y="9.9999999999999982" width="153.33333333333334" height="20.333333333333332"/>
                                                    <autoresizingMask key="autoresizingMask"/>
                                                    <fontDescription key="fontDescription" type="system" pointSize="17"/>
                                                    <color key="textColor" red="0.0" green="0.0" blue="0.0" alpha="1" colorSpace="custom" customColorSpace="sRGB"/>
                                                    <nil key="highlightedColor"/>
                                                </label>
                                                <label opaque="NO" clipsSubviews="YES" multipleTouchEnabled="YES" contentMode="left" preservesSuperviewLayoutMargins="YES" text="Images will be redownloaded on demand" lineBreakMode="tailTruncation" baselineAdjustment="alignBaselines" adjustsFontSizeToFit="NO" id="ifY-eR-QD5">
                                                    <rect key="frame" x="15.000000000000014" y="30.333333333333332" width="230.33333333333334" height="14.333333333333334"/>
                                                    <autoresizingMask key="autoresizingMask"/>
                                                    <fontDescription key="fontDescription" type="system" pointSize="12"/>
                                                    <color key="textColor" red="0.0" green="0.0" blue="0.0" alpha="1" colorSpace="custom" customColorSpace="sRGB"/>
                                                    <nil key="highlightedColor"/>
                                                </label>
                                            </subviews>
                                        </tableViewCellContentView>
                                    </tableViewCell>
                                    <tableViewCell contentMode="scaleToFill" selectionStyle="default" accessoryType="disclosureIndicator" indentationWidth="10" textLabel="OiF-wU-8yr" detailTextLabel="iZ4-qo-Kdy" rowHeight="54" style="IBUITableViewCellStyleSubtitle" id="f5t-tV-SfE">
                                        <rect key="frame" x="0.0" y="1018.3333333333334" width="375" height="54"/>
                                        <autoresizingMask key="autoresizingMask" flexibleMaxX="YES" flexibleMaxY="YES"/>
                                        <tableViewCellContentView key="contentView" opaque="NO" clipsSubviews="YES" multipleTouchEnabled="YES" contentMode="center" tableViewCell="f5t-tV-SfE" id="iMU-bU-1Ql">
                                            <rect key="frame" x="0.0" y="0.0" width="349" height="53.666666666666664"/>
                                            <autoresizingMask key="autoresizingMask"/>
                                            <subviews>
                                                <label opaque="NO" clipsSubviews="YES" multipleTouchEnabled="YES" contentMode="left" preservesSuperviewLayoutMargins="YES" text="Manage Conflicts" lineBreakMode="tailTruncation" baselineAdjustment="alignBaselines" adjustsFontSizeToFit="NO" id="OiF-wU-8yr">
                                                    <rect key="frame" x="15" y="9.9999999999999982" width="133.66666666666666" height="20.333333333333332"/>
                                                    <autoresizingMask key="autoresizingMask"/>
                                                    <fontDescription key="fontDescription" type="system" pointSize="17"/>
                                                    <color key="textColor" red="0.0" green="0.0" blue="0.0" alpha="1" colorSpace="custom" customColorSpace="sRGB"/>
                                                    <nil key="highlightedColor"/>
                                                </label>
                                                <label opaque="NO" clipsSubviews="YES" multipleTouchEnabled="YES" contentMode="left" preservesSuperviewLayoutMargins="YES" text="Manually resolve conflicted imports" lineBreakMode="tailTruncation" numberOfLines="3" baselineAdjustment="alignBaselines" adjustsFontSizeToFit="NO" id="iZ4-qo-Kdy">
                                                    <rect key="frame" x="15" y="30.333333333333332" width="201" height="14.333333333333334"/>
                                                    <autoresizingMask key="autoresizingMask"/>
                                                    <fontDescription key="fontDescription" type="system" pointSize="12"/>
                                                    <color key="textColor" red="0.0" green="0.0" blue="0.0" alpha="1" colorSpace="custom" customColorSpace="sRGB"/>
                                                    <nil key="highlightedColor"/>
                                                </label>
                                            </subviews>
                                        </tableViewCellContentView>
                                    </tableViewCell>
                                    <tableViewCell contentMode="scaleToFill" selectionStyle="none" accessoryType="disclosureIndicator" indentationWidth="10" id="DMq-2a-EMZ">
                                        <rect key="frame" x="0.0" y="1072.3333333333335" width="375" height="44"/>
                                        <autoresizingMask key="autoresizingMask" flexibleMaxX="YES" flexibleMaxY="YES"/>
                                        <tableViewCellContentView key="contentView" opaque="NO" clipsSubviews="YES" multipleTouchEnabled="YES" contentMode="center" tableViewCell="DMq-2a-EMZ" id="8yv-cl-P8T">
                                            <rect key="frame" x="0.0" y="0.0" width="349" height="43.666666666666664"/>
                                            <autoresizingMask key="autoresizingMask"/>
                                            <subviews>
                                                <label opaque="NO" clipsSubviews="YES" userInteractionEnabled="NO" contentMode="left" preservesSuperviewLayoutMargins="YES" text="Appearance" lineBreakMode="tailTruncation" numberOfLines="2" baselineAdjustment="alignBaselines" adjustsFontSizeToFit="NO" id="tbC-0B-9PY">
<<<<<<< HEAD
                                                    <rect key="frame" x="15" y="8" width="272" height="27"/>
=======
                                                    <rect key="frame" x="16" y="8" width="271" height="27"/>
>>>>>>> 31af2c82
                                                    <autoresizingMask key="autoresizingMask" widthSizable="YES" flexibleMaxX="YES" flexibleMaxY="YES"/>
                                                    <fontDescription key="fontDescription" type="system" pointSize="17"/>
                                                    <color key="textColor" red="0.0" green="0.0" blue="0.0" alpha="1" colorSpace="custom" customColorSpace="sRGB"/>
                                                    <color key="highlightedColor" red="1" green="1" blue="1" alpha="1" colorSpace="custom" customColorSpace="sRGB"/>
                                                </label>
                                            </subviews>
                                        </tableViewCellContentView>
                                        <connections>
                                            <segue destination="RmM-WF-ySI" kind="push" id="4lH-tL-ieZ"/>
                                        </connections>
                                    </tableViewCell>
                                </cells>
                            </tableViewSection>
                            <tableViewSection headerTitle="Build Information" id="7wE-gr-KHM">
                                <cells>
                                    <tableViewCell contentMode="scaleToFill" selectionStyle="none" indentationWidth="10" textLabel="bus-Zb-5mN" detailTextLabel="qSD-YJ-6LU" rowHeight="54" style="IBUITableViewCellStyleValue1" id="Dkv-aT-Qbm">
                                        <rect key="frame" x="0.0" y="1164.3333333333335" width="375" height="54"/>
                                        <autoresizingMask key="autoresizingMask" flexibleMaxX="YES" flexibleMaxY="YES"/>
                                        <tableViewCellContentView key="contentView" opaque="NO" clipsSubviews="YES" multipleTouchEnabled="YES" contentMode="center" tableViewCell="Dkv-aT-Qbm" id="pWC-go-waY">
                                            <rect key="frame" x="0.0" y="0.0" width="375" height="53.666666666666664"/>
                                            <autoresizingMask key="autoresizingMask"/>
                                            <subviews>
                                                <label opaque="NO" clipsSubviews="YES" multipleTouchEnabled="YES" contentMode="left" preservesSuperviewLayoutMargins="YES" text="Version" lineBreakMode="tailTruncation" baselineAdjustment="alignBaselines" adjustsFontSizeToFit="NO" id="bus-Zb-5mN">
                                                    <rect key="frame" x="15.000000000000004" y="19" width="51.333333333333336" height="18"/>
                                                    <autoresizingMask key="autoresizingMask"/>
                                                    <fontDescription key="fontDescription" type="system" pointSize="15"/>
                                                    <color key="textColor" white="0.33333333333333331" alpha="1" colorSpace="calibratedWhite"/>
                                                    <nil key="highlightedColor"/>
                                                </label>
                                                <label opaque="NO" multipleTouchEnabled="YES" contentMode="left" text="x.x.x" textAlignment="right" lineBreakMode="tailTruncation" baselineAdjustment="alignBaselines" adjustsFontSizeToFit="NO" id="qSD-YJ-6LU">
                                                    <rect key="frame" x="326.66666666666669" y="18" width="33.333333333333336" height="19.333333333333332"/>
                                                    <autoresizingMask key="autoresizingMask"/>
                                                    <fontDescription key="fontDescription" type="system" pointSize="16"/>
                                                    <color key="textColor" red="0.55686274509803924" green="0.55686274509803924" blue="0.57647058823529407" alpha="1" colorSpace="custom" customColorSpace="sRGB"/>
                                                    <nil key="highlightedColor"/>
                                                </label>
                                            </subviews>
                                        </tableViewCellContentView>
                                        <color key="backgroundColor" white="1" alpha="0.5" colorSpace="custom" customColorSpace="genericGamma22GrayColorSpace"/>
                                    </tableViewCell>
                                    <tableViewCell contentMode="scaleToFill" selectionStyle="none" indentationWidth="10" textLabel="D2n-e2-WpK" detailTextLabel="m2L-ex-dJw" style="IBUITableViewCellStyleValue1" id="IHz-y5-D4m">
                                        <rect key="frame" x="0.0" y="1218.3333333333335" width="375" height="44"/>
                                        <autoresizingMask key="autoresizingMask"/>
                                        <tableViewCellContentView key="contentView" opaque="NO" clipsSubviews="YES" multipleTouchEnabled="YES" contentMode="center" tableViewCell="IHz-y5-D4m" id="FKo-Mo-pot">
                                            <rect key="frame" x="0.0" y="0.0" width="375" height="43.666666666666664"/>
                                            <autoresizingMask key="autoresizingMask"/>
                                            <subviews>
                                                <label opaque="NO" multipleTouchEnabled="YES" contentMode="left" preservesSuperviewLayoutMargins="YES" text="Mode" lineBreakMode="tailTruncation" baselineAdjustment="alignBaselines" adjustsFontSizeToFit="NO" id="D2n-e2-WpK">
                                                    <rect key="frame" x="15" y="14" width="39" height="18"/>
                                                    <autoresizingMask key="autoresizingMask"/>
                                                    <fontDescription key="fontDescription" type="system" pointSize="15"/>
                                                    <color key="textColor" white="0.33333333333333331" alpha="1" colorSpace="calibratedWhite"/>
                                                    <nil key="highlightedColor"/>
                                                </label>
                                                <label opaque="NO" multipleTouchEnabled="YES" contentMode="left" text="DEBUG" textAlignment="right" lineBreakMode="tailTruncation" baselineAdjustment="alignBaselines" adjustsFontSizeToFit="NO" id="m2L-ex-dJw">
                                                    <rect key="frame" x="306" y="12.999999999999998" width="54" height="19.333333333333332"/>
                                                    <autoresizingMask key="autoresizingMask"/>
                                                    <fontDescription key="fontDescription" type="system" pointSize="16"/>
                                                    <color key="textColor" red="0.55686274509803924" green="0.55686274509803924" blue="0.57647058823529407" alpha="1" colorSpace="custom" customColorSpace="sRGB"/>
                                                    <nil key="highlightedColor"/>
                                                </label>
                                            </subviews>
                                        </tableViewCellContentView>
                                        <color key="backgroundColor" white="1" alpha="0.5" colorSpace="custom" customColorSpace="genericGamma22GrayColorSpace"/>
                                    </tableViewCell>
                                    <tableViewCell contentMode="scaleToFill" selectionStyle="none" indentationWidth="10" textLabel="F5Y-Hw-2WS" detailTextLabel="yzB-Cf-bne" style="IBUITableViewCellStyleValue1" id="Zo8-xL-UZJ">
                                        <rect key="frame" x="0.0" y="1262.3333333333335" width="375" height="44"/>
                                        <autoresizingMask key="autoresizingMask"/>
                                        <tableViewCellContentView key="contentView" opaque="NO" clipsSubviews="YES" multipleTouchEnabled="YES" contentMode="center" tableViewCell="Zo8-xL-UZJ" id="fWW-RW-fQt">
                                            <rect key="frame" x="0.0" y="0.0" width="375" height="43.666666666666664"/>
                                            <autoresizingMask key="autoresizingMask"/>
                                            <subviews>
                                                <label opaque="NO" multipleTouchEnabled="YES" contentMode="left" preservesSuperviewLayoutMargins="YES" text="Git Revision" lineBreakMode="tailTruncation" baselineAdjustment="alignBaselines" adjustsFontSizeToFit="NO" id="F5Y-Hw-2WS">
                                                    <rect key="frame" x="15" y="14" width="81" height="18"/>
                                                    <autoresizingMask key="autoresizingMask"/>
                                                    <fontDescription key="fontDescription" type="system" pointSize="15"/>
                                                    <color key="textColor" white="0.33333333333333331" alpha="1" colorSpace="calibratedWhite"/>
                                                    <nil key="highlightedColor"/>
                                                </label>
                                                <label opaque="NO" multipleTouchEnabled="YES" contentMode="left" text="abcdef" textAlignment="right" lineBreakMode="tailTruncation" baselineAdjustment="alignBaselines" adjustsFontSizeToFit="NO" id="yzB-Cf-bne">
                                                    <rect key="frame" x="309.33333333333331" y="12.999999999999998" width="50.666666666666664" height="19.333333333333332"/>
                                                    <autoresizingMask key="autoresizingMask"/>
                                                    <fontDescription key="fontDescription" type="system" pointSize="16"/>
                                                    <color key="textColor" red="0.5568627451" green="0.5568627451" blue="0.57647058819999997" alpha="1" colorSpace="custom" customColorSpace="sRGB"/>
                                                    <nil key="highlightedColor"/>
                                                </label>
                                            </subviews>
                                        </tableViewCellContentView>
                                        <color key="backgroundColor" white="1" alpha="0.5" colorSpace="custom" customColorSpace="genericGamma22GrayColorSpace"/>
                                    </tableViewCell>
                                </cells>
                            </tableViewSection>
                            <tableViewSection id="dBg-mA-kY6" userLabel="External Information">
                                <cells>
                                    <tableViewCell contentMode="scaleToFill" selectionStyle="none" accessoryType="disclosureIndicator" indentationWidth="10" id="Pga-PU-Be3">
                                        <rect key="frame" x="0.0" y="1326.3333333333335" width="375" height="44"/>
                                        <autoresizingMask key="autoresizingMask" flexibleMaxX="YES" flexibleMaxY="YES"/>
                                        <tableViewCellContentView key="contentView" opaque="NO" clipsSubviews="YES" multipleTouchEnabled="YES" contentMode="center" tableViewCell="Pga-PU-Be3" id="rQe-my-jux">
                                            <rect key="frame" x="0.0" y="0.0" width="349" height="43.666666666666664"/>
                                            <autoresizingMask key="autoresizingMask"/>
                                            <subviews>
                                                <label opaque="NO" clipsSubviews="YES" userInteractionEnabled="NO" contentMode="left" preservesSuperviewLayoutMargins="YES" text="Cores" lineBreakMode="tailTruncation" numberOfLines="2" baselineAdjustment="alignBaselines" adjustsFontSizeToFit="NO" id="Oaj-HR-Ftm">
<<<<<<< HEAD
                                                    <rect key="frame" x="15" y="8" width="272" height="27"/>
=======
                                                    <rect key="frame" x="16" y="8" width="271" height="27"/>
>>>>>>> 31af2c82
                                                    <autoresizingMask key="autoresizingMask" widthSizable="YES" flexibleMaxX="YES" flexibleMaxY="YES"/>
                                                    <fontDescription key="fontDescription" type="system" pointSize="17"/>
                                                    <color key="textColor" red="0.0" green="0.0" blue="0.0" alpha="1" colorSpace="custom" customColorSpace="sRGB"/>
                                                    <color key="highlightedColor" red="1" green="1" blue="1" alpha="1" colorSpace="custom" customColorSpace="sRGB"/>
                                                </label>
                                            </subviews>
                                        </tableViewCellContentView>
                                        <connections>
                                            <segue destination="uHW-vv-puO" kind="push" id="CNQ-qa-YdK"/>
                                        </connections>
                                    </tableViewCell>
                                    <tableViewCell contentMode="scaleToFill" selectionStyle="default" accessoryType="disclosureIndicator" indentationWidth="10" textLabel="y1X-37-OFg" rowHeight="54" style="IBUITableViewCellStyleDefault" id="TxB-hl-jAw">
                                        <rect key="frame" x="0.0" y="1370.3333333333335" width="375" height="54"/>
                                        <autoresizingMask key="autoresizingMask" flexibleMaxX="YES" flexibleMaxY="YES"/>
                                        <tableViewCellContentView key="contentView" opaque="NO" clipsSubviews="YES" multipleTouchEnabled="YES" contentMode="center" tableViewCell="TxB-hl-jAw" id="ZDB-Sl-QI6">
                                            <rect key="frame" x="0.0" y="0.0" width="349" height="53.666666666666664"/>
                                            <autoresizingMask key="autoresizingMask"/>
                                            <subviews>
                                                <label opaque="NO" clipsSubviews="YES" multipleTouchEnabled="YES" contentMode="left" preservesSuperviewLayoutMargins="YES" text="Licenses" textAlignment="natural" lineBreakMode="tailTruncation" baselineAdjustment="alignBaselines" adjustsFontSizeToFit="NO" id="y1X-37-OFg">
                                                    <rect key="frame" x="15" y="0.0" width="325" height="53.666666666666664"/>
                                                    <autoresizingMask key="autoresizingMask"/>
                                                    <fontDescription key="fontDescription" type="system" pointSize="16"/>
                                                    <color key="textColor" red="0.0" green="0.0" blue="0.0" alpha="1" colorSpace="custom" customColorSpace="sRGB"/>
                                                    <nil key="highlightedColor"/>
                                                </label>
                                            </subviews>
                                        </tableViewCellContentView>
                                        <color key="backgroundColor" white="1" alpha="1" colorSpace="custom" customColorSpace="genericGamma22GrayColorSpace"/>
                                        <connections>
                                            <segue destination="mYD-WN-8hF" kind="push" id="ojP-3u-f1S"/>
                                        </connections>
                                    </tableViewCell>
                                </cells>
                            </tableViewSection>
                        </sections>
                        <connections>
                            <outlet property="dataSource" destination="bcR-zD-bPX" id="aOo-ur-aya"/>
                            <outlet property="delegate" destination="bcR-zD-bPX" id="Itb-MA-7O2"/>
                        </connections>
                    </tableView>
                    <toolbarItems/>
                    <navigationItem key="navigationItem" id="mzJ-Th-2Xx">
                        <barButtonItem key="leftBarButtonItem" image="questionMark" id="5n9-hH-dUg">
                            <connections>
                                <action selector="help:" destination="bcR-zD-bPX" id="Qpz-Sw-GQ7"/>
                            </connections>
                        </barButtonItem>
                        <barButtonItem key="rightBarButtonItem" systemItem="done" id="kSq-Mq-zhU">
                            <connections>
                                <action selector="done:" destination="bcR-zD-bPX" id="VZl-wA-Snf"/>
                            </connections>
                        </barButtonItem>
                    </navigationItem>
                    <freeformSimulatedSizeMetrics key="simulatedDestinationMetrics"/>
                    <connections>
                        <outlet property="autoLoadSwitch" destination="PUr-Ht-uuQ" id="rK4-bP-MZs"/>
                        <outlet property="autoLockSwitch" destination="9MJ-nj-MVv" id="yrI-Dw-wfR"/>
                        <outlet property="autoSaveSwitch" destination="9rq-wt-g02" id="2UV-gc-dYc"/>
                        <outlet property="crtFilterSwitch" destination="6Z6-Cv-rpv" id="w3K-SB-UtF"/>
                        <outlet property="fpsCountSwitch" destination="Khw-VR-sw0" id="btg-oq-ILQ"/>
                        <outlet property="iCadeControllerSetting" destination="9zw-Ki-2kr" id="Ihu-7k-uug"/>
                        <outlet property="imageSmoothing" destination="STq-Oc-Ybf" id="wxt-CX-fig"/>
                        <outlet property="importLabel" destination="GAc-2H-eCw" id="OBE-Kp-rxW"/>
                        <outlet property="modeLabel" destination="m2L-ex-dJw" id="iob-uz-Efe"/>
                        <outlet property="opacitySlider" destination="QsG-CC-wH8" id="LjX-f9-OXA"/>
                        <outlet property="opacityValueLabel" destination="W3K-0h-lqD" id="nyI-HL-tsn"/>
                        <outlet property="revisionLabel" destination="yzB-Cf-bne" id="Sw6-Mp-vqH"/>
                        <outlet property="themeValueLabel" destination="Ywp-5a-vQZ" id="a9f-rF-Jz9"/>
                        <outlet property="tintSwitch" destination="duB-ZD-Sja" id="lD5-Pu-Byc"/>
                        <outlet property="versionLabel" destination="qSD-YJ-6LU" id="ynk-oD-ise"/>
                        <outlet property="vibrateSwitch" destination="sCY-Vf-abw" id="vws-BW-ehf"/>
                        <outlet property="volumeSlider" destination="sIf-Ng-bjy" id="Qy2-ew-knK"/>
                        <outlet property="volumeValueLabel" destination="B5r-jT-vgt" id="GHV-j0-wNP"/>
                    </connections>
                </tableViewController>
                <placeholder placeholderIdentifier="IBFirstResponder" id="bJp-VV-s4G" userLabel="First Responder" sceneMemberID="firstResponder"/>
                <tableViewCell contentMode="scaleToFill" selectionStyle="default" accessoryType="disclosureIndicator" indentationWidth="10" textLabel="tx4-Ny-kIG" detailTextLabel="Ywp-5a-vQZ" rowHeight="54" style="IBUITableViewCellStyleSubtitle" id="Z14-4E-jTx">
                    <rect key="frame" x="0.0" y="0.0" width="375" height="54"/>
                    <autoresizingMask key="autoresizingMask"/>
                    <tableViewCellContentView key="contentView" opaque="NO" clipsSubviews="YES" multipleTouchEnabled="YES" contentMode="center" tableViewCell="Z14-4E-jTx" id="X4e-Nx-s4D">
                        <rect key="frame" x="0.0" y="0.0" width="341" height="53.666666666666664"/>
                        <autoresizingMask key="autoresizingMask"/>
                        <subviews>
                            <label opaque="NO" multipleTouchEnabled="YES" contentMode="left" text="Theme" lineBreakMode="tailTruncation" baselineAdjustment="alignBaselines" adjustsFontSizeToFit="NO" id="tx4-Ny-kIG">
                                <rect key="frame" x="16.000000000000004" y="9.9999999999999982" width="53.333333333333336" height="20.333333333333332"/>
                                <autoresizingMask key="autoresizingMask"/>
                                <fontDescription key="fontDescription" type="system" pointSize="17"/>
                                <color key="textColor" red="0.0" green="0.0" blue="0.0" alpha="1" colorSpace="custom" customColorSpace="sRGB"/>
                                <nil key="highlightedColor"/>
                            </label>
                            <label opaque="NO" multipleTouchEnabled="YES" contentMode="left" text="Light" lineBreakMode="tailTruncation" baselineAdjustment="alignBaselines" adjustsFontSizeToFit="NO" id="Ywp-5a-vQZ">
                                <rect key="frame" x="16" y="30.333333333333332" width="28.666666666666668" height="14.333333333333334"/>
                                <autoresizingMask key="autoresizingMask"/>
                                <fontDescription key="fontDescription" type="system" pointSize="12"/>
                                <color key="textColor" red="0.0" green="0.0" blue="0.0" alpha="1" colorSpace="custom" customColorSpace="sRGB"/>
                                <nil key="highlightedColor"/>
                            </label>
                        </subviews>
                    </tableViewCellContentView>
                </tableViewCell>
            </objects>
            <point key="canvasLocation" x="587.5" y="-38"/>
        </scene>
        <!--Appearance View Controller-->
        <scene sceneID="wZh-2u-g1H">
            <objects>
                <tableViewController storyboardIdentifier="PVAppearanceViewController" id="RmM-WF-ySI" customClass="PVAppearanceViewController" customModule="Provenance" customModuleProvider="target" sceneMemberID="viewController">
                    <tableView key="view" clipsSubviews="YES" contentMode="scaleToFill" alwaysBounceVertical="YES" dataMode="prototypes" style="grouped" separatorStyle="default" rowHeight="44" sectionHeaderHeight="18" sectionFooterHeight="18" id="8jY-Ym-7NK" customClass="SettingsTableView" customModule="Provenance" customModuleProvider="target">
                        <rect key="frame" x="0.0" y="0.0" width="375" height="812"/>
                        <autoresizingMask key="autoresizingMask" widthSizable="YES" heightSizable="YES"/>
                        <color key="backgroundColor" cocoaTouchSystemColor="groupTableViewBackgroundColor"/>
                        <prototypes>
                            <tableViewCell clipsSubviews="YES" contentMode="scaleToFill" selectionStyle="default" indentationWidth="10" reuseIdentifier="appearanceCell" id="9vB-4x-cha">
                                <rect key="frame" x="0.0" y="55.333333333333343" width="375" height="44"/>
                                <autoresizingMask key="autoresizingMask"/>
                                <tableViewCellContentView key="contentView" opaque="NO" clipsSubviews="YES" multipleTouchEnabled="YES" contentMode="center" tableViewCell="9vB-4x-cha" id="bZi-yT-AMp">
                                    <rect key="frame" x="0.0" y="0.0" width="375" height="43.666666666666664"/>
                                    <autoresizingMask key="autoresizingMask"/>
                                </tableViewCellContentView>
                            </tableViewCell>
                        </prototypes>
                        <connections>
                            <outlet property="dataSource" destination="RmM-WF-ySI" id="Kqt-iM-Xu6"/>
                            <outlet property="delegate" destination="RmM-WF-ySI" id="171-kL-6AV"/>
                        </connections>
                    </tableView>
                    <navigationItem key="navigationItem" id="K20-y4-ZOH"/>
                </tableViewController>
                <placeholder placeholderIdentifier="IBFirstResponder" id="nXc-xb-yee" userLabel="First Responder" sceneMemberID="firstResponder"/>
            </objects>
            <point key="canvasLocation" x="1159" y="119"/>
        </scene>
        <!--Licenses View Controller-->
        <scene sceneID="Yih-Dr-Y9e">
            <objects>
                <viewController storyboardIdentifier="licensesViewController" id="mYD-WN-8hF" customClass="PVLicensesViewController" customModule="Provenance" customModuleProvider="target" sceneMemberID="viewController">
                    <view key="view" contentMode="scaleToFill" id="ErY-h9-RPH">
                        <rect key="frame" x="0.0" y="0.0" width="375" height="812"/>
                        <autoresizingMask key="autoresizingMask" widthSizable="YES" heightSizable="YES"/>
                        <color key="backgroundColor" white="1" alpha="1" colorSpace="custom" customColorSpace="genericGamma22GrayColorSpace"/>
                    </view>
                    <navigationItem key="navigationItem" id="LHP-GN-CVq"/>
                </viewController>
                <placeholder placeholderIdentifier="IBFirstResponder" id="JMH-0x-3a0" userLabel="First Responder" sceneMemberID="firstResponder"/>
            </objects>
            <point key="canvasLocation" x="1654" y="119"/>
        </scene>
        <!--Controller Selection View Controller-->
        <scene sceneID="JM2-Wc-sLW">
            <objects>
                <tableViewController storyboardIdentifier="PVControllerSelectionViewController" useStoryboardIdentifierAsRestorationIdentifier="YES" id="tYF-TO-B5Z" customClass="PVControllerSelectionViewController" customModule="Provenance" customModuleProvider="target" sceneMemberID="viewController">
                    <tableView key="view" clipsSubviews="YES" contentMode="scaleToFill" alwaysBounceVertical="YES" dataMode="prototypes" style="grouped" separatorStyle="default" rowHeight="44" sectionHeaderHeight="18" sectionFooterHeight="18" id="qEF-dH-ST0" customClass="SettingsTableView" customModule="Provenance" customModuleProvider="target">
                        <rect key="frame" x="0.0" y="0.0" width="375" height="812"/>
                        <autoresizingMask key="autoresizingMask" widthSizable="YES" heightSizable="YES"/>
                        <color key="backgroundColor" red="0.93725490199999995" green="0.93725490199999995" blue="0.95686274510000002" alpha="1" colorSpace="custom" customColorSpace="sRGB"/>
                        <prototypes>
                            <tableViewCell clipsSubviews="YES" contentMode="scaleToFill" selectionStyle="default" indentationWidth="10" reuseIdentifier="controllerCell" textLabel="fw1-8X-P2T" detailTextLabel="tPX-P3-bxo" style="IBUITableViewCellStyleValue1" id="2Sm-dK-Ysb">
                                <rect key="frame" x="0.0" y="55.333333333333343" width="375" height="44"/>
                                <autoresizingMask key="autoresizingMask"/>
                                <tableViewCellContentView key="contentView" opaque="NO" clipsSubviews="YES" multipleTouchEnabled="YES" contentMode="center" tableViewCell="2Sm-dK-Ysb" id="dXJ-EC-TvT">
                                    <rect key="frame" x="0.0" y="0.0" width="375" height="43.666666666666664"/>
                                    <autoresizingMask key="autoresizingMask"/>
                                    <subviews>
                                        <label opaque="NO" multipleTouchEnabled="YES" contentMode="left" text="Title" textAlignment="natural" lineBreakMode="tailTruncation" baselineAdjustment="alignBaselines" adjustsFontSizeToFit="NO" id="fw1-8X-P2T">
                                            <rect key="frame" x="16" y="12.999999999999998" width="31.666666666666668" height="19.333333333333332"/>
                                            <autoresizingMask key="autoresizingMask"/>
                                            <fontDescription key="fontDescription" type="system" pointSize="16"/>
                                            <color key="textColor" red="0.0" green="0.0" blue="0.0" alpha="1" colorSpace="custom" customColorSpace="sRGB"/>
                                            <nil key="highlightedColor"/>
                                        </label>
                                        <label opaque="NO" multipleTouchEnabled="YES" contentMode="left" text="Detail" textAlignment="right" lineBreakMode="tailTruncation" baselineAdjustment="alignBaselines" adjustsFontSizeToFit="NO" id="tPX-P3-bxo">
                                            <rect key="frame" x="317.33333333333331" y="12.999999999999998" width="41.666666666666664" height="19.333333333333332"/>
                                            <autoresizingMask key="autoresizingMask"/>
                                            <fontDescription key="fontDescription" type="system" pointSize="16"/>
                                            <color key="textColor" red="0.55686274509803924" green="0.55686274509803924" blue="0.57647058823529407" alpha="1" colorSpace="custom" customColorSpace="sRGB"/>
                                            <nil key="highlightedColor"/>
                                        </label>
                                    </subviews>
                                </tableViewCellContentView>
                            </tableViewCell>
                        </prototypes>
                        <connections>
                            <outlet property="dataSource" destination="tYF-TO-B5Z" id="fT5-op-dyq"/>
                            <outlet property="delegate" destination="tYF-TO-B5Z" id="mDH-RJ-Qt8"/>
                        </connections>
                    </tableView>
                    <navigationItem key="navigationItem" id="4LS-j6-bCS"/>
                </tableViewController>
                <placeholder placeholderIdentifier="IBFirstResponder" id="rlq-Ko-4B4" userLabel="First Responder" sceneMemberID="firstResponder"/>
            </objects>
            <point key="canvasLocation" x="1159" y="-783"/>
        </scene>
        <!--Cores Table View Controller-->
        <scene sceneID="NhA-IE-4wm">
            <objects>
                <tableViewController storyboardIdentifier="coresInfoTableView" useStoryboardIdentifierAsRestorationIdentifier="YES" id="uHW-vv-puO" customClass="PVCoresTableViewController" customModule="Provenance" customModuleProvider="target" sceneMemberID="viewController">
                    <tableView key="view" clipsSubviews="YES" contentMode="scaleToFill" alwaysBounceVertical="YES" dataMode="prototypes" style="plain" separatorStyle="default" rowHeight="44" sectionHeaderHeight="28" sectionFooterHeight="28" id="KYN-OI-ixY" userLabel="Cores Table View" customClass="SettingsTableView" customModule="Provenance" customModuleProvider="target">
                        <rect key="frame" x="0.0" y="0.0" width="375" height="812"/>
                        <autoresizingMask key="autoresizingMask" widthSizable="YES" heightSizable="YES"/>
                        <color key="backgroundColor" white="1" alpha="1" colorSpace="custom" customColorSpace="genericGamma22GrayColorSpace"/>
                        <prototypes>
                            <tableViewCell clipsSubviews="YES" contentMode="scaleToFill" selectionStyle="default" accessoryType="disclosureIndicator" indentationWidth="10" reuseIdentifier="coreCell" textLabel="E28-HR-Xr9" detailTextLabel="iSh-gN-qYD" style="IBUITableViewCellStyleSubtitle" id="R2a-oa-Cde">
                                <rect key="frame" x="0.0" y="28" width="375" height="44"/>
                                <autoresizingMask key="autoresizingMask"/>
                                <tableViewCellContentView key="contentView" opaque="NO" clipsSubviews="YES" multipleTouchEnabled="YES" contentMode="center" tableViewCell="R2a-oa-Cde" id="NfA-0L-4dY">
                                    <rect key="frame" x="0.0" y="0.0" width="341" height="43.666666666666664"/>
                                    <autoresizingMask key="autoresizingMask"/>
                                    <subviews>
                                        <label opaque="NO" multipleTouchEnabled="YES" contentMode="left" usesAttributedText="YES" lineBreakMode="tailTruncation" baselineAdjustment="alignBaselines" adjustsFontSizeToFit="NO" id="E28-HR-Xr9">
                                            <rect key="frame" x="16" y="5" width="71" height="20.333333333333332"/>
                                            <autoresizingMask key="autoresizingMask"/>
                                            <attributedString key="attributedText">
                                                <fragment content="Atari 800">
                                                    <attributes>
                                                        <color key="NSColor" red="0.0" green="0.0" blue="0.0" alpha="1" colorSpace="custom" customColorSpace="sRGB"/>
                                                        <font key="NSFont" metaFont="system" size="17"/>
                                                        <paragraphStyle key="NSParagraphStyle" alignment="natural" lineBreakMode="wordWrapping" baseWritingDirection="natural" tighteningFactorForTruncation="0.0"/>
                                                    </attributes>
                                                </fragment>
                                            </attributedString>
                                            <nil key="highlightedColor"/>
                                        </label>
                                        <label opaque="NO" multipleTouchEnabled="YES" contentMode="left" text="8003.1.0 : A5200" textAlignment="natural" lineBreakMode="tailTruncation" baselineAdjustment="alignBaselines" adjustsFontSizeToFit="NO" id="iSh-gN-qYD">
                                            <rect key="frame" x="15.999999999999993" y="25.333333333333332" width="97.333333333333329" height="14.333333333333334"/>
                                            <autoresizingMask key="autoresizingMask"/>
                                            <fontDescription key="fontDescription" type="system" pointSize="12"/>
                                            <color key="textColor" red="0.5568627451" green="0.5568627451" blue="0.57647058819999997" alpha="1" colorSpace="custom" customColorSpace="sRGB"/>
                                            <nil key="highlightedColor"/>
                                        </label>
                                    </subviews>
                                </tableViewCellContentView>
                            </tableViewCell>
                        </prototypes>
                        <connections>
                            <outlet property="dataSource" destination="uHW-vv-puO" id="mFi-gh-2S6"/>
                            <outlet property="delegate" destination="uHW-vv-puO" id="CV5-Bu-fa7"/>
                        </connections>
                    </tableView>
                    <navigationItem key="navigationItem" id="StC-rh-Q6O"/>
                </tableViewController>
                <placeholder placeholderIdentifier="IBFirstResponder" id="DJW-JY-Yil" userLabel="First Responder" sceneMemberID="firstResponder"/>
            </objects>
            <point key="canvasLocation" x="1640.5" y="-783"/>
        </scene>
    </scenes>
    <resources>
        <image name="gear" width="20" height="20"/>
        <image name="questionMark" width="20" height="20"/>
    </resources>
    <color key="tintColor" red="0.51793235540390015" green="0.5159609317779541" blue="0.53913700580596924" alpha="1" colorSpace="custom" customColorSpace="sRGB"/>
</document><|MERGE_RESOLUTION|>--- conflicted
+++ resolved
@@ -1060,11 +1060,7 @@
                                             <autoresizingMask key="autoresizingMask"/>
                                             <subviews>
                                                 <label opaque="NO" clipsSubviews="YES" userInteractionEnabled="NO" contentMode="left" preservesSuperviewLayoutMargins="YES" text="Appearance" lineBreakMode="tailTruncation" numberOfLines="2" baselineAdjustment="alignBaselines" adjustsFontSizeToFit="NO" id="tbC-0B-9PY">
-<<<<<<< HEAD
-                                                    <rect key="frame" x="15" y="8" width="272" height="27"/>
-=======
                                                     <rect key="frame" x="16" y="8" width="271" height="27"/>
->>>>>>> 31af2c82
                                                     <autoresizingMask key="autoresizingMask" widthSizable="YES" flexibleMaxX="YES" flexibleMaxY="YES"/>
                                                     <fontDescription key="fontDescription" type="system" pointSize="17"/>
                                                     <color key="textColor" red="0.0" green="0.0" blue="0.0" alpha="1" colorSpace="custom" customColorSpace="sRGB"/>
@@ -1167,11 +1163,7 @@
                                             <autoresizingMask key="autoresizingMask"/>
                                             <subviews>
                                                 <label opaque="NO" clipsSubviews="YES" userInteractionEnabled="NO" contentMode="left" preservesSuperviewLayoutMargins="YES" text="Cores" lineBreakMode="tailTruncation" numberOfLines="2" baselineAdjustment="alignBaselines" adjustsFontSizeToFit="NO" id="Oaj-HR-Ftm">
-<<<<<<< HEAD
-                                                    <rect key="frame" x="15" y="8" width="272" height="27"/>
-=======
                                                     <rect key="frame" x="16" y="8" width="271" height="27"/>
->>>>>>> 31af2c82
                                                     <autoresizingMask key="autoresizingMask" widthSizable="YES" flexibleMaxX="YES" flexibleMaxY="YES"/>
                                                     <fontDescription key="fontDescription" type="system" pointSize="17"/>
                                                     <color key="textColor" red="0.0" green="0.0" blue="0.0" alpha="1" colorSpace="custom" customColorSpace="sRGB"/>
