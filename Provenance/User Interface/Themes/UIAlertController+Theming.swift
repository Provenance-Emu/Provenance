--- conflicted
+++ resolved
@@ -72,22 +72,14 @@
 
             // Find the titles of UIAlertActions that are .cancel type
 			#if swift(>=4.1)
-<<<<<<< HEAD
-			let cancelTitles: [String] = self.actions.filter {$0.style == .cancel}.compactMap {return $0.title}
-=======
             let cancelTitles: [String] = self.actions.filter {$0.style == .cancel}.compactMap {return $0.title}
->>>>>>> 978215a0
 			#else
 			let cancelTitles: [String] = self.actions.filter {$0.style == .cancel}.flatMap {return $0.title}
 			#endif
 
             // Find the titles of UIAlertActions that are .destructive type
 			#if swift(>=4.1)
-<<<<<<< HEAD
-			let destructiveTitles: [String] = self.actions.filter {$0.style == .destructive}.compactMap {return $0.title}
-=======
             let destructiveTitles: [String] = self.actions.filter {$0.style == .destructive}.compactMap {return $0.title}
->>>>>>> 978215a0
 			#else
 			let destructiveTitles: [String] = self.actions.filter {$0.style == .destructive}.flatMap {return $0.title}
 			#endif
@@ -163,7 +155,6 @@
 
         // Assistance function to recursively get all subviews of a type
         func getAllSubviews<T: UIView>(ofType type: T.Type, forView view: UIView?) -> [T]? {
-<<<<<<< HEAD
 			#if swift(>=4.1)
 			let mapped = view?.subviews.compactMap { subView -> [T]? in
 				var result = getAllSubviews(ofType: T.self, forView: subView)
@@ -183,16 +174,6 @@
 				return result
 			}
 			#endif
-=======
-            let mapped = view?.subviews.flatMap { subView -> [T]? in
-                var result = getAllSubviews(ofType: T.self, forView: subView)
-                if let view = subView as? T {
-                    result = result ?? [T]()
-                    result!.append(view)
-                }
-                return result
-            }
->>>>>>> 978215a0
 
             return mapped != nil ? Array(mapped!.joined()) : nil
         }
