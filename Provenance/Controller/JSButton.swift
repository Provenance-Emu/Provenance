--- conflicted
+++ resolved
@@ -59,7 +59,7 @@
                 return
             }
             
-            backgroundImageView?.image = isPressed ? backgroundImagePressed : backgroundImage
+            backgroundImageView?.image = pressed ? backgroundImagePressed : backgroundImage
         }
     }
     weak var delegate: JSButtonDelegate?
@@ -128,19 +128,6 @@
         }
     }
 
-<<<<<<< HEAD
-=======
-    override func observeValue(forKeyPath keyPath: String?, of object: Any?, change: [NSKeyValueChangeKey: Any]?, context: UnsafeMutableRawPointer?) {
-        if (keyPath == "pressed") || (keyPath == "backgroundImage") || (keyPath == "backgroundImagePressed") {
-            if pressed {
-                backgroundImageView?.image = backgroundImagePressed
-            } else {
-                backgroundImageView?.image = backgroundImage
-            }
-        }
-    }
-
->>>>>>> 1686bfb3
     override func touchesBegan(_ touches: Set<UITouch>, with event: UIEvent?) {
         delegate?.buttonPressed(self)
         pressed = true
