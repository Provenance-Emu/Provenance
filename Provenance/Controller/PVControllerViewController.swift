--- conflicted
+++ resolved
@@ -307,14 +307,17 @@
         }
     }
     
+    var safeAreaInsets : UIEdgeInsets {
+        if #available(iOS 11.0, *) {
+            return view.safeAreaInsets
+        } else {
+            return UIEdgeInsets.zero
+        }
+    }
+    
     // MARK: - Controller Position And Size Editing
     func setupTouchControls() {
         #if os(iOS)
-            var safeAreaInsets = UIEdgeInsets.zero
-            if #available(iOS 11.0, *) {
-                safeAreaInsets = view.safeAreaInsets
-            }
-            
             let alpha = self.alpha
             
             for control in controlLayout {
@@ -400,14 +403,9 @@
                     if leftShoulderButton == nil {
                         let leftShoulderButton = JSButton(frame: leftShoulderFrame)
                         self.leftShoulderButton = leftShoulderButton
-<<<<<<< HEAD
                         leftShoulderButton.titleLabel?.text = control.PVControlTitle
+                        leftShoulderButton.titleLabel?.font = UIFont.systemFont(ofSize: 8)
                         if let tintColor = control.PVControlTint {
-=======
-                        leftShoulderButton.titleLabel?.text = control[Keys.ControlTitle] as? String
-                        leftShoulderButton.titleLabel?.font = UIFont.systemFont(ofSize: 8)
-                        if let tintColor = control[Keys.ControlTint] as? String {
->>>>>>> 301c1391
                             leftShoulderButton.tintColor = UIColor(hex: tintColor)
                         }
                         leftShoulderButton.backgroundImage = UIImage(named: "button-thin")
@@ -425,12 +423,8 @@
                             leftShoulderButton2.tintColor = UIColor(hex: tintColor)
                         }
                         self.leftShoulderButton2 = leftShoulderButton2
-<<<<<<< HEAD
                         leftShoulderButton2.titleLabel?.text = control.PVControlTitle
-=======
-                        leftShoulderButton2.titleLabel?.text = control[Keys.ControlTitle] as? String
                         leftShoulderButton2.titleLabel?.font = UIFont.systemFont(ofSize: 8)
->>>>>>> 301c1391
                         leftShoulderButton2.backgroundImage = UIImage(named: "button-thin")
                         leftShoulderButton2.backgroundImagePressed = UIImage(named: "button-thin-pressed")
                         leftShoulderButton2.delegate = self
@@ -456,12 +450,8 @@
                             rightShoulderButton.tintColor = UIColor(hex: tintColor)
                         }
                         self.rightShoulderButton = rightShoulderButton
-<<<<<<< HEAD
                         rightShoulderButton.titleLabel?.text = control.PVControlTitle
-=======
-                        rightShoulderButton.titleLabel?.text = control[Keys.ControlTitle] as? String
                         rightShoulderButton.titleLabel?.font = UIFont.systemFont(ofSize: 8)
->>>>>>> 301c1391
                         rightShoulderButton.backgroundImage = UIImage(named: "button-thin")
                         rightShoulderButton.backgroundImagePressed = UIImage(named: "button-thin-pressed")
                         rightShoulderButton.delegate = self
@@ -477,12 +467,8 @@
                             rightShoulderButton2.tintColor = UIColor(hex: tintColor)
                         }
                         self.rightShoulderButton2 = rightShoulderButton2
-<<<<<<< HEAD
                         rightShoulderButton2.titleLabel?.text = control.PVControlTitle
-=======
-                        rightShoulderButton2.titleLabel?.text = control[Keys.ControlTitle] as? String
                         rightShoulderButton2.titleLabel?.font = UIFont.systemFont(ofSize: 8)
->>>>>>> 301c1391
                         rightShoulderButton2.backgroundImage = UIImage(named: "button-thin")
                         rightShoulderButton2.backgroundImagePressed = UIImage(named: "button-thin-pressed")
                         rightShoulderButton2.delegate = self
@@ -497,78 +483,10 @@
                     }
                 }
                 else if (controlType == Keys.StartButton) {
-<<<<<<< HEAD
                     layoutStartButton(control: control)
                 }
                 else if (controlType == Keys.SelectButton) {
                     layoutSelectButton(control: control)
-=======
-                    let yPadding: CGFloat = safeAreaInsets.bottom + 10
-                    let xPadding: CGFloat = safeAreaInsets.right + 10
-                    let xSpacing: CGFloat = 20
-                    var startFrame: CGRect
-                    if UIDevice.current.orientation.isLandscape {
-                        if (buttonGroup != nil) {
-                            startFrame = CGRect(x: (buttonGroup?.frame.origin.x)! - controlSize.width + (controlSize.width / 2), y: (buttonGroup?.frame.origin.y)! + (buttonGroup?.frame.height)! - controlSize.height, width: controlSize.width, height: controlSize.height)
-                        } else {
-                            startFrame = CGRect(x: view.frame.size.width - controlSize.width - xPadding, y: yPadding - controlSize.height, width: controlSize.width, height: controlSize.height)
-                        }
-
-                    } else {
-                        startFrame = CGRect(x: (view.frame.size.width / 2) + (xSpacing / 2), y: (buttonGroup?.frame.origin.y)! + (buttonGroup?.frame.height)! + yPadding, width: controlSize.width, height: controlSize.height)
-                    }
-                    if let startButton = self.startButton {
-                        startButton.frame = startFrame
-                    } else {
-                        let startButton = JSButton(frame: startFrame)
-                        if let tintColor = control[Keys.ControlTint] as? String {
-                            startButton.tintColor = UIColor(hex: tintColor)
-                        }
-                        self.startButton = startButton
-                        //startButton.titleLabel?.text = control[Keys.ControlTitle] as? String
-                        startButton.backgroundImage = UIImage(named: "button-thin")
-                        startButton.backgroundImagePressed = UIImage(named: "button-thin-pressed")
-                        startButton.delegate = self
-                        startButton.titleEdgeInsets = UIEdgeInsetsMake(0, 0, 4, 0)
-                        startButton.alpha = alpha
-                        startButton.autoresizingMask = [.flexibleTopMargin, .flexibleLeftMargin, .flexibleRightMargin]
-                        view.addSubview(startButton)
-                    }
-                }
-                else if (controlType == Keys.SelectButton) {
-                    let yPadding: CGFloat = safeAreaInsets.bottom + 10
-                    let xPadding: CGFloat = safeAreaInsets.left + 10
-                    let xSpacing: CGFloat = 20
-                    var selectFrame: CGRect
-                    if UIDevice.current.orientation.isLandscape {
-                        if (dPad != nil) {
-                            selectFrame = CGRect(x: (dPad?.frame.origin.x)! + (dPad?.frame.size.width)! - (controlSize.width / 2), y: (buttonGroup?.frame.origin.y)! + (buttonGroup?.frame.height)! - controlSize.height, width: controlSize.width, height: controlSize.height)
-                        } else {
-                            selectFrame = CGRect(x: safeAreaInsets.left + xPadding, y: yPadding - controlSize.height, width: controlSize.width, height: controlSize.height)
-                        }
-
-                    } else {
-                        selectFrame = CGRect(x: (view.frame.size.width / 2) - controlSize.width - (xSpacing / 2), y: (buttonGroup?.frame.origin.y)! + (buttonGroup?.frame.height)! + yPadding, width: controlSize.width, height: controlSize.height)
-                    }
-                    if let selectButton = self.selectButton {
-                        selectButton.frame = selectFrame
-                    }
-                    else {
-                        let selectButton = JSButton(frame: selectFrame)
-                        if let tintColor = control[Keys.ControlTint] as? String {
-                            selectButton.tintColor = UIColor(hex: tintColor)
-                        }
-                        self.selectButton = selectButton
-                        //selectButton.titleLabel?.text = control[Keys.ControlTitle] as? String
-                        selectButton.backgroundImage = UIImage(named: "button-thin")
-                        selectButton.backgroundImagePressed = UIImage(named: "button-thin-pressed")
-                        selectButton.delegate = self
-                        selectButton.titleEdgeInsets = UIEdgeInsetsMake(0, 0, 4, 0)
-                        selectButton.alpha = alpha
-                        selectButton.autoresizingMask = [.flexibleTopMargin, .flexibleLeftMargin, .flexibleRightMargin]
-                        view.addSubview(selectButton)
-                    }
->>>>>>> 301c1391
                 }
             }
         #endif
@@ -576,12 +494,17 @@
     
     func layoutStartButton(control:ControlLayoutEntry) {
         let controlSize: CGSize = CGSizeFromString(control.PVControlSize)
-
-        let yPadding: CGFloat = 40
+        let yPadding: CGFloat = safeAreaInsets.bottom + 10
+        let xPadding: CGFloat = safeAreaInsets.right + 10
         let xSpacing: CGFloat = 20
         var startFrame: CGRect
         if UIDevice.current.orientation.isLandscape {
-            startFrame = CGRect(x: (buttonGroup?.frame.origin.x)! - controlSize.width + (controlSize.width / 2), y: (buttonGroup?.frame.origin.y)! + (buttonGroup?.frame.height)! - controlSize.height, width: controlSize.width, height: controlSize.height)
+            if (buttonGroup != nil) {
+                startFrame = CGRect(x: (buttonGroup?.frame.origin.x)! - controlSize.width + (controlSize.width / 2), y: (buttonGroup?.frame.origin.y)! + (buttonGroup?.frame.height)! - controlSize.height, width: controlSize.width, height: controlSize.height)
+            } else {
+                startFrame = CGRect(x: view.frame.size.width - controlSize.width - xPadding, y: yPadding - controlSize.height, width: controlSize.width, height: controlSize.height)
+            }
+            
         } else {
             startFrame = CGRect(x: (view.frame.size.width / 2) + (xSpacing / 2), y: (buttonGroup?.frame.origin.y)! + (buttonGroup?.frame.height)! + yPadding, width: controlSize.width, height: controlSize.height)
         }
@@ -593,7 +516,7 @@
                 startButton.tintColor = UIColor(hex: tintColor)
             }
             self.startButton = startButton
-            //startButton.titleLabel?.text = control.PVControlTitle as? String
+            //startButton.titleLabel?.text = control[Keys.ControlTitle] as? String
             startButton.backgroundImage = UIImage(named: "button-thin")
             startButton.backgroundImagePressed = UIImage(named: "button-thin-pressed")
             startButton.delegate = self
@@ -603,15 +526,20 @@
             view.addSubview(startButton)
         }
     }
-    
+
     func layoutSelectButton( control: ControlLayoutEntry ) {
         let controlSize: CGSize = CGSizeFromString(control.PVControlSize)
-        
-        let yPadding: CGFloat = 40
+        let yPadding: CGFloat = safeAreaInsets.bottom + 10
+        let xPadding: CGFloat = safeAreaInsets.left + 10
         let xSpacing: CGFloat = 20
         var selectFrame: CGRect
         if UIDevice.current.orientation.isLandscape {
-            selectFrame = CGRect(x: (buttonGroup?.frame.origin.x)! - controlSize.width + (controlSize.width / 2), y: (buttonGroup?.frame.origin.y)! + (buttonGroup?.frame.height)! - controlSize.height, width: controlSize.width, height: controlSize.height)
+            if (dPad != nil) {
+                selectFrame = CGRect(x: (dPad?.frame.origin.x)! + (dPad?.frame.size.width)! - (controlSize.width / 2), y: (buttonGroup?.frame.origin.y)! + (buttonGroup?.frame.height)! - controlSize.height, width: controlSize.width, height: controlSize.height)
+            } else {
+                selectFrame = CGRect(x: safeAreaInsets.left + xPadding, y: yPadding - controlSize.height, width: controlSize.width, height: controlSize.height)
+            }
+            
         } else {
             selectFrame = CGRect(x: (view.frame.size.width / 2) - controlSize.width - (xSpacing / 2), y: (buttonGroup?.frame.origin.y)! + (buttonGroup?.frame.height)! + yPadding, width: controlSize.width, height: controlSize.height)
         }
@@ -624,7 +552,7 @@
                 selectButton.tintColor = UIColor(hex: tintColor)
             }
             self.selectButton = selectButton
-            //selectButton.titleLabel?.text = control.PVControlTitle as? String
+            //selectButton.titleLabel?.text = control[Keys.ControlTitle] as? String
             selectButton.backgroundImage = UIImage(named: "button-thin")
             selectButton.backgroundImagePressed = UIImage(named: "button-thin-pressed")
             selectButton.delegate = self
