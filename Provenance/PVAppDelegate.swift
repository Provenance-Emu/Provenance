//  PVAppDelegate.swift
//  Provenance
//
//  Created by James Addyman on 07/08/2013.
//  Copyright (c) 2013 James Addyman. All rights reserved.
//

let TEST_THEMES = false
import CocoaLumberjackSwift
import CoreSpotlight
import PVLibrary
import PVSupport
import RealmSwift
import RxSwift
#if !targetEnvironment(macCatalyst) && !os(macOS) // && canImport(SteamController)
import SteamController
import UIKit
#endif

@UIApplicationMain

final class PVAppDelegate: UIResponder, UIApplicationDelegate {
    var window: UIWindow?
    var shortcutItemGame: PVGame?
    var fileLogger: DDFileLogger = DDFileLogger()
    let disposeBag = DisposeBag()

    #if os(iOS)
        var _logViewController: PVLogViewController?
    #endif
    
<<<<<<< HEAD
    func _initUI(
        libraryUpdatesController: PVGameLibraryUpdatesController,
        gameImporter: GameImporter,
        gameLibrary: PVGameLibrary
    ) {
        if #available(iOS 14, tvOS 14, *), PVSettingsModel.shared.debugOptions.useSwiftUI {
            let rootViewController = PVRootViewController.instantiate(
                updatesController: libraryUpdatesController,
                gameLibrary: gameLibrary,
                gameImporter: gameImporter)
            let sideNav = SideNavigationController(mainViewController: UINavigationController(rootViewController: rootViewController))
            sideNav.leftSide(
                viewController: SideMenuView.instantiate(gameLibrary: gameLibrary, delegate: rootViewController),
                options: .init(widthPercent: 0.8, animationDuration: 0.2, overlayColor: .gray,overlayOpacity: 0.3, shadowOpacity: 0.0)
            )
            
            let window = UIWindow(frame: UIScreen.main.bounds)
            window.rootViewController = sideNav
            self.window = window
            window.makeKeyAndVisible()
        } else {
            guard let rootNavigation = window?.rootViewController as? UINavigationController else {
                fatalError("No root nav controller")
            }
            guard let gameLibraryViewController = rootNavigation.viewControllers.first as? PVGameLibraryViewController else {
                fatalError("No gameLibraryViewController")
            }

            // Would be nice to inject this in a better way, so that we can be certain that it's present at viewDidLoad for PVGameLibraryViewController, but this works for now
            gameLibraryViewController.updatesController = libraryUpdatesController
            gameLibraryViewController.gameImporter = gameImporter
            gameLibraryViewController.gameLibrary = gameLibrary
=======
    func _initUITheme() {
        #if os(iOS)
        //        let currentTheme = PVSettingsModel.shared.theme
        //        Theme.currentTheme = currentTheme.theme
        DispatchQueue.main.async {
            Theme.currentTheme = Theme.darkTheme
        }
        #endif
    }
    
    func _initUI() {
        _initUITheme()
        
        // Set root view controller and make windows visible
        let window = UIWindow.init(frame: UIScreen.main.bounds)
        self.window = window

        #if os(tvOS)
            window.tintColor = UIColor(red: 0.1, green: 0.5, blue: 0.95, alpha: 1.0)  // PVBlue
        #endif

        if PVSettingsModel.shared.debugOptions.useSwiftUI {
            
        } else {
            let storyboard = UIStoryboard.init(name: "Provenance", bundle: Bundle.main)
            let vc = storyboard.instantiateInitialViewController()
            
            window.rootViewController = vc
>>>>>>> 9b829a41
        }
    }

    func application(_ application: UIApplication, didFinishLaunchingWithOptions launchOptions: [UIApplication.LaunchOptionsKey: Any]? = nil) -> Bool {
        application.isIdleTimerDisabled = PVSettingsModel.shared.disableAutoLock
        _initLogging()
        _initAppCenter()
        setDefaultsFromSettingsBundle()
        
		#if !targetEnvironment(macCatalyst)
        DispatchQueue.global(qos: .background).async {
            let useiCloud = PVSettingsModel.shared.debugOptions.iCloudSync && PVEmulatorConfiguration.supportsICloud
            if useiCloud {
                DispatchQueue.main.async {
                    iCloudSync.initICloudDocuments()
                    iCloudSync.importNewSaves()
                }
            }
        }
		#endif

        do {
            try RomDatabase.initDefaultDatabase()
        } catch {
            let appName: String = Bundle.main.infoDictionary?["CFBundleName"] as? String ?? "the application"
            let alert = UIAlertController(title: NSLocalizedString("Database Error", comment: ""), message: error.localizedDescription + "\nDelete and reinstall " + appName + ".", preferredStyle: .alert)
            ELOG(error.localizedDescription)
            alert.addAction(UIAlertAction(title: "Exit", style: .destructive, handler: { _ in
                fatalError(error.localizedDescription)
            }))

            self.window?.rootViewController = UIViewController()
            self.window?.makeKeyAndVisible()
            DispatchQueue.main.asyncAfter(deadline: .now() + 1) {
                self.window?.rootViewController?.present(alert, animated: true, completion: nil)
            }

            return true
        }
        
        let gameLibrary = PVGameLibrary(database: RomDatabase.sharedInstance)

        #if os(iOS) || os(macOS) || targetEnvironment(macCatalyst)
            // Setup shortcuts
            Observable.combineLatest(
                gameLibrary.favorites.mapMany { $0.asShortcut(isFavorite: true) },
                gameLibrary.recents.mapMany { $0.game.asShortcut(isFavorite: false) }
            ) { $0 + $1 }
                .bind(onNext: { shortcuts in
                    application.shortcutItems = shortcuts
                })
                .disposed(by: disposeBag)

            // Handle if started from shortcut
            if let shortcut = launchOptions?[.shortcutItem] as? UIApplicationShortcutItem, shortcut.type == "kRecentGameShortcut", let md5Value = shortcut.userInfo?["PVGameHash"] as? String, let matchedGame = ((try? Realm().object(ofType: PVGame.self, forPrimaryKey: md5Value)) as PVGame??) {
                shortcutItemGame = matchedGame
            }
        #endif

        // Setup importing/updating library
        let gameImporter = GameImporter.shared
        let libraryUpdatesController = PVGameLibraryUpdatesController(gameImporter: gameImporter)
        #if os(iOS) || os(macOS)
            libraryUpdatesController.addImportedGames(to: CSSearchableIndex.default(), database: RomDatabase.sharedInstance).disposed(by: disposeBag)
        #endif

        // Handle refreshing library
        NotificationCenter.default.rx.notification(.PVRefreshLibrary)
            .flatMapLatest { _ in
                // Clear the database, then the user has to restart to re-scan
                gameLibrary.clearLibrary()
            }
            .subscribe().disposed(by: disposeBag)

<<<<<<< HEAD
        _initUI(libraryUpdatesController: libraryUpdatesController, gameImporter: gameImporter, gameLibrary: gameLibrary)
        
=======
        _initUI()

        guard let rootNavigation = window?.rootViewController as? UINavigationController else {
            fatalError("No root nav controller")
        }
        guard let gameLibraryViewController = rootNavigation.viewControllers.first as? PVGameLibraryViewController else {
            fatalError("No gameLibraryViewController")
        }

        // Would be nice to inject this in a better way, so that we can be certain that it's present at viewDidLoad for PVGameLibraryViewController, but this works for now
        gameLibraryViewController.updatesController = libraryUpdatesController
        gameLibraryViewController.gameImporter = gameImporter
        gameLibraryViewController.gameLibrary = gameLibrary

>>>>>>> 9b829a41
        let database = RomDatabase.sharedInstance
        database.refresh()

        #if !targetEnvironment(macCatalyst) && canImport(SteamController) && !targetEnvironment(simulator)
        // SteamController is build with STEAMCONTROLLER_NO_PRIVATE_API, so dont call this! ??
        // SteamControllerManager.listenForConnections()
        #endif

        #if os(iOS)
        if #available(iOS 11, *) {
            PVAltKitService.shared.start()
        }
        
        if #available(iOS 13, *) {
            ApplicationMonitor.shared.start()
        }
        #endif

		DispatchQueue.main.asyncAfter(deadline: .now() + 5, execute: { [unowned self] in
			self.startOptionalWebDavServer()
		})

        self.window!.makeKeyAndVisible()

        return true
    }

    func application(_: UIApplication, open url: URL, options: [UIApplication.OpenURLOptionsKey: Any] = [:]) -> Bool {

        #if os(tvOS)
        importFile(atURL: url)
        return true
        #else
        let components = URLComponents(url: url, resolvingAgainstBaseURL: false)

        if url.isFileURL {
            let filename = url.lastPathComponent
            let destinationPath = PVEmulatorConfiguration.Paths.romsImportPath.appendingPathComponent(filename, isDirectory: false)

            do {
                defer {
                    url.stopAccessingSecurityScopedResource()
                }

                // Doesn't seem we need access in dev builds?
                _ = url.startAccessingSecurityScopedResource()

                if let openInPlace = options[.openInPlace] as? Bool, openInPlace {
                    try FileManager.default.copyItem(at: url, to: destinationPath)
                } else {
                    try FileManager.default.moveItem(at: url, to: destinationPath)
                }
            } catch {
                ELOG("Unable to move file from \(url.path) to \(destinationPath.path) because \(error.localizedDescription)")
                return false
            }

            return true
        } else if let scheme = url.scheme, scheme.lowercased() == PVAppURLKey {
            guard let components = components else {
                ELOG("Failed to parse url <\(url.absoluteString)>")
                return false
            }

            let sendingAppID = options[.sourceApplication]
            ILOG("App with id <\(sendingAppID ?? "nil")> requested to open url \(url.absoluteString)")

            if components.host == "open" {
                guard let queryItems = components.queryItems, !queryItems.isEmpty else {
                    return false
                }

                let md5QueryItem = queryItems.first { $0.name == PVGameMD5Key }
                let systemItem = queryItems.first { $0.name == "system" }
                let nameItem = queryItems.first { $0.name == "title" }

                if let md5QueryItem = md5QueryItem, let value = md5QueryItem.value, !value.isEmpty, let matchedGame = ((try? Realm().object(ofType: PVGame.self, forPrimaryKey: value)) as PVGame??) {
                    // Match by md5
                    ILOG("Open by md5 \(value)")
                    shortcutItemGame = matchedGame
                    return true
                } else if let gameName = nameItem?.value, !gameName.isEmpty {
                    if let systemItem = systemItem {
                        // MAtch by name and system
                        if let value = systemItem.value, !value.isEmpty, let systemMaybe = ((try? Realm().object(ofType: PVSystem.self, forPrimaryKey: value)) as PVSystem??), let matchedSystem = systemMaybe {
                            if let matchedGame = RomDatabase.sharedInstance.all(PVGame.self).filter("systemIdentifier == %@ AND title == %@", matchedSystem.identifier, gameName).first {
                                ILOG("Open by system \(value), name: \(gameName)")
                                shortcutItemGame = matchedGame
                                return true
                            } else {
                                ELOG("Failed to open by system \(value), name: \(gameName)")
                                return false
                            }
                        } else {
                            ELOG("Invalid system id \(systemItem.value ?? "nil")")
                            return false
                        }
                    } else {
                        if let matchedGame = RomDatabase.sharedInstance.all(PVGame.self, where: #keyPath(PVGame.title), value: gameName).first {
                            ILOG("Open by name: \(gameName)")
                            shortcutItemGame = matchedGame
                            return true
                        } else {
                            ELOG("Failed to open by name: \(gameName)")
                            return false
                        }
                    }
                } else {
                    ELOG("Open Query didn't have acceptable values")
                    return false
                }

            } else {
                ELOG("Unsupported host <\(url.host?.removingPercentEncoding ?? "nil")>")
                return false
            }
        } else if let components = components, components.path == PVGameControllerKey, let first = components.queryItems?.first, first.name == PVGameMD5Key, let md5Value = first.value, let matchedGame = ((try? Realm().object(ofType: PVGame.self, forPrimaryKey: md5Value)) as PVGame??) {
            shortcutItemGame = matchedGame
            return true
        }

        return false
        #endif
    }

    #if os(iOS) || os(macOS)
        func application(_: UIApplication, performActionFor shortcutItem: UIApplicationShortcutItem, completionHandler: @escaping (Bool) -> Void) {
            if shortcutItem.type == "kRecentGameShortcut", let md5Value = shortcutItem.userInfo?["PVGameHash"] as? String, let matchedGame = ((try? Realm().object(ofType: PVGame.self, forPrimaryKey: md5Value)) as PVGame??) {
                shortcutItemGame = matchedGame
                completionHandler(true)
            } else {
                completionHandler(false)
            }
        }
    #endif

    func application(_: UIApplication, continue userActivity: NSUserActivity, restorationHandler _: @escaping ([UIUserActivityRestoring]?) -> Void) -> Bool {
        // Spotlight search click-through
        #if os(iOS) || os(macOS)
            if userActivity.activityType == CSSearchableItemActionType {
                if let md5 = userActivity.userInfo?[CSSearchableItemActivityIdentifier] as? String, let md5Value = md5.components(separatedBy: ".").last, let matchedGame = ((try? Realm().object(ofType: PVGame.self, forPrimaryKey: md5Value)) as PVGame??) {
                    // Comes in a format of "com....md5"
                    shortcutItemGame = matchedGame
                    return true
                } else {
                    WLOG("Spotlight activity didn't contain the MD5 I was looking for")
                }
            }
        #endif

        return false
    }

    func applicationWillResignActive(_: UIApplication) {}

    func applicationDidEnterBackground(_: UIApplication) {}

    func applicationWillEnterForeground(_: UIApplication) {}

    func applicationDidBecomeActive(_: UIApplication) {}

    func applicationWillTerminate(_: UIApplication) {}

    // MARK: - Helpers

    func isWebDavServerEnviromentVariableSet() -> Bool {
        // Start optional always on WebDav server using enviroment variable
        // See XCode run scheme enviroment varialbes settings.
        // Note: ENV variables are only passed when when from XCode scheme.
        // Users clicking the app icon won't be passed this variable when run outside of XCode
        let buildConfiguration = ProcessInfo.processInfo.environment["ALWAYS_ON_WEBDAV"]
        return buildConfiguration == "1"
    }

    func startOptionalWebDavServer() {
        // Check if the user setting is set or the optional ENV variable
        if PVSettingsModel.shared.webDavAlwaysOn || isWebDavServerEnviromentVariableSet() {
            PVWebServer.shared.startWebDavServer()
        }
    }
}

extension PVAppDelegate {
    func _initLogging() {
        // Initialize logging
        PVLogging.sharedInstance()

        fileLogger.maximumFileSize = (1024 * 64) // 64 KByte
        fileLogger.logFileManager.maximumNumberOfLogFiles = 1
        fileLogger.rollLogFile(withCompletion: nil)
        DDLog.add(fileLogger)

        #if os(iOS)
            // Debug view logger
            DDLog.add(PVUIForLumberJack.sharedInstance(), with: .info)
            window?.addLogViewerGesture()
        #endif

        DDOSLogger.sharedInstance.logFormatter = PVTTYFormatter()
    }

    func setDefaultsFromSettingsBundle() {
        // Read PreferenceSpecifiers from Root.plist in Settings.Bundle
        if let settingsURL = Bundle.main.url(forResource: "Root", withExtension: "plist", subdirectory: "Settings.bundle"),
            let settingsPlist = NSDictionary(contentsOf: settingsURL),
            let preferences = settingsPlist["PreferenceSpecifiers"] as? [NSDictionary] {
            for prefSpecification in preferences {
                if let key = prefSpecification["Key"] as? String, let value = prefSpecification["DefaultValue"] {
                    // If key doesn't exists in userDefaults then register it, else keep original value
                    if UserDefaults.standard.value(forKey: key) == nil {
                        UserDefaults.standard.set(value, forKey: key)
                        ILOG("registerDefaultsFromSettingsBundle: Set following to UserDefaults - (key: \(key), value: \(value), type: \(type(of: value)))")
                    }
                }
            }
        } else {
            ELOG("registerDefaultsFromSettingsBundle: Could not find Settings.bundle")
        }
    }
}

#if os(iOS) || os(macOS)
@available(iOS 9.0, macOS 11.0, macCatalyst 11.0, *)
extension PVGame {
    func asShortcut(isFavorite: Bool) -> UIApplicationShortcutItem {
        let icon: UIApplicationShortcutIcon = isFavorite ? .init(type: .favorite) : .init(type: .play)
        return UIApplicationShortcutItem(type: "kRecentGameShortcut", localizedTitle: title, localizedSubtitle: PVEmulatorConfiguration.name(forSystemIdentifier: systemIdentifier), icon: icon, userInfo: ["PVGameHash": md5Hash as NSSecureCoding])
    }
}
#endif<|MERGE_RESOLUTION|>--- conflicted
+++ resolved
@@ -28,14 +28,33 @@
     #if os(iOS)
         var _logViewController: PVLogViewController?
     #endif
+
+    func _initUITheme() {
+        #if os(iOS)
+        //        let currentTheme = PVSettingsModel.shared.theme
+        //        Theme.currentTheme = currentTheme.theme
+        DispatchQueue.main.async {
+            Theme.currentTheme = Theme.darkTheme
+        }
+        #endif
+    }
     
-<<<<<<< HEAD
     func _initUI(
         libraryUpdatesController: PVGameLibraryUpdatesController,
         gameImporter: GameImporter,
         gameLibrary: PVGameLibrary
     ) {
-        if #available(iOS 14, tvOS 14, *), PVSettingsModel.shared.debugOptions.useSwiftUI {
+        _initUITheme()
+        
+        // Set root view controller and make windows visible
+        let window = UIWindow.init(frame: UIScreen.main.bounds)
+        self.window = window
+
+        #if os(tvOS)
+            window.tintColor = UIColor(red: 0.1, green: 0.5, blue: 0.95, alpha: 1.0)  // PVBlue
+        #endif
+
+        if  #available(iOS 14, tvOS 14, *), PVSettingsModel.shared.debugOptions.useSwiftUI {
             let rootViewController = PVRootViewController.instantiate(
                 updatesController: libraryUpdatesController,
                 gameLibrary: gameLibrary,
@@ -46,52 +65,24 @@
                 options: .init(widthPercent: 0.8, animationDuration: 0.2, overlayColor: .gray,overlayOpacity: 0.3, shadowOpacity: 0.0)
             )
             
-            let window = UIWindow(frame: UIScreen.main.bounds)
             window.rootViewController = sideNav
-            self.window = window
-            window.makeKeyAndVisible()
-        } else {
-            guard let rootNavigation = window?.rootViewController as? UINavigationController else {
-                fatalError("No root nav controller")
-            }
-            guard let gameLibraryViewController = rootNavigation.viewControllers.first as? PVGameLibraryViewController else {
-                fatalError("No gameLibraryViewController")
-            }
-
-            // Would be nice to inject this in a better way, so that we can be certain that it's present at viewDidLoad for PVGameLibraryViewController, but this works for now
-            gameLibraryViewController.updatesController = libraryUpdatesController
-            gameLibraryViewController.gameImporter = gameImporter
-            gameLibraryViewController.gameLibrary = gameLibrary
-=======
-    func _initUITheme() {
-        #if os(iOS)
-        //        let currentTheme = PVSettingsModel.shared.theme
-        //        Theme.currentTheme = currentTheme.theme
-        DispatchQueue.main.async {
-            Theme.currentTheme = Theme.darkTheme
-        }
-        #endif
-    }
-    
-    func _initUI() {
-        _initUITheme()
-        
-        // Set root view controller and make windows visible
-        let window = UIWindow.init(frame: UIScreen.main.bounds)
-        self.window = window
-
-        #if os(tvOS)
-            window.tintColor = UIColor(red: 0.1, green: 0.5, blue: 0.95, alpha: 1.0)  // PVBlue
-        #endif
-
-        if PVSettingsModel.shared.debugOptions.useSwiftUI {
-            
         } else {
             let storyboard = UIStoryboard.init(name: "Provenance", bundle: Bundle.main)
             let vc = storyboard.instantiateInitialViewController()
             
             window.rootViewController = vc
->>>>>>> 9b829a41
+            
+            guard let rootNavigation = window.rootViewController as? UINavigationController else {
+                fatalError("No root nav controller")
+            }
+            guard let gameLibraryViewController = rootNavigation.viewControllers.first as? PVGameLibraryViewController else {
+                fatalError("No gameLibraryViewController")
+            }
+
+            // Would be nice to inject this in a better way, so that we can be certain that it's present at viewDidLoad for PVGameLibraryViewController, but this works for now
+            gameLibraryViewController.updatesController = libraryUpdatesController
+            gameLibraryViewController.gameImporter = gameImporter
+            gameLibraryViewController.gameLibrary = gameLibrary
         }
     }
 
@@ -166,25 +157,8 @@
             }
             .subscribe().disposed(by: disposeBag)
 
-<<<<<<< HEAD
         _initUI(libraryUpdatesController: libraryUpdatesController, gameImporter: gameImporter, gameLibrary: gameLibrary)
-        
-=======
-        _initUI()
-
-        guard let rootNavigation = window?.rootViewController as? UINavigationController else {
-            fatalError("No root nav controller")
-        }
-        guard let gameLibraryViewController = rootNavigation.viewControllers.first as? PVGameLibraryViewController else {
-            fatalError("No gameLibraryViewController")
-        }
-
-        // Would be nice to inject this in a better way, so that we can be certain that it's present at viewDidLoad for PVGameLibraryViewController, but this works for now
-        gameLibraryViewController.updatesController = libraryUpdatesController
-        gameLibraryViewController.gameImporter = gameImporter
-        gameLibraryViewController.gameLibrary = gameLibrary
-
->>>>>>> 9b829a41
+
         let database = RomDatabase.sharedInstance
         database.refresh()
 
