--- conflicted
+++ resolved
@@ -28,8 +28,6 @@
     #if os(iOS)
         var _logViewController: PVLogViewController?
     #endif
-<<<<<<< HEAD
-=======
 
     func _initUITheme() {
         #if os(iOS)
@@ -40,7 +38,6 @@
         }
         #endif
     }
->>>>>>> 330e038e
     
     func _initUI(
         libraryUpdatesController: PVGameLibraryUpdatesController,
@@ -70,14 +67,6 @@
                 options: .init(widthPercent: 0.8, animationDuration: 0.18, overlayColor: .clear, overlayOpacity: 1, shadowOpacity: 0.0)
             )
             
-<<<<<<< HEAD
-            let window = UIWindow(frame: UIScreen.main.bounds)
-            window.rootViewController = sideNav
-            self.window = window
-            window.makeKeyAndVisible()
-        } else {
-            guard let rootNavigation = window?.rootViewController as? UINavigationController else {
-=======
             window.rootViewController = sideNav
         } else {
             let storyboard = UIStoryboard.init(name: "Provenance", bundle: Bundle.main)
@@ -86,7 +75,6 @@
             window.rootViewController = vc
             
             guard let rootNavigation = window.rootViewController as? UINavigationController else {
->>>>>>> 330e038e
                 fatalError("No root nav controller")
             }
             guard let gameLibraryViewController = rootNavigation.viewControllers.first as? PVGameLibraryViewController else {
@@ -172,11 +160,7 @@
             .subscribe().disposed(by: disposeBag)
 
         _initUI(libraryUpdatesController: libraryUpdatesController, gameImporter: gameImporter, gameLibrary: gameLibrary)
-<<<<<<< HEAD
-        
-=======
-
->>>>>>> 330e038e
+        
         let database = RomDatabase.sharedInstance
         database.refresh()
 
