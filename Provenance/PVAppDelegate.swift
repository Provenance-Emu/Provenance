//  PVAppDelegate.swift
//  Provenance
//
//  Created by James Addyman on 07/08/2013.
//  Copyright (c) 2013 James Addyman. All rights reserved.
//

let TEST_THEMES = false
import CocoaLumberjackSwift
import CoreSpotlight
import PVLibrary
import PVSupport
import RealmSwift
import RxSwift

@UIApplicationMain
final class PVAppDelegate: UIResponder, UIApplicationDelegate {
    var window: UIWindow?
    var shortcutItemGame: PVGame?
    var fileLogger: DDFileLogger = DDFileLogger()
    let disposeBag = DisposeBag()

    #if os(iOS)
        var _logViewController: PVLogViewController?
    #endif

    func application(_ application: UIApplication, didFinishLaunchingWithOptions launchOptions: [UIApplication.LaunchOptionsKey: Any]? = nil) -> Bool {
        application.isIdleTimerDisabled = PVSettingsModel.shared.disableAutoLock
        _initLogging()
        setDefaultsFromSettingsBundle()

        DispatchQueue.global(qos: .background).async {
            let useiCloud = PVSettingsModel.shared.debugOptions.iCloudSync && PVEmulatorConfiguration.supportsICloud
            if useiCloud {
                DispatchQueue.main.async {
                    iCloudSync.initICloudDocuments()
                    iCloudSync.importNewSaves()
                }
            }
        }

        do {
            try RomDatabase.initDefaultDatabase()
        } catch {
            let appName: String = Bundle.main.infoDictionary?["CFBundleName"] as? String ?? "the application"
            let alert = UIAlertController(title: "Database Error", message: error.localizedDescription + "\nDelete and reinstall " + appName + ".", preferredStyle: .alert)
            ELOG(error.localizedDescription)
            alert.addAction(UIAlertAction(title: "Exit", style: .destructive, handler: { _ in
                fatalError(error.localizedDescription)
            }))

            DispatchQueue.main.asyncAfter(deadline: .now() + 1) {
                self.window?.rootViewController?.present(alert, animated: true, completion: nil)
            }

            return true
        }

        let gameLibrary = PVGameLibrary(database: RomDatabase.sharedInstance)

        #if os(iOS)
            // Setup shortcuts
            Observable.combineLatest(
                gameLibrary.favorites.mapMany { $0.asShortcut(isFavorite: true) },
                gameLibrary.recents.mapMany { $0.game.asShortcut(isFavorite: false) }
            ) { $0 + $1 }
                .bind(onNext: { shortcuts in
                    application.shortcutItems = shortcuts
                })
                .disposed(by: disposeBag)

            // Handle if started from shortcut
            if let shortcut = launchOptions?[.shortcutItem] as? UIApplicationShortcutItem, shortcut.type == "kRecentGameShortcut", let md5Value = shortcut.userInfo?["PVGameHash"] as? String, let matchedGame = ((try? Realm().object(ofType: PVGame.self, forPrimaryKey: md5Value)) as PVGame??) {
                shortcutItemGame = matchedGame
            }
        #endif

        #if os(tvOS)
            if let tabBarController = window?.rootViewController as? UITabBarController {
                let searchNavigationController = PVSearchViewController.createEmbeddedInNavigationController(gameLibrary: gameLibrary)

                var viewControllers = tabBarController.viewControllers!
                viewControllers.insert(searchNavigationController, at: 1)
                tabBarController.viewControllers = viewControllers
            }
        #else
//        let currentTheme = PVSettingsModel.shared.theme
//        Theme.currentTheme = currentTheme.theme
            Theme.currentTheme = Theme.darkTheme
        #endif

        // Setup importing/updating library
        let gameImporter = GameImporter.shared
        let libraryUpdatesController = PVGameLibraryUpdatesController(gameImporter: gameImporter)
        #if os(iOS)
            libraryUpdatesController.addImportedGames(to: CSSearchableIndex.default(), database: RomDatabase.sharedInstance).disposed(by: disposeBag)
        #endif

        // Handle refreshing library
        NotificationCenter.default.rx.notification(.PVRefreshLibrary)
            .flatMapLatest { _ in
                // Clear the database, then the user has to restart to re-scan
                gameLibrary.clearLibrary()
            }
            .subscribe().disposed(by: disposeBag)

        #if os(iOS)
        let rootNavigation = window!.rootViewController as! UINavigationController
        #else
        let tabBarController = window!.rootViewController as! UITabBarController
        let rootNavigation = tabBarController.viewControllers![0] as! UINavigationController
        let settingsVC = ((tabBarController.viewControllers![2] as! PVTVSplitViewController).viewControllers[1] as! UINavigationController).topViewController as! PVSettingsViewController
        settingsVC.conflictsController = libraryUpdatesController
        #endif
        let gameLibraryViewController = rootNavigation.viewControllers[0] as! PVGameLibraryViewController

        // Would be nice to inject this in a better way, so that we can be certain that it's present at viewDidLoad for PVGameLibraryViewController, but this works for now
        gameLibraryViewController.updatesController = libraryUpdatesController
        gameLibraryViewController.gameImporter = gameImporter
        gameLibraryViewController.gameLibrary = gameLibrary

        startOptionalWebDavServer()

        let database = RomDatabase.sharedInstance
        database.refresh()

        SteamControllerManager.listenForConnections()
        
        if #available(iOS 11, tvOS 11, *) {
            PVAltKitService.shared.start()
        }

        return true
    }

    func application(_: UIApplication, open url: URL, options: [UIApplication.OpenURLOptionsKey: Any] = [:]) -> Bool {
        let components = URLComponents(url: url, resolvingAgainstBaseURL: false)

        if url.isFileURL {
            let filename = url.lastPathComponent
            let destinationPath = PVEmulatorConfiguration.Paths.romsImportPath.appendingPathComponent(filename, isDirectory: false)

            do {
                defer {
                    url.stopAccessingSecurityScopedResource()
                }

                // Doesn't seem we need access in dev builds?
                _ = url.startAccessingSecurityScopedResource()

                if let openInPlace = options[.openInPlace] as? Bool, openInPlace {
                    try FileManager.default.copyItem(at: url, to: destinationPath)
                } else {
                    try FileManager.default.moveItem(at: url, to: destinationPath)
                }
            } catch {
                ELOG("Unable to move file from \(url.path) to \(destinationPath.path) because \(error.localizedDescription)")
                return false
            }

            return true
        } else if let scheme = url.scheme, scheme.lowercased() == PVAppURLKey {
            guard let components = components else {
                ELOG("Failed to parse url <\(url.absoluteString)>")
                return false
            }

            let sendingAppID = options[.sourceApplication]
            ILOG("App with id <\(sendingAppID ?? "nil")> requested to open url \(url.absoluteString)")

            if components.host == "open" {
                guard let queryItems = components.queryItems, !queryItems.isEmpty else {
                    return false
                }

                let md5QueryItem = queryItems.first { $0.name == PVGameMD5Key }
                let systemItem = queryItems.first { $0.name == "system" }
                let nameItem = queryItems.first { $0.name == "title" }

                if let md5QueryItem = md5QueryItem, let value = md5QueryItem.value, !value.isEmpty, let matchedGame = ((try? Realm().object(ofType: PVGame.self, forPrimaryKey: value)) as PVGame??) {
                    // Match by md5
                    ILOG("Open by md5 \(value)")
                    shortcutItemGame = matchedGame
                    return true
                } else if let gameName = nameItem?.value, !gameName.isEmpty {
                    if let systemItem = systemItem {
                        // MAtch by name and system
                        if let value = systemItem.value, !value.isEmpty, let systemMaybe = ((try? Realm().object(ofType: PVSystem.self, forPrimaryKey: value)) as PVSystem??), let matchedSystem = systemMaybe {
                            if let matchedGame = RomDatabase.sharedInstance.all(PVGame.self).filter("systemIdentifier == %@ AND title == %@", matchedSystem.identifier, gameName).first {
                                ILOG("Open by system \(value), name: \(gameName)")
                                shortcutItemGame = matchedGame
                                return true
                            } else {
                                ELOG("Failed to open by system \(value), name: \(gameName)")
                                return false
                            }
                        } else {
                            ELOG("Invalid system id \(systemItem.value ?? "nil")")
                            return false
                        }
                    } else {
                        if let matchedGame = RomDatabase.sharedInstance.all(PVGame.self, where: #keyPath(PVGame.title), value: gameName).first {
                            ILOG("Open by name: \(gameName)")
                            shortcutItemGame = matchedGame
                            return true
                        } else {
                            ELOG("Failed to open by name: \(gameName)")
                            return false
                        }
                    }
                } else {
                    ELOG("Open Query didn't have acceptable values")
                    return false
                }

            } else {
                ELOG("Unsupported host <\(url.host?.removingPercentEncoding ?? "nil")>")
                return false
            }
        } else if let components = components, components.path == PVGameControllerKey, let first = components.queryItems?.first, first.name == PVGameMD5Key, let md5Value = first.value, let matchedGame = ((try? Realm().object(ofType: PVGame.self, forPrimaryKey: md5Value)) as PVGame??) {
            shortcutItemGame = matchedGame
            return true
        }

        return false
    }

    #if os(iOS)
        func application(_: UIApplication, performActionFor shortcutItem: UIApplicationShortcutItem, completionHandler: @escaping (Bool) -> Void) {
            if shortcutItem.type == "kRecentGameShortcut", let md5Value = shortcutItem.userInfo?["PVGameHash"] as? String, let matchedGame = ((try? Realm().object(ofType: PVGame.self, forPrimaryKey: md5Value)) as PVGame??) {
                shortcutItemGame = matchedGame
                completionHandler(true)
            } else {
                completionHandler(false)
            }
        }
    #endif

    func application(_: UIApplication, continue userActivity: NSUserActivity, restorationHandler _: @escaping ([UIUserActivityRestoring]?) -> Void) -> Bool {
        // Spotlight search click-through
        #if os(iOS)
            if userActivity.activityType == CSSearchableItemActionType {
                if let md5 = userActivity.userInfo?[CSSearchableItemActivityIdentifier] as? String, let md5Value = md5.components(separatedBy: ".").last, let matchedGame = ((try? Realm().object(ofType: PVGame.self, forPrimaryKey: md5Value)) as PVGame??) {
                    // Comes in a format of "com....md5"
                    shortcutItemGame = matchedGame
                    return true
                } else {
                    WLOG("Spotlight activity didn't contain the MD5 I was looking for")
                }
            }
        #endif

        return false
    }

    func applicationWillResignActive(_: UIApplication) {}

    func applicationDidEnterBackground(_: UIApplication) {}

    func applicationWillEnterForeground(_: UIApplication) {}

    func applicationDidBecomeActive(_: UIApplication) {}

    func applicationWillTerminate(_: UIApplication) {}

    // MARK: - Helpers

    func isWebDavServerEnviromentVariableSet() -> Bool {
        // Start optional always on WebDav server using enviroment variable
        // See XCode run scheme enviroment varialbes settings.
        // Note: ENV variables are only passed when when from XCode scheme.
        // Users clicking the app icon won't be passed this variable when run outside of XCode
        let buildConfiguration = ProcessInfo.processInfo.environment["ALWAYS_ON_WEBDAV"]
        return buildConfiguration == "1"
    }

    func startOptionalWebDavServer() {
        // Check if the user setting is set or the optional ENV variable
        if PVSettingsModel.shared.webDavAlwaysOn || isWebDavServerEnviromentVariableSet() {
            PVWebServer.shared.startWebDavServer()
        }
    }
}

extension PVAppDelegate {
    func _initLogging() {
        // Initialize logging
        PVLogging.sharedInstance()

        fileLogger.maximumFileSize = (1024 * 64) // 64 KByte
        fileLogger.logFileManager.maximumNumberOfLogFiles = 1
        fileLogger.rollLogFile(withCompletion: nil)
        DDLog.add(fileLogger)

        #if os(iOS)
            // Debug view logger
            DDLog.add(PVUIForLumberJack.sharedInstance(), with: .info)
            window?.addLogViewerGesture()
        #endif

        DDOSLogger.sharedInstance.logFormatter = PVTTYFormatter()
    }

    func setDefaultsFromSettingsBundle() {
        // Read PreferenceSpecifiers from Root.plist in Settings.Bundle
        if let settingsURL = Bundle.main.url(forResource: "Root", withExtension: "plist", subdirectory: "Settings.bundle"),
            let settingsPlist = NSDictionary(contentsOf: settingsURL),
            let preferences = settingsPlist["PreferenceSpecifiers"] as? [NSDictionary] {
            for prefSpecification in preferences {
                if let key = prefSpecification["Key"] as? String, let value = prefSpecification["DefaultValue"] {
                    // If key doesn't exists in userDefaults then register it, else keep original value
                    if UserDefaults.standard.value(forKey: key) == nil {
                        UserDefaults.standard.set(value, forKey: key)
                        ILOG("registerDefaultsFromSettingsBundle: Set following to UserDefaults - (key: \(key), value: \(value), type: \(type(of: value)))")
                    }
                }
            }
        } else {
            ELOG("registerDefaultsFromSettingsBundle: Could not find Settings.bundle")
        }
    }
}

<<<<<<< HEAD
extension PVAppDelegate: BITHockeyManagerDelegate {
    func getLogFilesContentWithMaxSize(_ maxSize: Int) -> String {
        var description = ""
        let sortedLogFileInfos = fileLogger.logFileManager.sortedLogFileInfos
        for logFile in sortedLogFileInfos {
            if let logData = FileManager.default.contents(atPath: logFile.filePath) {
                if !logData.isEmpty {
                    description.append(String(data: logData, encoding: String.Encoding.utf8)!)
                }
            }
        }

        if description.count > maxSize {
            let index = description.index(description.startIndex, offsetBy: description.count - maxSize - 1)
            description = String(description.suffix(from: index))
        }
        return description
    }

    func applicationLog(for _: BITCrashManager!) -> String! {
        let description = getLogFilesContentWithMaxSize(5000) // 5000 bytes should be enough!
        if description.isEmpty {
            return nil
        } else {
            return description
        }
=======
#if os(iOS)
@available(iOS 9.0, *)
extension PVGame {
    func asShortcut(isFavorite: Bool) -> UIApplicationShortcutItem {
        let icon: UIApplicationShortcutIcon = isFavorite ? .init(type: .favorite) : .init(type: .play)
        return UIApplicationShortcutItem(type: "kRecentGameShortcut", localizedTitle: title, localizedSubtitle: PVEmulatorConfiguration.name(forSystemIdentifier: systemIdentifier), icon: icon, userInfo: ["PVGameHash": md5Hash as NSSecureCoding])
>>>>>>> b0e751fb
    }
}
#endif<|MERGE_RESOLUTION|>--- conflicted
+++ resolved
@@ -321,41 +321,33 @@
     }
 }
 
-<<<<<<< HEAD
-extension PVAppDelegate: BITHockeyManagerDelegate {
-    func getLogFilesContentWithMaxSize(_ maxSize: Int) -> String {
-        var description = ""
-        let sortedLogFileInfos = fileLogger.logFileManager.sortedLogFileInfos
-        for logFile in sortedLogFileInfos {
-            if let logData = FileManager.default.contents(atPath: logFile.filePath) {
-                if !logData.isEmpty {
-                    description.append(String(data: logData, encoding: String.Encoding.utf8)!)
-                }
-            }
-        }
-
-        if description.count > maxSize {
-            let index = description.index(description.startIndex, offsetBy: description.count - maxSize - 1)
-            description = String(description.suffix(from: index))
-        }
-        return description
-    }
-
-    func applicationLog(for _: BITCrashManager!) -> String! {
-        let description = getLogFilesContentWithMaxSize(5000) // 5000 bytes should be enough!
-        if description.isEmpty {
-            return nil
-        } else {
-            return description
-        }
-=======
+#if os(tvOS)
+    class PVTVTabBarController: UITabBarController {
+        // MARK: - Keyboard actions
+
+        public override var keyCommands: [UIKeyCommand]? {
+            var sectionCommands = [UIKeyCommand]() /* TODO: .reserveCapacity(sectionInfo.count + 2) */
+
+            let findCommand = UIKeyCommand(input: "f", modifierFlags: [.command], action: #selector(PVTVTabBarController.searchAction), discoverabilityTitle: "Find …")
+            sectionCommands.append(findCommand)
+
+            let settingsCommand = UIKeyCommand(input: ",", modifierFlags: [.command], action: #selector(PVTVTabBarController.settingsAction), discoverabilityTitle: "Settings")
+            sectionCommands.append(settingsCommand)
+
+            return sectionCommands
+        }
+
+        @objc
+        func settingsAction() {
+            selectedIndex = max(0, (viewControllers?.count ?? 1) - 1)
+        }
+
 #if os(iOS)
 @available(iOS 9.0, *)
 extension PVGame {
     func asShortcut(isFavorite: Bool) -> UIApplicationShortcutItem {
         let icon: UIApplicationShortcutIcon = isFavorite ? .init(type: .favorite) : .init(type: .play)
         return UIApplicationShortcutItem(type: "kRecentGameShortcut", localizedTitle: title, localizedSubtitle: PVEmulatorConfiguration.name(forSystemIdentifier: systemIdentifier), icon: icon, userInfo: ["PVGameHash": md5Hash as NSSecureCoding])
->>>>>>> b0e751fb
     }
 }
 #endif