//
//  PVEmulatorConfiguration.m
//  Provenance
//
//  Created by James Addyman on 02/09/2013.
//  Copyright (c) 2013 James Addyman. All rights reserved.
//

#import "PVEmulatorConfiguration.h"
#import "PVEmulatorConstants.h"

#import <PVGenesis/PVGenesisEmulatorCore.h>
#import "PVGenesisControllerViewController.h"

#import <PVSNES/PVSNESEmulatorCore.h>
#import "PVSNESControllerViewController.h"

#import <PVGBA/PVGBAEmulatorCore.h>
#import "PVGBAControllerViewController.h"

#import <PVGB/PVGBEmulatorCore.h>
#import "PVGBControllerViewController.h"

#import <PVNES/PVNESEmulatorCore.h>
#import "PVNESControllerViewController.h"

#import <PVStella/PVStellaGameCore.h>
#import "PVStellaControllerViewController.h"

#import <ProSystem/ProSystemGameCore.h>
#import "PVAtari7800ControllerViewController.h"

#import <PicoDrive/PicodriveGameCore.h>
#import "PV32XControllerViewController.h"

<<<<<<< HEAD
#import <PVMupen64Plus/MupenGameCore.h>
#import "PVN64ControllerViewController.h"
=======
#import <PVAtari800/ATR800GameCore.h>
#import "PVAtari5200ControllerViewController.h"

#import <PVPokeMini/PVPokeMiniEmulatorCore.h>
#import "PVPokeMiniControllerViewController.h"

#import <PVMednafen/MednafenGameCore.h>
#import "PVPSXControllerViewController.h"
#import "PVLynxControllerViewController.h"
#import "PVPCEControllerViewController.h"
#import "PVVBControllerViewController.h"
#import "PVWonderSwanControllerViewController.h"
#import "PVNeoGeoPocketControllerViewController.h"

@implementation BIOSEntry

-(instancetype)initWithFilename:(NSString * _Nonnull )filename systemID:(NSString* _Nonnull)systemID description:(NSString * _Nonnull )desctription md5:(NSString * _Nonnull )md5 size:(NSNumber * _Nonnull )size;
{
    self = [super init];
    if (self) {
        _filename         = filename;
        _desc             = desctription;
        _expectedMD5      = md5.uppercaseString;
        _expectedFileSize = size;
        _systemID         = systemID;
    }
    return self;
}
@end
>>>>>>> bfde25f5

@interface PVEmulatorConfiguration ()

@property (nonatomic, strong) NSArray *systems;

@end

@implementation PVEmulatorConfiguration

+ (PVEmulatorConfiguration *)sharedInstance
{
	static PVEmulatorConfiguration *_sharedInstance;
	
	if (!_sharedInstance)
	{
		static dispatch_once_t onceToken;
		dispatch_once(&onceToken, ^{
			_sharedInstance = [[super allocWithZone:nil] init];
		});
	}
	
	return _sharedInstance;
}

- (id)init
{
	if ((self = [super init]))
	{
		self.systems = [NSArray arrayWithContentsOfFile:[[NSBundle mainBundle] pathForResource:@"systems" ofType:@"plist"]];
	}
	
	return self;
}

- (void)dealloc
{
    self.systems = nil;
}

- (PVEmulatorCore *)emulatorCoreForSystemIdentifier:(NSString *)systemID
{
	PVEmulatorCore *core = nil;
	
	if ([systemID isEqualToString:PVGenesisSystemIdentifier] ||
        [systemID isEqualToString:PVGameGearSystemIdentifier] ||
        [systemID isEqualToString:PVMasterSystemSystemIdentifier] ||
        [systemID isEqualToString:PVSegaCDSystemIdentifier] ||
        [systemID isEqualToString:PVSG1000SystemIdentifier])
	{
		core = [[PVGenesisEmulatorCore alloc] init];
	}
	else if ([systemID isEqualToString:PVSNESSystemIdentifier])
	{
		core = [[PVSNESEmulatorCore alloc] init];
	}
    else if ([systemID isEqualToString:PVGBASystemIdentifier])
    {
        core = [[PVGBAEmulatorCore alloc] init];
    }
    else if ([systemID isEqualToString:PVGBSystemIdentifier] ||
             [systemID isEqualToString:PVGBCSystemIdentifier])
    {
        core = [[PVGBEmulatorCore alloc] init];
    }
    else if ([systemID isEqualToString:PVNESSystemIdentifier] ||
             [systemID isEqualToString:PVFDSSystemIdentifier])
    {
        core = [[PVNESEmulatorCore alloc] init];
    }
    else if ([systemID isEqualToString:PV2600SystemIdentifier])
    {
        core = [[PVStellaGameCore alloc] init];
    }
    else if ([systemID isEqualToString:PV7800SystemIdentifier])
    {
        core = [[PVProSystemGameCore alloc] init];
    }
    else if ([systemID isEqualToString:PV32XSystemIdentifier])
    {
        core = [[PicodriveGameCore alloc] init];
    }
    else if ([systemID isEqualToString:PV5200SystemIdentifier])
    {
        core = [[ATR800GameCore alloc] init];
    }
    else if ([systemID isEqualToString:PVPokemonMiniSystemIdentifier])
    {
        core = [[PVPokeMiniEmulatorCore alloc] init];
    }
    else if ([systemID isEqualToString:PVPSXSystemIdentifier] ||
             [systemID isEqualToString:PVLynxSystemIdentifier] ||
             [systemID isEqualToString:PVPCESystemIdentifier] ||
             [systemID isEqualToString:PVPCECDSystemIdentifier] ||
             [systemID isEqualToString:PVNGPSystemIdentifier] ||
             [systemID isEqualToString:PVNGPCSystemIdentifier] ||
             [systemID isEqualToString:PVPCFXSystemIdentifier] ||
             [systemID isEqualToString:PVVirtualBoySystemIdentifier] ||
             [systemID isEqualToString:PVWonderSwanSystemIdentifier])
    {
        core = [[MednafenGameCore alloc] init];
    }
	
    core.systemIdentifier = systemID;
    
    else if ([systemID isEqualToString:PVN64SystemIdentifier])
    {
        core = [[MupenGameCore alloc] init];
    }

	return core;
}

- (PVControllerViewController *)controllerViewControllerForSystemIdentifier:(NSString *)systemID
{
	PVControllerViewController *controller = nil;
	
    if ([systemID isEqualToString:PVGenesisSystemIdentifier] ||
        [systemID isEqualToString:PVGameGearSystemIdentifier] ||
        [systemID isEqualToString:PVMasterSystemSystemIdentifier] ||
        [systemID isEqualToString:PVSegaCDSystemIdentifier] ||
        [systemID isEqualToString:PVSG1000SystemIdentifier])
	{
		controller = [[PVGenesisControllerViewController alloc] initWithControlLayout:[self controllerLayoutForSystem:systemID] systemIdentifier:systemID];
	}
	else if ([systemID isEqualToString:PVSNESSystemIdentifier])
	{
		controller = [[PVSNESControllerViewController alloc] initWithControlLayout:[self controllerLayoutForSystem:systemID] systemIdentifier:systemID];
	}
    else if ([systemID isEqualToString:PVGBASystemIdentifier])
    {
        controller = [[PVGBAControllerViewController alloc] initWithControlLayout:[self controllerLayoutForSystem:systemID] systemIdentifier:systemID];
    }
    else if ([systemID isEqualToString:PVGBSystemIdentifier] ||
             [systemID isEqualToString:PVGBCSystemIdentifier])
    {
        controller = [[PVGBControllerViewController alloc] initWithControlLayout:[self controllerLayoutForSystem:systemID] systemIdentifier:systemID];
    }
    else if ([systemID isEqualToString:PVNESSystemIdentifier] ||
             [systemID isEqualToString:PVFDSSystemIdentifier])
    {
        controller = [[PVNESControllerViewController alloc] initWithControlLayout:[self controllerLayoutForSystem:systemID] systemIdentifier:systemID];
    }
    else if ([systemID isEqualToString:PV2600SystemIdentifier])
    {
        controller = [[PVStellaControllerViewController alloc] initWithControlLayout:[self controllerLayoutForSystem:systemID] systemIdentifier:systemID];
    }
    else if ([systemID isEqualToString:PV7800SystemIdentifier])
    {
        controller = [[PVAtari7800ControllerViewController alloc] initWithControlLayout:[self controllerLayoutForSystem:systemID] systemIdentifier:systemID];
    }
    else if ([systemID isEqualToString:PV32XSystemIdentifier])
    {
        controller = [[PV32XControllerViewController alloc] initWithControlLayout:[self controllerLayoutForSystem:systemID] systemIdentifier:systemID];
    }
<<<<<<< HEAD
    else if ([systemID isEqualToString:PVN64SystemIdentifier])
    {
        controller = [[PVN64ControllerViewController alloc] initWithControlLayout:[self controllerLayoutForSystem:systemID] systemIdentifier:systemID];
=======
    else if ([systemID isEqualToString:PV5200SystemIdentifier])
    {
        controller = [[PVAtari5200ControllerViewController alloc] initWithControlLayout:[self controllerLayoutForSystem:systemID] systemIdentifier:systemID];
    }
    else if ([systemID isEqualToString:PVPokemonMiniSystemIdentifier])
    {
        controller = [[PVPokeMiniControllerViewController alloc] initWithControlLayout:[self controllerLayoutForSystem:systemID] systemIdentifier:systemID];
    }
    else if ([systemID isEqualToString:PVPSXSystemIdentifier])
    {
        controller = [[PVPSXControllerViewController alloc] initWithControlLayout:[self controllerLayoutForSystem:systemID] systemIdentifier:systemID];
    }
    else if ([systemID isEqualToString:PVWonderSwanSystemIdentifier])
    {
        controller = [[PVWonderSwanControllerViewController alloc] initWithControlLayout:[self controllerLayoutForSystem:systemID] systemIdentifier:systemID];
    }
    else if ([systemID isEqualToString:PVLynxSystemIdentifier])
    {
        controller = [[PVLynxControllerViewController alloc] initWithControlLayout:[self controllerLayoutForSystem:systemID] systemIdentifier:systemID];
    }
    else if ([systemID isEqualToString:PVVirtualBoySystemIdentifier])
    {
        controller = [[PVVBControllerViewController alloc] initWithControlLayout:[self controllerLayoutForSystem:systemID] systemIdentifier:systemID];
    }
    else if ([systemID isEqualToString:PVPCESystemIdentifier] ||
             [systemID isEqualToString:PVPCECDSystemIdentifier] ||
             [systemID isEqualToString:PVPCFXSystemIdentifier])
    {
        controller = [[PVPCEControllerViewController alloc] initWithControlLayout:[self controllerLayoutForSystem:systemID] systemIdentifier:systemID];
    }
    else if ( [systemID isEqualToString:PVNGPSystemIdentifier] ||
             [systemID isEqualToString:PVNGPCSystemIdentifier]) {
        controller = [[PVNeoGeoPocketControllerViewController alloc] initWithControlLayout:[self controllerLayoutForSystem:systemID] systemIdentifier:systemID];
    }
    else {
        @throw [NSString stringWithFormat:@"No controller for system with identifier %@", systemID];
>>>>>>> bfde25f5
    }
	
	return controller;
}

- (BOOL)systemIDWantsStartAndSelectInMenu:(NSString *)systemID {
	if ([systemID isEqualToString:PVPSXSystemIdentifier]) {
		return YES;
	}
	
	return NO;
}

- (NSDictionary *)systemForIdentifier:(NSString *)systemID
{
	for (NSDictionary *system in self.systems)
	{
		if ([[system objectForKey:PVSystemIdentifierKey] isEqualToString:systemID])
		{
			return system;
		}
	}
	
	return nil;
}

- (NSString *)systemIDForDatabaseID:(NSString *)databaseID;
{
    for (NSDictionary *system in self.systems)
    {
        NSString *dbID = [system objectForKey:PVDatabaseIDKey];
        if ([dbID isEqualToString:databaseID])
        {
            return system[PVSystemIdentifierKey];
        }
    }
    
    return nil;
}

- (NSArray *)availableSystemIdentifiers
{
	NSMutableArray *systemIDs = [NSMutableArray array];
	
	for (NSDictionary *system in self.systems)
	{
		NSString *systemID = [system objectForKey:PVSystemIdentifierKey];
		[systemIDs addObject:systemID];
	}
	
	return [systemIDs copy];
}

- (NSString *)nameForSystemIdentifier:(NSString *)systemID
{
	NSDictionary *system = [self systemForIdentifier:systemID];
	return [system objectForKey:PVSystemNameKey];
}

- (NSString *)shortNameForSystemIdentifier:(NSString *)systemID
{
	NSDictionary *system = [self systemForIdentifier:systemID];
	return [system objectForKey:PVShortSystemNameKey];
}

- (NSArray *)supportedCDFileExtensions
{
    NSMutableSet *extensions = [NSMutableSet set];
    
    for (NSDictionary *system in self.systems)
    {
        if (system[PVUsesCDsKey])
        {
            [extensions addObjectsFromArray:system[PVSupportedExtensionsKey]];
        }
    }
    
    return [extensions allObjects];
}

- (NSArray *)cdBasedSystemIDs
{
    NSMutableSet *systems = [NSMutableSet set];

    for (NSDictionary *system in self.systems)
    {
        if (system[PVUsesCDsKey])
        {
            [systems addObject:system[PVSystemIdentifierKey]];
        }
    }

    return [systems allObjects];
}

- (NSArray *)supportedROMFileExtensions
{
	NSMutableSet *extentions = [NSMutableSet set];
	
	for (NSDictionary *system in self.systems)
	{
		NSArray *ext = [system objectForKey:PVSupportedExtensionsKey];
		[extentions addObjectsFromArray:ext];
	}
	
	return [extentions allObjects];
}

- (NSArray *)supportedBIOSFileExtensions
{
    NSMutableSet *extentions = [NSMutableSet set];

    for (BIOSEntry *bios in [self biosEntries] ) {
        NSString *ext = bios.filename.pathExtension;
        [extentions addObject:ext];
    }

    return [extentions allObjects];
}


- (NSArray *)fileExtensionsForSystemIdentifier:(NSString *)systemID
{
	NSDictionary *system = [self systemForIdentifier:systemID];
	return [system objectForKey:PVSupportedExtensionsKey];
}

- (NSString *)systemIdentifierForFileExtension:(NSString *)fileExtension
{
	for (NSDictionary *system in self.systems)
	{
		NSArray *supportedROMFileExtensions = [system objectForKey:PVSupportedExtensionsKey];
		if ([supportedROMFileExtensions containsObject:[fileExtension lowercaseString]])
		{
			return [system objectForKey:PVSystemIdentifierKey];
		}
	}
	
	return nil;
}

- (NSArray *)systemIdentifiersForFileExtension:(NSString *)fileExtension
{
    NSMutableArray *systems = [NSMutableArray array];
    for (NSDictionary *system in self.systems)
    {
        NSArray *supportedROMFileExtensions = [system objectForKey:PVSupportedExtensionsKey];
        if ([supportedROMFileExtensions containsObject:[fileExtension lowercaseString]])
        {
            [systems addObject:[system objectForKey:PVSystemIdentifierKey]];
        }
    }
    
    return [systems copy];
}

- (NSArray *)controllerLayoutForSystem:(NSString *)systemID
{
	NSDictionary *system = [self systemForIdentifier:systemID];
	return [system objectForKey:PVControlLayoutKey];
}

- (NSString *)databaseIDForSystemID:(NSString *)systemID
{
    NSDictionary *system = [self systemForIdentifier:systemID];
    return system[PVDatabaseIDKey];
}

-(NSArray<BIOSEntry*>*)biosEntries {
    
    static NSArray<BIOSEntry*>* biosEntries;
    static dispatch_once_t onceToken;
    dispatch_once(&onceToken, ^{
        NSMutableArray<BIOSEntry*>* newEntries = [NSMutableArray new];
        for (NSDictionary *system in self.systems) {
            NSArray<NSDictionary*>*biosDicts = system[PVBIOSNamesKey];
            NSString*systemID                = system[PVSystemIdentifierKey];
            if (biosDicts) {
                for (NSDictionary*biosDict in biosDicts) {
                    
                    NSString* desc = biosDict[@"Description"];
                    NSString* md5  = biosDict[@"MD5"];
                    NSString* name = biosDict[@"Name"];
                    NSNumber* size = biosDict[@"Size"];

                    if (desc && md5 && name && size) {
                        BIOSEntry* newEntry = [[BIOSEntry alloc] initWithFilename:name
                                                                         systemID:systemID
                                                                      description:desc
                                                                              md5:md5
                                                                             size:size];
                        [newEntries addObject:newEntry];
                    } else {
                        DLog(@"System BIOS dictionary was missing a key");
                    }
                }
            }
        }
        biosEntries = [NSArray arrayWithArray:newEntries];
    });
    
    return biosEntries;
}

-(NSArray<BIOSEntry*>*)biosEntriesForSystemIdentifier:(NSString*)systemID {
    NSPredicate*predicate = [NSPredicate predicateWithFormat:@"systemID == %@", systemID];
    
    return [[self biosEntries] filteredArrayUsingPredicate:predicate];
}

- (BIOSEntry* _Nullable)biosEntryForMD5:(NSString* _Nonnull)md5 {
    NSPredicate*predicate = [NSPredicate predicateWithFormat:@"expectedMD5 == %@", md5];
    
    return [[self biosEntries] filteredArrayUsingPredicate:predicate].firstObject;
}

- (BIOSEntry* _Nullable)biosEntryForFilename:(NSString* _Nonnull)filename {
    NSPredicate*predicate = [NSPredicate predicateWithFormat:@"filename == %@", filename];
    
    return [[self biosEntries] filteredArrayUsingPredicate:predicate].firstObject;
}

- (NSString *)BIOSPathForSystemID:(NSString *)systemID
{
    return [[[self documentsPath] stringByAppendingPathComponent:@"BIOS"] stringByAppendingPathComponent:systemID];
}

#pragma mark - Filesystem Helpers
- (NSString *)documentsPath
{
#if TARGET_OS_TV
    NSArray *paths = NSSearchPathForDirectoriesInDomains(NSCachesDirectory, NSUserDomainMask, YES);
#else
    NSArray *paths = NSSearchPathForDirectoriesInDomains(NSDocumentDirectory, NSUserDomainMask, YES);
#endif
    NSString *documentsDirectoryPath = [paths objectAtIndex:0];
    
    return documentsDirectoryPath;
}

- (NSString *)romsPath
{
#if TARGET_OS_TV
    NSArray *paths = NSSearchPathForDirectoriesInDomains(NSCachesDirectory, NSUserDomainMask, YES);
#else
    NSArray *paths = NSSearchPathForDirectoriesInDomains(NSDocumentDirectory, NSUserDomainMask, YES);
#endif
    NSString *documentsDirectoryPath = [paths objectAtIndex:0];
    
    return [documentsDirectoryPath stringByAppendingPathComponent:@"roms"];
}

- (NSString *)coverArtPath
{
#if TARGET_OS_TV
    NSArray *paths = NSSearchPathForDirectoriesInDomains(NSCachesDirectory, NSUserDomainMask, YES);
#else
    NSArray *paths = NSSearchPathForDirectoriesInDomains(NSDocumentDirectory, NSUserDomainMask, YES);
#endif
    
    return [paths.firstObject stringByAppendingPathComponent:@"Cover Art"];
}

- (NSString *)batterySavesPathForROM:(NSString *)romPath
{
#if TARGET_OS_TV
    NSArray *paths = NSSearchPathForDirectoriesInDomains(NSCachesDirectory, NSUserDomainMask, YES);
#else
    NSArray *paths = NSSearchPathForDirectoriesInDomains(NSDocumentDirectory, NSUserDomainMask, YES);
#endif
    NSString *documentsDirectoryPath = [paths objectAtIndex:0];
    NSString *batterySavesDirectory = [documentsDirectoryPath stringByAppendingPathComponent:@"Battery States"];
    
    NSString *romName = [[[romPath lastPathComponent] componentsSeparatedByString:@"."] objectAtIndex:0];
    batterySavesDirectory = [batterySavesDirectory stringByAppendingPathComponent:romName];
    
    NSError *error = nil;
    
    [[NSFileManager defaultManager] createDirectoryAtPath:batterySavesDirectory
                              withIntermediateDirectories:YES
                                               attributes:nil
                                                    error:&error];
    if (error)
    {
        DLog(@"Error creating save state directory: %@", [error localizedDescription]);
    }
    
    return batterySavesDirectory;
}

- (NSString *)saveStatePathForROM:(NSString *)romPath
{
#if TARGET_OS_TV
    NSArray *paths = NSSearchPathForDirectoriesInDomains(NSCachesDirectory, NSUserDomainMask, YES);
#else
    NSArray *paths = NSSearchPathForDirectoriesInDomains(NSDocumentDirectory, NSUserDomainMask, YES);
#endif
    NSString *documentsDirectoryPath = [paths objectAtIndex:0];
    NSString *saveStateDirectory = [documentsDirectoryPath stringByAppendingPathComponent:@"Save States"];
    
    NSMutableArray *filenameComponents = [[[romPath lastPathComponent] componentsSeparatedByString:@"."] mutableCopy];
    // remove extension
    [filenameComponents removeLastObject];
    
    NSString *romName = [filenameComponents componentsJoinedByString:@"."];
    saveStateDirectory = [saveStateDirectory stringByAppendingPathComponent:romName];
    
    NSError *error = nil;
    
    [[NSFileManager defaultManager] createDirectoryAtPath:saveStateDirectory
                              withIntermediateDirectories:YES
                                               attributes:nil
                                                    error:&error];
    if (error)
    {
        DLog(@"Error creating save state directory: %@", [error localizedDescription]);
    }
    
    return saveStateDirectory;
}

@end<|MERGE_RESOLUTION|>--- conflicted
+++ resolved
@@ -33,10 +33,9 @@
 #import <PicoDrive/PicodriveGameCore.h>
 #import "PV32XControllerViewController.h"
 
-<<<<<<< HEAD
 #import <PVMupen64Plus/MupenGameCore.h>
 #import "PVN64ControllerViewController.h"
-=======
+
 #import <PVAtari800/ATR800GameCore.h>
 #import "PVAtari5200ControllerViewController.h"
 
@@ -66,7 +65,6 @@
     return self;
 }
 @end
->>>>>>> bfde25f5
 
 @interface PVEmulatorConfiguration ()
 
@@ -221,11 +219,10 @@
     {
         controller = [[PV32XControllerViewController alloc] initWithControlLayout:[self controllerLayoutForSystem:systemID] systemIdentifier:systemID];
     }
-<<<<<<< HEAD
     else if ([systemID isEqualToString:PVN64SystemIdentifier])
     {
         controller = [[PVN64ControllerViewController alloc] initWithControlLayout:[self controllerLayoutForSystem:systemID] systemIdentifier:systemID];
-=======
+    }
     else if ([systemID isEqualToString:PV5200SystemIdentifier])
     {
         controller = [[PVAtari5200ControllerViewController alloc] initWithControlLayout:[self controllerLayoutForSystem:systemID] systemIdentifier:systemID];
@@ -262,7 +259,6 @@
     }
     else {
         @throw [NSString stringWithFormat:@"No controller for system with identifier %@", systemID];
->>>>>>> bfde25f5
     }
 	
 	return controller;
