--- conflicted
+++ resolved
@@ -27,13 +27,11 @@
 #import "PVStellaGameCore.h"
 #import "PVStellaControllerViewController.h"
 
-<<<<<<< HEAD
 #import <ProSystem/ProSystemGameCore.h>
 #import "PVAtari7800ControllerViewController.h"
-=======
+
 #import <PicoDrive/PicodriveGameCore.h>
 #import "PV32XControllerViewController.h"
->>>>>>> ba10029b
 
 @interface PVEmulatorConfiguration ()
 
@@ -107,15 +105,13 @@
     {
         core = [[PVStellaGameCore alloc] init];
     }
-<<<<<<< HEAD
     else if ([systemID isEqualToString:PV7800SystemIdentifier])
     {
         core = [[PVProSystemGameCore alloc] init];
-=======
+    }
     else if ([systemID isEqualToString:PV32XSystemIdentifier])
     {
         core = [[PicodriveGameCore alloc] init];
->>>>>>> ba10029b
     }
     
 	return core;
@@ -155,15 +151,13 @@
     {
         controller = [[PVStellaControllerViewController alloc] initWithControlLayout:[self controllerLayoutForSystem:systemID] systemIdentifier:systemID];
     }
-<<<<<<< HEAD
     else if ([systemID isEqualToString:PV7800SystemIdentifier])
     {
         controller = [[PVAtari7800ControllerViewController alloc] initWithControlLayout:[self controllerLayoutForSystem:systemID] systemIdentifier:systemID];
-=======
+    }
     else if ([systemID isEqualToString:PV32XSystemIdentifier])
     {
         controller = [[PV32XControllerViewController alloc] initWithControlLayout:[self controllerLayoutForSystem:systemID] systemIdentifier:systemID];
->>>>>>> ba10029b
     }
 	
 	return controller;
