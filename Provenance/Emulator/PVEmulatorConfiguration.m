//
//  PVEmulatorConfiguration.m
//  Provenance
//
//  Created by James Addyman on 02/09/2013.
//  Copyright (c) 2013 James Addyman. All rights reserved.
//

#import "PVEmulatorConfiguration.h"
#import "PVEmulatorConstants.h"

#import <PVGenesis/PVGenesisEmulatorCore.h>
#import "PVGenesisControllerViewController.h"

#import <PVSNES/PVSNESEmulatorCore.h>
#import "PVSNESControllerViewController.h"

#import <PVGBA/PVGBAEmulatorCore.h>
#import "PVGBAControllerViewController.h"

#import <PVGB/PVGBEmulatorCore.h>
#import "PVGBControllerViewController.h"

#import <PVNES/PVNESEmulatorCore.h>
#import "PVNESControllerViewController.h"

#import <PVStella/PVStellaGameCore.h>
#import "PVStellaControllerViewController.h"

#import <ProSystem/ProSystemGameCore.h>
#import "PVAtari7800ControllerViewController.h"

#import <PicoDrive/PicodriveGameCore.h>
#import "PV32XControllerViewController.h"

<<<<<<< HEAD
#import <PVPokeMini/PVPokeMiniEmulatorCore.h>
#import "PVPokeMiniControllerViewController.h"

#import <PVMednafen/MednafenGameCore.h>
#import "PVPSXControllerViewController.h"
#import "PVLynxControllerViewController.h"
#import "PVPCEControllerViewController.h"
#import "PVVBControllerViewController.h"
#import "PVWonderSwanControllerViewController.h"
#import "PVNeoGeoPocketControllerViewController.h"
=======
#import <PVAtari800/ATR800GameCore.h>
#import "PVAtari5200ControllerViewController.h"
>>>>>>> 69040667

@interface PVEmulatorConfiguration ()

@property (nonatomic, strong) NSArray *systems;

@end

@implementation PVEmulatorConfiguration

+ (PVEmulatorConfiguration *)sharedInstance
{
	static PVEmulatorConfiguration *_sharedInstance;
	
	if (!_sharedInstance)
	{
		static dispatch_once_t onceToken;
		dispatch_once(&onceToken, ^{
			_sharedInstance = [[super allocWithZone:nil] init];
		});
	}
	
	return _sharedInstance;
}

- (id)init
{
	if ((self = [super init]))
	{
		self.systems = [NSArray arrayWithContentsOfFile:[[NSBundle mainBundle] pathForResource:@"systems" ofType:@"plist"]];
	}
	
	return self;
}

- (void)dealloc
{
    self.systems = nil;
}

- (PVEmulatorCore *)emulatorCoreForSystemIdentifier:(NSString *)systemID
{
	PVEmulatorCore *core = nil;
	
	if ([systemID isEqualToString:PVGenesisSystemIdentifier] ||
        [systemID isEqualToString:PVGameGearSystemIdentifier] ||
        [systemID isEqualToString:PVMasterSystemSystemIdentifier] ||
        [systemID isEqualToString:PVSegaCDSystemIdentifier] ||
        [systemID isEqualToString:PVSG1000SystemIdentifier])
	{
		core = [[PVGenesisEmulatorCore alloc] init];
	}
	else if ([systemID isEqualToString:PVSNESSystemIdentifier])
	{
		core = [[PVSNESEmulatorCore alloc] init];
	}
    else if ([systemID isEqualToString:PVGBASystemIdentifier])
    {
        core = [[PVGBAEmulatorCore alloc] init];
    }
    else if ([systemID isEqualToString:PVGBSystemIdentifier] ||
             [systemID isEqualToString:PVGBCSystemIdentifier])
    {
        core = [[PVGBEmulatorCore alloc] init];
    }
    else if ([systemID isEqualToString:PVNESSystemIdentifier] ||
             [systemID isEqualToString:PVFDSSystemIdentifier])
    {
        core = [[PVNESEmulatorCore alloc] init];
    }
    else if ([systemID isEqualToString:PV2600SystemIdentifier])
    {
        core = [[PVStellaGameCore alloc] init];
    }
    else if ([systemID isEqualToString:PV7800SystemIdentifier])
    {
        core = [[PVProSystemGameCore alloc] init];
    }
    else if ([systemID isEqualToString:PV32XSystemIdentifier])
    {
        core = [[PicodriveGameCore alloc] init];
    }
<<<<<<< HEAD
    else if ([systemID isEqualToString:PVPokemonMiniSystemIdentifier])
    {
        core = [[PVPokeMiniEmulatorCore alloc] init];
    }
    else if ([systemID isEqualToString:PVPSXSystemIdentifier] ||
             [systemID isEqualToString:PVLynxSystemIdentifier] ||
             [systemID isEqualToString:PVPCESystemIdentifier] ||
             [systemID isEqualToString:PVPCECDSystemIdentifier] ||
             [systemID isEqualToString:PVNGPSystemIdentifier] ||
             [systemID isEqualToString:PVNGPCSystemIdentifier] ||
             [systemID isEqualToString:PVPCFXSystemIdentifier] ||
             [systemID isEqualToString:PVVirtualBoySystemIdentifier] ||
             [systemID isEqualToString:PVWonderSwanSystemIdentifier])
    {
        core = [[MednafenGameCore alloc] init];
    }
	
    core.systemIdentifier = systemID;
=======
    else if ([systemID isEqualToString:PV5200SystemIdentifier])
    {
        core = [[ATR800GameCore alloc] init];
    }
>>>>>>> 69040667
    
	return core;
}

- (PVControllerViewController *)controllerViewControllerForSystemIdentifier:(NSString *)systemID
{
	PVControllerViewController *controller = nil;
	
    if ([systemID isEqualToString:PVGenesisSystemIdentifier] ||
        [systemID isEqualToString:PVGameGearSystemIdentifier] ||
        [systemID isEqualToString:PVMasterSystemSystemIdentifier] ||
        [systemID isEqualToString:PVSegaCDSystemIdentifier] ||
        [systemID isEqualToString:PVSG1000SystemIdentifier])
	{
		controller = [[PVGenesisControllerViewController alloc] initWithControlLayout:[self controllerLayoutForSystem:systemID] systemIdentifier:systemID];
	}
	else if ([systemID isEqualToString:PVSNESSystemIdentifier])
	{
		controller = [[PVSNESControllerViewController alloc] initWithControlLayout:[self controllerLayoutForSystem:systemID] systemIdentifier:systemID];
	}
    else if ([systemID isEqualToString:PVGBASystemIdentifier])
    {
        controller = [[PVGBAControllerViewController alloc] initWithControlLayout:[self controllerLayoutForSystem:systemID] systemIdentifier:systemID];
    }
    else if ([systemID isEqualToString:PVGBSystemIdentifier] ||
             [systemID isEqualToString:PVGBCSystemIdentifier])
    {
        controller = [[PVGBControllerViewController alloc] initWithControlLayout:[self controllerLayoutForSystem:systemID] systemIdentifier:systemID];
    }
    else if ([systemID isEqualToString:PVNESSystemIdentifier] ||
             [systemID isEqualToString:PVFDSSystemIdentifier])
    {
        controller = [[PVNESControllerViewController alloc] initWithControlLayout:[self controllerLayoutForSystem:systemID] systemIdentifier:systemID];
    }
    else if ([systemID isEqualToString:PV2600SystemIdentifier])
    {
        controller = [[PVStellaControllerViewController alloc] initWithControlLayout:[self controllerLayoutForSystem:systemID] systemIdentifier:systemID];
    }
    else if ([systemID isEqualToString:PV7800SystemIdentifier])
    {
        controller = [[PVAtari7800ControllerViewController alloc] initWithControlLayout:[self controllerLayoutForSystem:systemID] systemIdentifier:systemID];
    }
    else if ([systemID isEqualToString:PV32XSystemIdentifier])
    {
        controller = [[PV32XControllerViewController alloc] initWithControlLayout:[self controllerLayoutForSystem:systemID] systemIdentifier:systemID];
    }
<<<<<<< HEAD
    else if ([systemID isEqualToString:PVPokemonMiniSystemIdentifier])
    {
        controller = [[PVPokeMiniControllerViewController alloc] initWithControlLayout:[self controllerLayoutForSystem:systemID] systemIdentifier:systemID];
    }
    else if ([systemID isEqualToString:PVPSXSystemIdentifier])
    {
        controller = [[PVPSXControllerViewController alloc] initWithControlLayout:[self controllerLayoutForSystem:systemID] systemIdentifier:systemID];
    }
    else if ([systemID isEqualToString:PVWonderSwanSystemIdentifier])
    {
        controller = [[PVWonderSwanControllerViewController alloc] initWithControlLayout:[self controllerLayoutForSystem:systemID] systemIdentifier:systemID];
    }
    else if ([systemID isEqualToString:PVLynxSystemIdentifier])
    {
        controller = [[PVLynxControllerViewController alloc] initWithControlLayout:[self controllerLayoutForSystem:systemID] systemIdentifier:systemID];
    }
    else if ([systemID isEqualToString:PVVirtualBoySystemIdentifier])
    {
        controller = [[PVVBControllerViewController alloc] initWithControlLayout:[self controllerLayoutForSystem:systemID] systemIdentifier:systemID];
    }
    else if ([systemID isEqualToString:PVPCESystemIdentifier] ||
             [systemID isEqualToString:PVPCECDSystemIdentifier] ||
             [systemID isEqualToString:PVPCFXSystemIdentifier])
    {
        controller = [[PVPCEControllerViewController alloc] initWithControlLayout:[self controllerLayoutForSystem:systemID] systemIdentifier:systemID];
    }
    else if ( [systemID isEqualToString:PVNGPSystemIdentifier] ||
             [systemID isEqualToString:PVNGPCSystemIdentifier]) {
        controller = [[PVNeoGeoPocketControllerViewController alloc] initWithControlLayout:[self controllerLayoutForSystem:systemID] systemIdentifier:systemID];
    }
    else {
        @throw [NSString stringWithFormat:@"No controller for system with identifier %@", systemID];
    }
	
=======
    else if ([systemID isEqualToString:PV5200SystemIdentifier])
    {
        controller = [[PVAtari5200ControllerViewController alloc] initWithControlLayout:[self controllerLayoutForSystem:systemID] systemIdentifier:systemID];
    }
>>>>>>> 69040667
	return controller;
}

- (NSDictionary *)systemForIdentifier:(NSString *)systemID
{
	for (NSDictionary *system in self.systems)
	{
		if ([[system objectForKey:PVSystemIdentifierKey] isEqualToString:systemID])
		{
			return system;
		}
	}
	
	return nil;
}

- (NSArray *)availableSystemIdentifiers
{
	NSMutableArray *systemIDs = [NSMutableArray array];
	
	for (NSDictionary *system in self.systems)
	{
		NSString *systemID = [system objectForKey:PVSystemIdentifierKey];
		[systemIDs addObject:systemID];
	}
	
	return [systemIDs copy];
}

- (NSString *)nameForSystemIdentifier:(NSString *)systemID
{
	NSDictionary *system = [self systemForIdentifier:systemID];
	return [system objectForKey:PVSystemNameKey];
}

- (NSString *)shortNameForSystemIdentifier:(NSString *)systemID
{
	NSDictionary *system = [self systemForIdentifier:systemID];
	return [system objectForKey:PVShortSystemNameKey];
}

- (NSArray *)supportedCDFileExtensions
{
    NSMutableSet *extensions = [NSMutableSet set];
    
    for (NSDictionary *system in self.systems)
    {
        if (system[PVUsesCDsKey])
        {
            [extensions addObjectsFromArray:system[PVSupportedExtensionsKey]];
        }
    }
    
    return [extensions allObjects];
}

- (NSArray *)cdBasedSystemIDs
{
    NSMutableSet *systems = [NSMutableSet set];

    for (NSDictionary *system in self.systems)
    {
        if (system[PVUsesCDsKey])
        {
            [systems addObject:system[PVSystemIdentifierKey]];
        }
    }

    return [systems allObjects];
}

- (NSArray *)supportedFileExtensions
{
	NSMutableSet *extentions = [NSMutableSet set];
	
	for (NSDictionary *system in self.systems)
	{
		NSArray *ext = [system objectForKey:PVSupportedExtensionsKey];
		[extentions addObjectsFromArray:ext];
	}
	
	return [extentions allObjects];
}

- (NSArray *)fileExtensionsForSystemIdentifier:(NSString *)systemID
{
	NSDictionary *system = [self systemForIdentifier:systemID];
	return [system objectForKey:PVSupportedExtensionsKey];
}

- (NSString *)systemIdentifierForFileExtension:(NSString *)fileExtension
{
	for (NSDictionary *system in self.systems)
	{
		NSArray *supportedFileExtensions = [system objectForKey:PVSupportedExtensionsKey];
		if ([supportedFileExtensions containsObject:[fileExtension lowercaseString]])
		{
			return [system objectForKey:PVSystemIdentifierKey];
		}
	}
	
	return nil;
}

- (NSArray *)systemIdentifiersForFileExtension:(NSString *)fileExtension
{
    NSMutableArray *systems = [NSMutableArray array];
    for (NSDictionary *system in self.systems)
    {
        NSArray *supportedFileExtensions = [system objectForKey:PVSupportedExtensionsKey];
        if ([supportedFileExtensions containsObject:[fileExtension lowercaseString]])
        {
            [systems addObject:[system objectForKey:PVSystemIdentifierKey]];
        }
    }
    
    return [systems copy];
}

- (NSArray *)controllerLayoutForSystem:(NSString *)systemID
{
	NSDictionary *system = [self systemForIdentifier:systemID];
	return [system objectForKey:PVControlLayoutKey];
}

- (NSString *)databaseIDForSystemID:(NSString *)systemID
{
    NSDictionary *system = [self systemForIdentifier:systemID];
    return system[PVDatabaseIDKey];
}

@end<|MERGE_RESOLUTION|>--- conflicted
+++ resolved
@@ -33,7 +33,9 @@
 #import <PicoDrive/PicodriveGameCore.h>
 #import "PV32XControllerViewController.h"
 
-<<<<<<< HEAD
+#import <PVAtari800/ATR800GameCore.h>
+#import "PVAtari5200ControllerViewController.h"
+
 #import <PVPokeMini/PVPokeMiniEmulatorCore.h>
 #import "PVPokeMiniControllerViewController.h"
 
@@ -44,10 +46,6 @@
 #import "PVVBControllerViewController.h"
 #import "PVWonderSwanControllerViewController.h"
 #import "PVNeoGeoPocketControllerViewController.h"
-=======
-#import <PVAtari800/ATR800GameCore.h>
-#import "PVAtari5200ControllerViewController.h"
->>>>>>> 69040667
 
 @interface PVEmulatorConfiguration ()
 
@@ -129,7 +127,10 @@
     {
         core = [[PicodriveGameCore alloc] init];
     }
-<<<<<<< HEAD
+    else if ([systemID isEqualToString:PV5200SystemIdentifier])
+    {
+        core = [[ATR800GameCore alloc] init];
+    }
     else if ([systemID isEqualToString:PVPokemonMiniSystemIdentifier])
     {
         core = [[PVPokeMiniEmulatorCore alloc] init];
@@ -148,12 +149,6 @@
     }
 	
     core.systemIdentifier = systemID;
-=======
-    else if ([systemID isEqualToString:PV5200SystemIdentifier])
-    {
-        core = [[ATR800GameCore alloc] init];
-    }
->>>>>>> 69040667
     
 	return core;
 }
@@ -200,7 +195,10 @@
     {
         controller = [[PV32XControllerViewController alloc] initWithControlLayout:[self controllerLayoutForSystem:systemID] systemIdentifier:systemID];
     }
-<<<<<<< HEAD
+    else if ([systemID isEqualToString:PV5200SystemIdentifier])
+    {
+        controller = [[PVAtari5200ControllerViewController alloc] initWithControlLayout:[self controllerLayoutForSystem:systemID] systemIdentifier:systemID];
+    }
     else if ([systemID isEqualToString:PVPokemonMiniSystemIdentifier])
     {
         controller = [[PVPokeMiniControllerViewController alloc] initWithControlLayout:[self controllerLayoutForSystem:systemID] systemIdentifier:systemID];
@@ -235,12 +233,6 @@
         @throw [NSString stringWithFormat:@"No controller for system with identifier %@", systemID];
     }
 	
-=======
-    else if ([systemID isEqualToString:PV5200SystemIdentifier])
-    {
-        controller = [[PVAtari5200ControllerViewController alloc] initWithControlLayout:[self controllerLayoutForSystem:systemID] systemIdentifier:systemID];
-    }
->>>>>>> 69040667
 	return controller;
 }
 
