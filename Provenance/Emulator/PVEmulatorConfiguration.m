--- conflicted
+++ resolved
@@ -24,11 +24,6 @@
 #import <PVNES/PVNESEmulatorCore.h>
 #import "PVNESControllerViewController.h"
 
-<<<<<<< HEAD
-#import "PVStellaGameCore.h"
-#import "PVStellaControllerViewController.h"
-
-=======
 #import <PVStella/PVStellaGameCore.h>
 #import "PVStellaControllerViewController.h"
 
@@ -38,7 +33,6 @@
 #import <PicoDrive/PicodriveGameCore.h>
 #import "PV32XControllerViewController.h"
 
->>>>>>> 34aae6b5
 @interface PVEmulatorConfiguration ()
 
 @property (nonatomic, strong) NSArray *systems;
@@ -111,8 +105,6 @@
     {
         core = [[PVStellaGameCore alloc] init];
     }
-<<<<<<< HEAD
-=======
     else if ([systemID isEqualToString:PV7800SystemIdentifier])
     {
         core = [[PVProSystemGameCore alloc] init];
@@ -121,7 +113,6 @@
     {
         core = [[PicodriveGameCore alloc] init];
     }
->>>>>>> 34aae6b5
     
 	return core;
 }
@@ -160,8 +151,6 @@
     {
         controller = [[PVStellaControllerViewController alloc] initWithControlLayout:[self controllerLayoutForSystem:systemID] systemIdentifier:systemID];
     }
-<<<<<<< HEAD
-=======
     else if ([systemID isEqualToString:PV7800SystemIdentifier])
     {
         controller = [[PVAtari7800ControllerViewController alloc] initWithControlLayout:[self controllerLayoutForSystem:systemID] systemIdentifier:systemID];
@@ -170,7 +159,6 @@
     {
         controller = [[PV32XControllerViewController alloc] initWithControlLayout:[self controllerLayoutForSystem:systemID] systemIdentifier:systemID];
     }
->>>>>>> 34aae6b5
 	
 	return controller;
 }
