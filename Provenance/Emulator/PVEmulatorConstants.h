//
//  PVEmulatorConstants.h
//  Provenance
//
//  Created by David Muzi on 2015-12-16.
//  Copyright © 2015 James Addyman. All rights reserved.
//

#import <Foundation/Foundation.h>

extern NSString * const PVSystemNameKey;
extern NSString * const PVShortSystemNameKey;
extern NSString * const PVSystemIdentifierKey;
extern NSString * const PVDatabaseIDKey;
extern NSString * const PVUsesCDsKey;
extern NSString * const PVRequiresBIOSKey;
extern NSString * const PVBIOSNamesKey;
extern NSString * const PVSupportedExtensionsKey;
extern NSString * const PVControlLayoutKey;
extern NSString * const PVControlTypeKey;
extern NSString * const PVControlSizeKey;
extern NSString * const PVGroupedButtonsKey;
extern NSString * const PVControlFrameKey;
extern NSString * const PVControlTitleKey;

extern NSString * const PVButtonGroup;
extern NSString * const PVButton;
extern NSString * const PVDPad;
extern NSString * const PVStartButton;
extern NSString * const PVSelectButton;
extern NSString * const PVLeftShoulderButton;
extern NSString * const PVRightShoulderButton;

extern NSString * const PVGenesisSystemIdentifier;
extern NSString * const PVGameGearSystemIdentifier;
extern NSString * const PVMasterSystemSystemIdentifier;
extern NSString * const PVSegaCDSystemIdentifier;
extern NSString * const PVSNESSystemIdentifier;
extern NSString * const PVGBASystemIdentifier;
extern NSString * const PVGBSystemIdentifier;
extern NSString * const PVGBCSystemIdentifier;
extern NSString * const PVNESSystemIdentifier;
extern NSString * const PVFDSSystemIdentifier;
extern NSString * const PVSG1000SystemIdentifier;
extern NSString * const PV2600SystemIdentifier;
extern NSString * const PV7800SystemIdentifier;
extern NSString * const PV32XSystemIdentifier;
<<<<<<< HEAD
extern NSString * const PVN64SystemIdentifier;
=======
extern NSString * const PV5200SystemIdentifier;
extern NSString * const PVPokemonMiniSystemIdentifier;
extern NSString * const PVPSXSystemIdentifier;
extern NSString * const PVLynxSystemIdentifier;
extern NSString * const PVNGPSystemIdentifier;
extern NSString * const PVNGPCSystemIdentifier;
extern NSString * const PVPCESystemIdentifier;
extern NSString * const PVPCECDSystemIdentifier;
extern NSString * const PVPCFXSystemIdentifier;
extern NSString * const PVVirtualBoySystemIdentifier;
extern NSString * const PVWonderSwanSystemIdentifier;
>>>>>>> bfde25f5
<|MERGE_RESOLUTION|>--- conflicted
+++ resolved
@@ -45,9 +45,6 @@
 extern NSString * const PV2600SystemIdentifier;
 extern NSString * const PV7800SystemIdentifier;
 extern NSString * const PV32XSystemIdentifier;
-<<<<<<< HEAD
-extern NSString * const PVN64SystemIdentifier;
-=======
 extern NSString * const PV5200SystemIdentifier;
 extern NSString * const PVPokemonMiniSystemIdentifier;
 extern NSString * const PVPSXSystemIdentifier;
@@ -59,4 +56,4 @@
 extern NSString * const PVPCFXSystemIdentifier;
 extern NSString * const PVVirtualBoySystemIdentifier;
 extern NSString * const PVWonderSwanSystemIdentifier;
->>>>>>> bfde25f5
+extern NSString * const PVN64SystemIdentifier;