//
//  PVEmulatorConstants.h
//  Provenance
//
//  Created by David Muzi on 2015-12-16.
//  Copyright © 2015 James Addyman. All rights reserved.
//

#import <Foundation/Foundation.h>

extern NSString * const PVSystemNameKey;
extern NSString * const PVShortSystemNameKey;
extern NSString * const PVSystemIdentifierKey;
extern NSString * const PVDatabaseIDKey;
extern NSString * const PVUsesCDsKey;
extern NSString * const PVRequiresBIOSKey;
extern NSString * const PVBIOSNamesKey;
extern NSString * const PVSupportedExtensionsKey;
extern NSString * const PVControlLayoutKey;
extern NSString * const PVControlTypeKey;
extern NSString * const PVControlSizeKey;
extern NSString * const PVGroupedButtonsKey;
extern NSString * const PVControlFrameKey;
extern NSString * const PVControlTitleKey;

extern NSString * const PVButtonGroup;
extern NSString * const PVButton;
extern NSString * const PVDPad;
extern NSString * const PVStartButton;
extern NSString * const PVSelectButton;
extern NSString * const PVLeftShoulderButton;
extern NSString * const PVRightShoulderButton;

extern NSString * const PVGenesisSystemIdentifier;
extern NSString * const PVGameGearSystemIdentifier;
extern NSString * const PVMasterSystemSystemIdentifier;
extern NSString * const PVSegaCDSystemIdentifier;
extern NSString * const PVSNESSystemIdentifier;
extern NSString * const PVGBASystemIdentifier;
extern NSString * const PVGBSystemIdentifier;
extern NSString * const PVGBCSystemIdentifier;
extern NSString * const PVNESSystemIdentifier;
extern NSString * const PVFDSSystemIdentifier;
extern NSString * const PVSG1000SystemIdentifier;
extern NSString * const PV2600SystemIdentifier;
extern NSString * const PV7800SystemIdentifier;
extern NSString * const PV32XSystemIdentifier;
<<<<<<< HEAD
extern NSString * const PVPokemonMiniSystemIdentifier;
extern NSString * const PVPSXSystemIdentifier;
extern NSString * const PVLynxSystemIdentifier;
extern NSString * const PVNGPSystemIdentifier;
extern NSString * const PVNGPCSystemIdentifier;
extern NSString * const PVPCESystemIdentifier;
extern NSString * const PVPCECDSystemIdentifier;
extern NSString * const PVPCFXSystemIdentifier;
extern NSString * const PVVirtualBoySystemIdentifier;
extern NSString * const PVWonderSwanSystemIdentifier;
=======
extern NSString * const PV5200SystemIdentifier;
>>>>>>> 69040667
<|MERGE_RESOLUTION|>--- conflicted
+++ resolved
@@ -45,7 +45,7 @@
 extern NSString * const PV2600SystemIdentifier;
 extern NSString * const PV7800SystemIdentifier;
 extern NSString * const PV32XSystemIdentifier;
-<<<<<<< HEAD
+extern NSString * const PV5200SystemIdentifier;
 extern NSString * const PVPokemonMiniSystemIdentifier;
 extern NSString * const PVPSXSystemIdentifier;
 extern NSString * const PVLynxSystemIdentifier;
@@ -55,7 +55,4 @@
 extern NSString * const PVPCECDSystemIdentifier;
 extern NSString * const PVPCFXSystemIdentifier;
 extern NSString * const PVVirtualBoySystemIdentifier;
-extern NSString * const PVWonderSwanSystemIdentifier;
-=======
-extern NSString * const PV5200SystemIdentifier;
->>>>>>> 69040667
+extern NSString * const PVWonderSwanSystemIdentifier;