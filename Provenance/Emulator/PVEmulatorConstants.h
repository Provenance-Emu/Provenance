--- conflicted
+++ resolved
@@ -42,10 +42,7 @@
 extern NSString * const PVNESSystemIdentifier;
 extern NSString * const PVFDSSystemIdentifier;
 extern NSString * const PVSG1000SystemIdentifier;
-<<<<<<< HEAD
-extern NSString * const PVPSXSystemIdentifier;
-=======
 extern NSString * const PV2600SystemIdentifier;
 extern NSString * const PV7800SystemIdentifier;
 extern NSString * const PV32XSystemIdentifier;
->>>>>>> 4baa3e38
+extern NSString * const PVPSXSystemIdentifier;