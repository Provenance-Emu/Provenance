--- conflicted
+++ resolved
@@ -199,15 +199,9 @@
             view.addSubview(aView)
         }
         controllerViewController?.didMove(toParentViewController: self)
-<<<<<<< HEAD
 
 		let alpha: CGFloat = PVSettingsModel.sharedInstance().controllerOpacity
-        menuButton = UIButton(type: .system)
-=======
-#endif
-        let alpha: CGFloat = PVSettingsModel.sharedInstance().controllerOpacity
         menuButton = UIButton(type: .custom)
->>>>>>> 6df414a5
         menuButton?.autoresizingMask = [.flexibleLeftMargin, .flexibleRightMargin, .flexibleBottomMargin]
         menuButton?.setImage(UIImage(named: "button-menu"), for: .normal)
         menuButton?.setImage(UIImage(named: "button-menu-pressed"), for: .highlighted)
