//
//  PVEmulatorViewController.m
//  Provenance
//
//  Created by James Addyman on 08/08/2013.
//  Copyright (c) 2013 James Addyman. All rights reserved.
//

#import "PVGLViewController.h"
#import <PVSupport/PVEmulatorCore.h>
#import "PVSettingsModel.h"
#import <QuartzCore/QuartzCore.h>

struct PVVertex
{
    GLfloat x, y, z;
    GLfloat u, v;
};

#define BUFFER_OFFSET(x) ((char *)NULL + (x))

@interface PVGLViewController () <PVRenderDelegate>
{
    GLuint alternateThreadFramebufferBack;
    GLuint alternateThreadFramebufferFront;
    GLuint alternateThreadColorTextureBack;
    GLuint alternateThreadColorTextureFront;
    GLuint alternateThreadDepthRenderbuffer;
    
    GLuint blitFragmentShader;
    GLuint blitShaderProgram;
    int blitUniform_EmulatedImage;
    
    GLuint crtFragmentShader;
    GLuint crtShaderProgram;
    int crtUniform_DisplayRect;
    int crtUniform_EmulatedImage;
    int crtUniform_EmulatedImageSize;
    int crtUniform_FinalRes;
    
    GLuint defaultVertexShader;
    
    GLuint indexVBO, vertexVBO;
    
	GLuint texture;
}

@property (nonatomic, strong) EAGLContext *glContext;
@property (nonatomic, strong) EAGLContext *alternateThreadGLContext;
@property (nonatomic, strong) EAGLContext *alternateThreadBufferCopyGLContext;
@end

@implementation PVGLViewController

+ (void)initialize
{
}

- (void)dealloc
{
    if (alternateThreadDepthRenderbuffer > 0)
    {
        glDeleteRenderbuffers(1, &alternateThreadDepthRenderbuffer);
    }
    if (alternateThreadColorTextureFront > 0)
    {
        glDeleteTextures(1, &alternateThreadColorTextureFront);
    }
    if (alternateThreadColorTextureBack > 0)
    {
        glDeleteTextures(1, &alternateThreadColorTextureBack);
    }
    if (alternateThreadFramebufferBack > 0)
    {
        glDeleteFramebuffers(1, &alternateThreadFramebufferBack);
    }
    if (alternateThreadFramebufferFront > 0)
    {
        glDeleteFramebuffers(1, &alternateThreadFramebufferFront);
    }
    if (crtShaderProgram > 0)
    {
        glDeleteProgram(crtShaderProgram);
    }
    if (crtFragmentShader > 0)
    {
        glDeleteShader(crtFragmentShader);
    }
    if (blitShaderProgram > 0)
    {
        glDeleteProgram(blitShaderProgram);
    }
    if (blitFragmentShader > 0)
    {
        glDeleteShader(blitFragmentShader);
    }
    if (defaultVertexShader > 0)
    {
        glDeleteShader(defaultVertexShader);
    }
    glDeleteTextures(1, &texture);
<<<<<<< HEAD
	self.glContext = nil;
	self.emulatorCore = nil;
    self.alternateThreadGLContext = nil;
=======
>>>>>>> 74d66d0e
}

- (instancetype)initWithEmulatorCore:(PVEmulatorCore *)emulatorCore
{
	if ((self = [super init]))
	{
		self.emulatorCore = emulatorCore;
        if ([self.emulatorCore rendersToOpenGL])
        {
            self.emulatorCore.renderDelegate = self;
        }
	}

	return self;
}

- (void)viewDidLoad
{
	[super viewDidLoad];

	[self setPreferredFramesPerSecond:60];

	self.glContext = [[EAGLContext alloc] initWithAPI:kEAGLRenderingAPIOpenGLES2];
	[EAGLContext setCurrentContext:self.glContext];

	GLKView *view = (GLKView *)self.view;
    view.context = self.glContext;
    
    [self setupVBOs];
	[self setupTexture];
    [self setupBlitShader];
    [self setupCRTShader];
    
    alternateThreadFramebufferBack = 0;
    alternateThreadFramebufferFront = 0;
    alternateThreadColorTextureBack = 0;
    alternateThreadColorTextureFront = 0;
    alternateThreadDepthRenderbuffer = 0;
}

- (void)viewDidLayoutSubviews
{
    [super viewDidLayoutSubviews];

    UIEdgeInsets parentSafeAreaInsets = UIEdgeInsetsZero;
    if (@available(iOS 11.0, *)) {
        parentSafeAreaInsets = self.parentViewController.view.safeAreaInsets;
    }
    
    if (!CGRectIsEmpty([self.emulatorCore screenRect]))
    {
        CGSize aspectSize = [self.emulatorCore aspectSize];
        CGFloat ratio = 0;
        if (aspectSize.width > aspectSize.height) {
            ratio = aspectSize.width / aspectSize.height;
        } else {
            ratio = aspectSize.height / aspectSize.width;
        }

        CGSize parentSize = CGSizeZero;
        if ([self parentViewController])
        {
            parentSize = [[[self parentViewController] view] bounds].size;
        }
        else
        {
            parentSize = [[self.view window] bounds].size;
        }


        CGFloat height = 0;
        CGFloat width = 0;

        if (parentSize.width > parentSize.height) {
            height = parentSize.height;
            width = roundf(height * ratio);
            if (width > parentSize.width)
            {
                width = parentSize.width;
                height = roundf(width / ratio);
            }
        } else {
            width = parentSize.width;
            height = roundf(width / ratio);
            if (height > parentSize.height)
            {
                height = parentSize.width;
                width = roundf(height / ratio);
            }
        }

        CGPoint origin = CGPointMake(roundf((parentSize.width - width) / 2.0), 0);
        if (([self.traitCollection userInterfaceIdiom] == UIUserInterfaceIdiomPhone) && (parentSize.height > parentSize.width))
        {
            origin.y = parentSafeAreaInsets.top + 40.0f; // directly below menu button at top of screen
        }
        else
        {
            origin.y = roundf((parentSize.height - height) / 2.0); // centered
        }

        [[self view] setFrame:CGRectMake(origin.x, origin.y, width, height)];
    }
}

- (GLuint)compileShaderResource:(NSString*)shaderResourceName ofType:(GLenum)shaderType
{
    NSString* shaderPath = [[NSBundle mainBundle] pathForResource:shaderResourceName ofType:@"glsl"];
    if ( shaderPath == NULL )
    {
        return 0;
    }
    
    NSString* shaderSource = [NSString stringWithContentsOfFile:shaderPath encoding:NSASCIIStringEncoding error:nil];
    if ( shaderSource == NULL )
    {
        return 0;
    }
    
    const char* shaderSourceCString = [shaderSource cStringUsingEncoding:NSASCIIStringEncoding];
    if ( shaderSourceCString == NULL )
    {
        return 0;
    }
    
    GLuint shader = glCreateShader( shaderType );
    if ( shader == 0 )
    {
        return 0;
    }
    
    glShaderSource( shader, 1, &shaderSourceCString, NULL );
    glCompileShader( shader );
    
    GLint compiled;
    glGetShaderiv( shader, GL_COMPILE_STATUS, &compiled );
    if ( compiled == 0 )
    {
        GLint infoLogLength = 0;
        glGetShaderiv( shader, GL_INFO_LOG_LENGTH, &infoLogLength );
        if ( infoLogLength > 1 )
        {
            char* infoLog = (char*)malloc( infoLogLength );
            glGetShaderInfoLog( shader, infoLogLength, NULL, infoLog );
            printf( "Error compiling shader: %s", infoLog );
            free( infoLog );
        }
        
        glDeleteShader( shader );
        return 0;
    }
    
    return shader;
}

- (GLuint)linkVertexShader:(GLuint)vertexShader withFragmentShader:(GLuint)fragmentShader
{
    GLuint shaderProgram = glCreateProgram();
    if ( shaderProgram == 0 )
    {
        return 0;
    }
    
    glAttachShader( shaderProgram, vertexShader );
    glAttachShader( shaderProgram, fragmentShader );
    
    glBindAttribLocation( shaderProgram, GLKVertexAttribPosition, "vPosition" );
    glBindAttribLocation( shaderProgram, GLKVertexAttribTexCoord0, "vTexCoord" );
    
    glLinkProgram( shaderProgram );
    
    GLint linkStatus;
    glGetProgramiv( shaderProgram, GL_LINK_STATUS, &linkStatus );
    if ( linkStatus == 0 )
    {
        GLint infoLogLength = 0;
        glGetProgramiv( shaderProgram, GL_INFO_LOG_LENGTH, &infoLogLength );
        if ( infoLogLength > 1 )
        {
            char* infoLog = (char*)malloc( infoLogLength );
            glGetProgramInfoLog( shaderProgram, infoLogLength, NULL, infoLog );
            printf( "Error linking program: %s", infoLog );
            free( infoLog );
        }
        
        glDeleteProgram( shaderProgram );
        return 0;
    }
    
    return shaderProgram;
}

- (void)setupBlitShader
{
    defaultVertexShader = [self compileShaderResource:@"shader_crt_vertex" ofType:GL_VERTEX_SHADER];
    blitFragmentShader = [self compileShaderResource:@"shader_blit_fragment" ofType:GL_FRAGMENT_SHADER];
    blitShaderProgram = [self linkVertexShader:defaultVertexShader withFragmentShader:blitFragmentShader];
    blitUniform_EmulatedImage = glGetUniformLocation(blitShaderProgram, "EmulatedImage");
}

- (void)setupCRTShader
{
    crtFragmentShader = [self compileShaderResource:@"shader_crt_fragment" ofType:GL_FRAGMENT_SHADER];
    crtShaderProgram = [self linkVertexShader:defaultVertexShader withFragmentShader:crtFragmentShader];
    crtUniform_DisplayRect = glGetUniformLocation(crtShaderProgram, "DisplayRect");
    crtUniform_EmulatedImage = glGetUniformLocation(crtShaderProgram, "EmulatedImage");
    crtUniform_EmulatedImageSize = glGetUniformLocation(crtShaderProgram, "EmulatedImageSize");
    crtUniform_FinalRes = glGetUniformLocation(crtShaderProgram, "FinalRes");
}

- (void)setupTexture
{
	glGenTextures(1, &texture);
	glBindTexture(GL_TEXTURE_2D, texture);
	glTexImage2D(GL_TEXTURE_2D, 0, [self.emulatorCore internalPixelFormat], self.emulatorCore.bufferSize.width, self.emulatorCore.bufferSize.height, 0, [self.emulatorCore pixelFormat], [self.emulatorCore pixelType], self.emulatorCore.videoBuffer);
	if ([[PVSettingsModel sharedInstance] imageSmoothing] || [[PVSettingsModel sharedInstance] crtFilterEnabled])
	{
		glTexParameteri(GL_TEXTURE_2D, GL_TEXTURE_MAG_FILTER, GL_LINEAR);
		glTexParameteri(GL_TEXTURE_2D, GL_TEXTURE_MIN_FILTER, GL_LINEAR);
	}
	else
	{
		glTexParameteri(GL_TEXTURE_2D, GL_TEXTURE_MAG_FILTER, GL_NEAREST);
		glTexParameteri(GL_TEXTURE_2D, GL_TEXTURE_MIN_FILTER, GL_NEAREST);
	}
	glTexParameteri(GL_TEXTURE_2D, GL_TEXTURE_WRAP_S, GL_CLAMP_TO_EDGE);
	glTexParameteri(GL_TEXTURE_2D, GL_TEXTURE_WRAP_T, GL_CLAMP_TO_EDGE);
}

- (void)setupVBOs
{
    GLfloat texLeft = self.emulatorCore.screenRect.origin.x / self.emulatorCore.bufferSize.width;
    GLfloat texTop = self.emulatorCore.screenRect.origin.y / self.emulatorCore.bufferSize.height;
    GLfloat texRight = ( self.emulatorCore.screenRect.origin.x + self.emulatorCore.screenRect.size.width ) / self.emulatorCore.bufferSize.width;
    GLfloat texBottom = ( self.emulatorCore.screenRect.origin.y + self.emulatorCore.screenRect.size.height ) / self.emulatorCore.bufferSize.height;
    if ([self.emulatorCore rendersToOpenGL])
    {
        // Rendered textures are flipped upside down
        texTop = ( self.emulatorCore.screenRect.origin.y + self.emulatorCore.screenRect.size.height ) / self.emulatorCore.bufferSize.height;
        texBottom = self.emulatorCore.screenRect.origin.y / self.emulatorCore.bufferSize.height;
    }
    
    struct PVVertex quadVertices[4] =
    {
        { -1.0f, -1.0f, 1.0f, texLeft, texBottom},
        {1.0f, -1.0f, 1.0f, texRight, texBottom},
        {1.0f, 1.0f, 1.0f, texRight, texTop},
        {-1.0f, 1.0f, 1.0f, texLeft, texTop}
    };
    
    glGenBuffers(1, &vertexVBO);
    glBindBuffer(GL_ARRAY_BUFFER, vertexVBO);
    glBufferData(GL_ARRAY_BUFFER, sizeof(quadVertices), quadVertices, GL_STATIC_DRAW);
    glBindBuffer(GL_ARRAY_BUFFER, 0);
    
    GLushort indices[6] = { 0, 1, 2, 0, 2, 3 };
    glGenBuffers(1, &indexVBO);
    glBindBuffer(GL_ELEMENT_ARRAY_BUFFER, indexVBO);
    glBufferData(GL_ELEMENT_ARRAY_BUFFER, sizeof(indices), indices, GL_STATIC_DRAW);
    glBindBuffer(GL_ELEMENT_ARRAY_BUFFER, 0);
}

- (void)glkView:(GLKView *)view drawInRect:(CGRect)rect
{
    __block CGRect screenRect;
    __block const void* videoBuffer;
    __block GLenum videoBufferPixelFormat;
    __block GLenum videoBufferPixelType;
    __block CGSize videoBufferSize;
    
    void (^fetchVideoBuffer)(void) = ^()
    {
        screenRect = [self.emulatorCore screenRect];
        videoBufferPixelFormat = [self.emulatorCore pixelFormat];
        videoBufferPixelType = [self.emulatorCore pixelType];
        videoBufferSize = [self.emulatorCore bufferSize];
        videoBuffer = [self.emulatorCore videoBuffer];
    };
    
    void (^renderBlock)(void) = ^()
    {
        glClearColor(1.0, 1.0, 1.0, 1.0);
        glClear(GL_COLOR_BUFFER_BIT);
        
        GLuint frontBufferTex;
        if ([self.emulatorCore rendersToOpenGL])
        {
            frontBufferTex = alternateThreadColorTextureFront;
            [self.emulatorCore.frontBufferLock lock];
        }
        else
        {
            glBindTexture(GL_TEXTURE_2D, texture);
            glTexSubImage2D(GL_TEXTURE_2D, 0, 0, 0, videoBufferSize.width, videoBufferSize.height, videoBufferPixelFormat, videoBufferPixelType, videoBuffer);
            frontBufferTex = texture;
        }
        
        if (frontBufferTex)
        {
            glActiveTexture(GL_TEXTURE0);
            glBindTexture(GL_TEXTURE_2D, frontBufferTex);
        }
        
        if ([[PVSettingsModel sharedInstance] crtFilterEnabled])
        {
            glUseProgram(crtShaderProgram);
            glUniform4f(crtUniform_DisplayRect, screenRect.origin.x, screenRect.origin.y, screenRect.size.width, screenRect.size.height);
            glUniform1i(crtUniform_EmulatedImage, 0);
            glUniform2f(crtUniform_EmulatedImageSize, videoBufferSize.width, videoBufferSize.height);
            float finalResWidth = view.drawableWidth;
            float finalResHeight = view.drawableHeight;
            glUniform2f(crtUniform_FinalRes, finalResWidth, finalResHeight);
        }
        else
        {
            glUseProgram(blitShaderProgram);
            glUniform1i(blitUniform_EmulatedImage, 0);
        }
        
        glDisable(GL_DEPTH_TEST);
        glDisable(GL_CULL_FACE);
        
        glBindBuffer(GL_ARRAY_BUFFER, vertexVBO);
        
        glEnableVertexAttribArray(GLKVertexAttribPosition);
        glVertexAttribPointer(GLKVertexAttribPosition, 3, GL_FLOAT, GL_FALSE, sizeof(struct PVVertex), BUFFER_OFFSET(0));
        
        glEnableVertexAttribArray(GLKVertexAttribTexCoord0);
        glVertexAttribPointer(GLKVertexAttribTexCoord0, 2, GL_FLOAT, GL_FALSE, sizeof(struct PVVertex), BUFFER_OFFSET(12));
        
        glBindBuffer(GL_ARRAY_BUFFER, 0);
        
        glBindBuffer(GL_ELEMENT_ARRAY_BUFFER, indexVBO);
        glDrawElements(GL_TRIANGLES, 6, GL_UNSIGNED_SHORT, NULL);
        glBindBuffer(GL_ELEMENT_ARRAY_BUFFER, 0);
        
        glDisableVertexAttribArray(GLKVertexAttribTexCoord0);
        glDisableVertexAttribArray(GLKVertexAttribPosition);
        
        glBindTexture(GL_TEXTURE_2D, 0);
        
        if ([self.emulatorCore rendersToOpenGL])
        {
            glFlush();
            [self.emulatorCore.frontBufferLock unlock];
        }
    };
    
    if ([self.emulatorCore rendersToOpenGL])
    {
        if ((!self.emulatorCore.isSpeedModified && ![self.emulatorCore isEmulationPaused]) || self.emulatorCore.isFrontBufferReady)
        {
            [self.emulatorCore.frontBufferCondition lock];
            while (!self.emulatorCore.isFrontBufferReady && ![self.emulatorCore isEmulationPaused]) [self.emulatorCore.frontBufferCondition wait];
            BOOL isFrontBufferReady = self.emulatorCore.isFrontBufferReady;
            [self.emulatorCore.frontBufferCondition unlock];
            if (isFrontBufferReady)
            {
                fetchVideoBuffer();
                renderBlock();
                [self.emulatorCore.frontBufferCondition lock];
                [self.emulatorCore setIsFrontBufferReady:NO];
                [self.emulatorCore.frontBufferCondition signal];
                [self.emulatorCore.frontBufferCondition unlock];
            }
        }
    }
    else
    {
        if (self.emulatorCore.isSpeedModified)
        {
            fetchVideoBuffer();
            renderBlock();
        }
        else
        {
            if (self.emulatorCore.isDoubleBuffered)
            {
                [self.emulatorCore.frontBufferCondition lock];
                while (!self.emulatorCore.isFrontBufferReady) [self.emulatorCore.frontBufferCondition wait];
                [self.emulatorCore setIsFrontBufferReady:NO];
                [self.emulatorCore.frontBufferLock lock];
                fetchVideoBuffer();
                renderBlock();
                [self.emulatorCore.frontBufferLock unlock];
                [self.emulatorCore.frontBufferCondition unlock];
            }
            else
            {
                @synchronized(self.emulatorCore)
                {
                    fetchVideoBuffer();
                    renderBlock();
                }
            }
        }
    }
}

#pragma mark - PVRenderDelegate protocol methods

- (void)startRenderingOnAlternateThread
{
    self.alternateThreadBufferCopyGLContext = [[EAGLContext alloc] initWithAPI:[self.glContext API] sharegroup:[self.glContext sharegroup]];
    [EAGLContext setCurrentContext:self.alternateThreadBufferCopyGLContext];
    
    if (alternateThreadFramebufferFront == 0)
    {
        glGenFramebuffers(1, &alternateThreadFramebufferFront);
    }
    glBindFramebuffer(GL_FRAMEBUFFER, alternateThreadFramebufferFront);
    
    if (alternateThreadColorTextureFront == 0)
    {
        glGenTextures(1, &alternateThreadColorTextureFront);
        glBindTexture(GL_TEXTURE_2D, alternateThreadColorTextureFront);
        glTexParameteri(GL_TEXTURE_2D, GL_TEXTURE_MIN_FILTER, GL_LINEAR);
        NSAssert( !((unsigned int)self.emulatorCore.bufferSize.width & ((unsigned int)self.emulatorCore.bufferSize.width - 1)), @"Emulator buffer width is not a power of two!" );
        NSAssert( !((unsigned int)self.emulatorCore.bufferSize.height & ((unsigned int)self.emulatorCore.bufferSize.height - 1)), @"Emulator buffer height is not a power of two!" );
        glTexImage2D(GL_TEXTURE_2D, 0, GL_RGBA, self.emulatorCore.bufferSize.width, self.emulatorCore.bufferSize.height, 0, GL_RGBA, GL_UNSIGNED_BYTE, NULL);
        glBindTexture(GL_TEXTURE_2D, 0);
    }
    glFramebufferTexture2D(GL_FRAMEBUFFER, GL_COLOR_ATTACHMENT0, GL_TEXTURE_2D, alternateThreadColorTextureFront, 0);
    NSAssert(glCheckFramebufferStatus(GL_FRAMEBUFFER) == GL_FRAMEBUFFER_COMPLETE, @"Front framebuffer incomplete!");
    
    glViewport(self.emulatorCore.screenRect.origin.x, self.emulatorCore.screenRect.origin.y, self.emulatorCore.screenRect.size.width, self.emulatorCore.screenRect.size.height);
    glActiveTexture(GL_TEXTURE0);
    glEnable(GL_TEXTURE_2D);
    glUseProgram(blitShaderProgram);
    glUniform1i(blitUniform_EmulatedImage, 0);
    
    self.alternateThreadGLContext = [[EAGLContext alloc] initWithAPI:[self.glContext API] sharegroup:[self.glContext sharegroup]];
    [EAGLContext setCurrentContext:self.alternateThreadGLContext];
    
    // Setup framebuffer
    if (alternateThreadFramebufferBack == 0)
    {
        glGenFramebuffers(1, &alternateThreadFramebufferBack);
    }
    glBindFramebuffer(GL_FRAMEBUFFER, alternateThreadFramebufferBack);
    
    // Setup color textures to render into
    if (alternateThreadColorTextureBack == 0)
    {
        glGenTextures(1, &alternateThreadColorTextureBack);
        glBindTexture(GL_TEXTURE_2D, alternateThreadColorTextureBack);
        glTexParameteri(GL_TEXTURE_2D, GL_TEXTURE_MIN_FILTER, GL_LINEAR);
        NSAssert( !((unsigned int)self.emulatorCore.bufferSize.width & ((unsigned int)self.emulatorCore.bufferSize.width - 1)), @"Emulator buffer width is not a power of two!" );
        NSAssert( !((unsigned int)self.emulatorCore.bufferSize.height & ((unsigned int)self.emulatorCore.bufferSize.height - 1)), @"Emulator buffer height is not a power of two!" );
        glTexImage2D(GL_TEXTURE_2D, 0, GL_RGBA, self.emulatorCore.bufferSize.width, self.emulatorCore.bufferSize.height, 0, GL_RGBA, GL_UNSIGNED_BYTE, NULL);
        glBindTexture(GL_TEXTURE_2D, 0);
    }
    glFramebufferTexture2D(GL_FRAMEBUFFER, GL_COLOR_ATTACHMENT0, GL_TEXTURE_2D, alternateThreadColorTextureBack, 0);
    
    // Setup depth buffer
    if (alternateThreadDepthRenderbuffer == 0)
    {
        glGenRenderbuffers(1, &alternateThreadDepthRenderbuffer);
        glBindRenderbuffer(GL_RENDERBUFFER, alternateThreadDepthRenderbuffer);
        glRenderbufferStorage(GL_RENDERBUFFER, GL_DEPTH_COMPONENT16, self.emulatorCore.bufferSize.width, self.emulatorCore.bufferSize.height);
        glFramebufferRenderbuffer(GL_FRAMEBUFFER, GL_DEPTH_ATTACHMENT, GL_RENDERBUFFER, alternateThreadDepthRenderbuffer);
    }
    
    glViewport(self.emulatorCore.screenRect.origin.x, self.emulatorCore.screenRect.origin.y, self.emulatorCore.screenRect.size.width, self.emulatorCore.screenRect.size.height);
}

- (void)didRenderFrameOnAlternateThread
{
    // Release back buffer
    glBindFramebuffer(GL_FRAMEBUFFER, 0);
    glFlush();
    
    // Blit back buffer to front buffer
    [self.emulatorCore.frontBufferLock lock];
    
    // NOTE: We switch contexts here because we don't know what state
    // the emulator core might have OpenGL in and we need to avoid
    // changing any state it's relying on. It's more efficient and
    // less verbose to switch contexts than to try do a bunch of
    // state retrieval and restoration.
    [EAGLContext setCurrentContext:self.alternateThreadBufferCopyGLContext];
    glBindFramebuffer(GL_FRAMEBUFFER, alternateThreadFramebufferFront);
    
    glBindTexture(GL_TEXTURE_2D, alternateThreadColorTextureBack);
    glTexParameteri(GL_TEXTURE_2D, GL_TEXTURE_MIN_FILTER, GL_LINEAR);
    glTexParameteri(GL_TEXTURE_2D, GL_TEXTURE_MAG_FILTER, GL_LINEAR);
    
    glBindBuffer(GL_ARRAY_BUFFER, vertexVBO);
    
    glEnableVertexAttribArray(GLKVertexAttribPosition);
    glVertexAttribPointer(GLKVertexAttribPosition, 3, GL_FLOAT, GL_FALSE, sizeof(struct PVVertex), BUFFER_OFFSET(0));

    glEnableVertexAttribArray(GLKVertexAttribTexCoord0);
    glVertexAttribPointer(GLKVertexAttribTexCoord0, 2, GL_FLOAT, GL_FALSE, sizeof(struct PVVertex), BUFFER_OFFSET(12));
    
    glBindBuffer(GL_ARRAY_BUFFER, 0);
    
    glBindBuffer(GL_ELEMENT_ARRAY_BUFFER, indexVBO);
    glDrawElements(GL_TRIANGLES, 6, GL_UNSIGNED_SHORT, NULL);
    
    glBindBuffer(GL_ELEMENT_ARRAY_BUFFER, 0);
    
    glBindTexture(GL_TEXTURE_2D, 0);
    
    glBindFramebuffer(GL_FRAMEBUFFER, 0);
    
    glFlush();
    
    [self.emulatorCore.frontBufferLock unlock];
    
    // Notify render thread that the front buffer is ready
    [self.emulatorCore.frontBufferCondition lock];
    [self.emulatorCore setIsFrontBufferReady:YES];
    [self.emulatorCore.frontBufferCondition signal];
    [self.emulatorCore.frontBufferCondition unlock];
    
    // Switch context back to emulator's
    [EAGLContext setCurrentContext:self.alternateThreadGLContext];
    glBindFramebuffer(GL_FRAMEBUFFER, alternateThreadFramebufferBack);
}

@end<|MERGE_RESOLUTION|>--- conflicted
+++ resolved
@@ -99,12 +99,6 @@
         glDeleteShader(defaultVertexShader);
     }
     glDeleteTextures(1, &texture);
-<<<<<<< HEAD
-	self.glContext = nil;
-	self.emulatorCore = nil;
-    self.alternateThreadGLContext = nil;
-=======
->>>>>>> 74d66d0e
 }
 
 - (instancetype)initWithEmulatorCore:(PVEmulatorCore *)emulatorCore
