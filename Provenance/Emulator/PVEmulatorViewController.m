--- conflicted
+++ resolved
@@ -39,10 +39,6 @@
 @property (nonatomic, strong) UIScreen *secondaryScreen;
 @property (nonatomic, strong) UIWindow *secondaryWindow;
 @property (nonatomic, strong) UITapGestureRecognizer *menuGestureRecognizer;
-<<<<<<< HEAD
-=======
-
->>>>>>> f47caf34
 
 @end
 
@@ -341,22 +337,14 @@
         _menuGestureRecognizer = [[UITapGestureRecognizer alloc] initWithTarget:self action:@selector(controllerPauseButtonPressed:)];
         _menuGestureRecognizer.allowedPressTypes = @[@(UIPressTypeMenu)];
     }
-<<<<<<< HEAD
- 
-=======
-    
->>>>>>> f47caf34
+    
     [self.view addGestureRecognizer:_menuGestureRecognizer];
 #else
 	__weak PVEmulatorViewController *weakSelf = self;
 	for (GCController *controller in [GCController controllers])
 	{
 		[controller setControllerPausedHandler:^(GCController * _Nonnull controller) {
-<<<<<<< HEAD
-            [weakSelf controllerPauseButtonPressed:controller];
-=======
 			[weakSelf controllerPauseButtonPressed: controller];
->>>>>>> f47caf34
 		}];
 	}
 #endif
@@ -838,16 +826,10 @@
     UIPress *press = (UIPress *)presses.anyObject;
     if ( press && press.type == UIPressTypeMenu && !self.isShowingMenu )
     {
-<<<<<<< HEAD
-//        [self controllerPauseButtonPressed];
-    }
-    else {
-=======
 //         [self controllerPauseButtonPressed];
     }
     else
     {
->>>>>>> f47caf34
         [super pressesBegan:presses withEvent:event];
     }
 }
