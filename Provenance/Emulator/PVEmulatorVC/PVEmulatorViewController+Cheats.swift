--- conflicted
+++ resolved
@@ -48,13 +48,8 @@
         CheatLoadState.isFirstLoad=isFirstLoad
     }
 
-<<<<<<< HEAD
-    func setCheatState(code: String, type: String, codeType: String, enabled: Bool, completion: @escaping CheatsCompletion) {
+    func setCheatState(code: String, type: String, codeType: String, cheatIndex: UInt8, enabled: Bool, completion: @escaping CheatsCompletion) {
         if let gameWithCheat = core.features.cheats {
-=======
-    func setCheatState(code: String, type: String, codeType: String, cheatIndex: UInt8, enabled: Bool, completion: @escaping CheatsCompletion) {
-        if let gameWithCheat = core as? GameWithCheat {
->>>>>>> d50c3f4c
             // convert space to +
             var regex = try! NSRegularExpression(pattern: "[^a-zA-Z0-9-:+]+|[\\s]+", options: NSRegularExpression.Options.caseInsensitive)
             var range = NSRange(location: 0, length: code.count)
