//
//  PVEmulatorViewController+Cheats.swift
//  Provenance
//

import PVLibrary
import PVSupport
import RealmSwift
import UIKit

public enum CheatsStateError: Error {
    case coreCheatsError(Error?)
    case coreNoCheatError(Error?)
    case cheatsUnsupportedByCore
    case noCoreFound(String)
    case realmWriteError(Error)
    case realmDeletionError(Error)

    var localizedDescription: String {
        switch self {
        case let .coreCheatsError(coreError): return "Core failed to Apply Cheats: \(coreError?.localizedDescription ?? "No reason given.")"
        case let .coreNoCheatError(coreError): return "Core failed to Disable Cheats: \(coreError?.localizedDescription ?? "No reason given.")"
        case .cheatsUnsupportedByCore: return "This core does not support Cheats"
        case let .noCoreFound(id): return "No core found to match id: \(id)"
        case let .realmWriteError(realmError): return "Unable to write Cheats State to realm: \(realmError.localizedDescription)"
        case let .realmDeletionError(realmError): return "Unable to delete old Cheats States from database: \(realmError.localizedDescription)"
        }
    }
}

public enum CheatsResult {
    case success
    case error(CheatsStateError)
}

public typealias CheatsCompletion = (CheatsResult) -> Void
public typealias NoCheatCompletion = CheatsCompletion

extension PVEmulatorViewController: PVCheatsViewControllerDelegate {
    struct CheatLoadState {
        static var isFirstLoad:Bool = true
    }

    func getIsFirstLoad() -> Bool {
        return CheatLoadState.isFirstLoad
    }
    func setIsFirstLoad(isFirstLoad:Bool) {
        CheatLoadState.isFirstLoad=isFirstLoad
    }

<<<<<<< HEAD
    func setCheatState(code: String, type: String, enabled: Bool, completion: @escaping CheatsCompletion) {
        if let gameWithCheat = core.features.cheats {

=======
    func setCheatState(code: String, type: String, codeType: String, enabled: Bool, completion: @escaping CheatsCompletion) {
        if let gameWithCheat = core as? GameWithCheat {
>>>>>>> 24b8f79c
            // convert space to +
            var regex = try! NSRegularExpression(pattern: "[^a-fA-F0-9-:+]+|[G-Z\\s]+", options: NSRegularExpression.Options.caseInsensitive)
            var range = NSRange(location: 0, length: code.count)
            var modString = regex.stringByReplacingMatches(in: code, options: [], range: range, withTemplate: "+")
            // clean + at front and back of code
            regex = try! NSRegularExpression(pattern: "^[+]+|:|[+]+$", options: NSRegularExpression.Options.caseInsensitive)
            range = NSRange(location: 0, length: modString.count)
            modString = regex.stringByReplacingMatches(in: modString, options: [], range: range, withTemplate: "")
            // clean +++
            regex = try! NSRegularExpression(pattern: "[+]+", options: NSRegularExpression.Options.caseInsensitive)
            range = NSRange(location: 0, length: modString.count)
            modString = regex.stringByReplacingMatches(in: modString, options: [], range: range, withTemplate: "+")
            NSLog("Formatted CheatCode \(modString)")
            if (gameWithCheat.setCheat(code: modString, type:type, codeType: codeType, enabled:enabled)) {
                DLOG("Succeeded applying cheat: \(modString) \(type) \(enabled)")
                let realm = try! Realm()
                guard let core = realm.object(ofType: PVCore.self, forPrimaryKey: self.core.coreIdentifier) else {
                    completion(.error(.noCoreFound(self.core.coreIdentifier ?? "nil")))
                    return
                }
                do {
                    let baseFilename = "\(game.md5Hash).\(Date().timeIntervalSinceReferenceDate)"
                    let saveURL = saveStatePath.appendingPathComponent("\(baseFilename).svc", isDirectory: false)
                    let saveFile = PVFile(withURL: saveURL, relativeRoot: .iCloud)
                    var saveType = type;
                    /* In order to avoid modifying realm schema the codeType is added in the
                       type field next to cheat code name with -~- separator */
                    if codeType.count > 0 {
                        saveType += "-~-" + codeType
                    }
                    var cheatsState: PVCheats!
                    try realm.write {
                        cheatsState = PVCheats(withGame: self.game, core: core, code: modString, type: saveType, enabled: enabled, file: saveFile)
                        realm.add(cheatsState)
                    }
                    LibrarySerializer.storeMetadata(cheatsState, completion: { result in
                        switch result {
                        case let .success(url):
                            ILOG("Serialized cheats state metadata to (\(url.path))")
                        case let .error(error):
                            ELOG("Failed to serialize cheats metadata. \(error)")
                        }
                    })
                } catch {
                    completion(.error(.realmWriteError(error)))
                    return
                }
                // All done successfully
                completion(.success)
            } else {
                let error = NSError(domain: "", code: 0, userInfo: [NSLocalizedDescriptionKey: "Invalid cheat code"])
                completion(.error(.coreCheatsError(error)))
            }
        } else {
            WLOG("Core \(core.description) doesn't support cheats states.")
            completion(.error(.cheatsUnsupportedByCore))
            return
        }
    }

    func cheatsViewControllerDone(_: PVCheatsViewController) {
        dismiss(animated: true, completion: nil)
        core.setPauseEmulation(false)
        isShowingMenu = false
        enableControllerInput(false)
    }

    func cheatsViewControllerCreateNewState(_ cheatsViewController: PVCheatsViewController,
        code: String,
        type: String,
        codeType: String,
        enabled: Bool,
        completion: @escaping CheatsCompletion) {
        setCheatState(
            code: code,
            type: type,
            codeType: codeType,
            enabled: enabled,
            completion: completion
        )
    }

    func cheatsViewControllerUpdateState(_: Any, cheat: PVCheats,
        completion: @escaping CheatsCompletion) {
<<<<<<< HEAD
        if let gameWithCheat = core.features.cheats {
            if gameWithCheat.setCheat(code: cheat.code, type:cheat.type, enabled:cheat.enabled) {

=======
        if let gameWithCheat = core as? GameWithCheat {
            var cheatType = cheat.type ?? ""
            var codeType = ""
            if cheatType.contains("-~-") {
                let types = cheatType.components(separatedBy: "-~-")
                cheatType = types[0]
                codeType = types[1]
            }
            if gameWithCheat.setCheat(code: cheat.code, type:cheatType, codeType: codeType, enabled:cheat.enabled) {
>>>>>>> 24b8f79c
                ILOG("Succeeded applying cheat: \(cheat.code ?? "null") \(cheat.type ?? "null") \(cheat.enabled)")
                completion(.success)
            } else {
                let error = NSError(domain: "", code: 0, userInfo: [NSLocalizedDescriptionKey: "Invalid cheat code"])
                completion(.error(.coreCheatsError(error)))
            }
        } else {
            WLOG("Core \(core.description) doesn't support cheats states.")
            completion(.error(.cheatsUnsupportedByCore))
            return
        }
    }

    func cheatsViewController(_: PVCheatsViewController, load state: PVCheats) {
        dismiss(animated: true, completion: nil)
    }

    @objc func showCheatsMenu() {
        guard let cheatsNavController = UIStoryboard(name: "Cheats", bundle: nil).instantiateViewController(withIdentifier: "PVCheatsViewControllerNav") as? UINavigationController else {
            return
        }

        if let cheatsViewController = cheatsNavController.viewControllers.first as? PVCheatsViewController {
            cheatsViewController.cheats = game.cheats
            cheatsViewController.delegate = self
            cheatsViewController.coreID = core.coreIdentifier
        }
        cheatsNavController.modalPresentationStyle = .overCurrentContext

        #if os(iOS)
            if traitCollection.userInterfaceIdiom == .pad {
                cheatsNavController.modalPresentationStyle = .formSheet
            }
        #endif
        #if os(tvOS)
            cheatsNavController.modalPresentationStyle = .blurOverFullScreen
        #endif
        present(cheatsNavController, animated: true)
    }

    @objc func getCheatTypes() -> NSArray {
        if let gameWithCheat = core as? GameWithCheat {
            return gameWithCheat.cheatCodeTypes();
        }
        return [];
    }
}

@objc extension PVEmulatorCore {
    /* This is now an optional function */
    @objc public func setCheat(
        code: String,
        type: String,
        enabled: Bool
    ) -> Bool {
        return true
    }
    @objc public func supportsCheatCode() -> Bool
    {
        return false
    }
    /* This is list of cheat code types (will be passed to codeType) */
    @objc public func cheatCodeTypes() -> NSArray {
        return [];
    }
    /* This is always called, with blank codeType if none is provided */
    @objc public func setCheat(
        code: String,
        type: String,
        codeType: String,
        enabled: Bool
    ) -> Bool {
        return self.setCheat(code: code, type: type, enabled: enabled)
    }
}<|MERGE_RESOLUTION|>--- conflicted
+++ resolved
@@ -48,14 +48,8 @@
         CheatLoadState.isFirstLoad=isFirstLoad
     }
 
-<<<<<<< HEAD
-    func setCheatState(code: String, type: String, enabled: Bool, completion: @escaping CheatsCompletion) {
+    func setCheatState(code: String, type: String, codeType: String, enabled: Bool, completion: @escaping CheatsCompletion) {
         if let gameWithCheat = core.features.cheats {
-
-=======
-    func setCheatState(code: String, type: String, codeType: String, enabled: Bool, completion: @escaping CheatsCompletion) {
-        if let gameWithCheat = core as? GameWithCheat {
->>>>>>> 24b8f79c
             // convert space to +
             var regex = try! NSRegularExpression(pattern: "[^a-fA-F0-9-:+]+|[G-Z\\s]+", options: NSRegularExpression.Options.caseInsensitive)
             var range = NSRange(location: 0, length: code.count)
@@ -140,12 +134,7 @@
 
     func cheatsViewControllerUpdateState(_: Any, cheat: PVCheats,
         completion: @escaping CheatsCompletion) {
-<<<<<<< HEAD
         if let gameWithCheat = core.features.cheats {
-            if gameWithCheat.setCheat(code: cheat.code, type:cheat.type, enabled:cheat.enabled) {
-
-=======
-        if let gameWithCheat = core as? GameWithCheat {
             var cheatType = cheat.type ?? ""
             var codeType = ""
             if cheatType.contains("-~-") {
@@ -154,7 +143,6 @@
                 codeType = types[1]
             }
             if gameWithCheat.setCheat(code: cheat.code, type:cheatType, codeType: codeType, enabled:cheat.enabled) {
->>>>>>> 24b8f79c
                 ILOG("Succeeded applying cheat: \(cheat.code ?? "null") \(cheat.type ?? "null") \(cheat.enabled)")
                 completion(.success)
             } else {
