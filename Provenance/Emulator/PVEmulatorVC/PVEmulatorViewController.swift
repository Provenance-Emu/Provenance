//  Converted to Swift 4 by Swiftify v4.1.6640 - https://objectivec2swift.com/
//
//  PVEmulatorViewController.swift
//  Provenance
//
//  Created by James Addyman on 14/08/2013.
//  Copyright (c) 2013 James Addyman. All rights reserved.
//

import PVLibrary
import PVSupport
import PVRuntime
import QuartzCore
import RealmSwift
import UIKit

private weak var staticSelf: PVEmulatorViewController?

func uncaughtExceptionHandler(exception _: NSException?) {
    if let staticSelf = staticSelf, staticSelf.core.supportsSaveStates {
        staticSelf.autoSaveState { result in
            switch result {
            case .success:
                break
            case let .error(error):
                ELOG(error.localizedDescription)
            }
        }
    }
}

#if os(tvOS)
    typealias PVEmulatorViewControllerRootClass = GCEventViewController
#else
    typealias PVEmulatorViewControllerRootClass = UIViewController
#endif

final class PVEmulatorViewController: PVEmulatorViewControllerRootClass, PVAudioDelegate, PVSaveStatesViewControllerDelegate {
    let core: PVEmulatorCore
    let game: PVGame

    var batterySavesPath: URL { return PVEmulatorConfiguration.batterySavesPath(forGame: game) }
    var BIOSPath: URL { return PVEmulatorConfiguration.biosPath(forGame: game) }
    var menuButton: MenuButton?

	let use_metal: Bool = PVSettingsModel.shared.debugOptions.useMetal
    private(set) lazy var gpuViewController: PVGPUViewController = use_metal ? PVMetalViewController(emulatorCore: core) : PVGLViewController(emulatorCore: core)
    private(set) lazy var controllerViewController: (UIViewController & StartSelectDelegate)? = {
        let controller = PVCoreFactory.controllerViewController(forSystem: game.system, core: core)
        return controller
    }()

    var audioInited: Bool = false
    private(set) lazy var gameAudio: OEGameAudio = {
        audioInited = true
        return OEGameAudio(core: core)
    }()

    var fpsTimer: Timer?
    let fpsLabel: UILabel = UILabel()
    var secondaryScreen: UIScreen?
    var secondaryWindow: UIWindow?
    var menuGestureRecognizer: UITapGestureRecognizer?

    var isShowingMenu: Bool = false {
        willSet {
            if newValue == true {
                gpuViewController.isPaused = true
            }
        }
        didSet {
            if isShowingMenu == false {
                gpuViewController.isPaused = false
            }
        }
    }

    let minimumPlayTimeToMakeAutosave: Double = 60

    required init(game: PVGame, core: PVEmulatorCore) {
        self.core = core
        self.game = game

        core.screenType = game.system.screenType.rawValue

        super.init(nibName: nil, bundle: nil)

        staticSelf = self

        if PVSettingsModel.shared.autoSave {
            NSSetUncaughtExceptionHandler(uncaughtExceptionHandler)
        } else {
            NSSetUncaughtExceptionHandler(nil)
        }

        // Add KVO watcher for isRunning state so we can update play time
        core.addObserver(self, forKeyPath: "isRunning", options: .new, context: nil)
    }

    override func observeValue(forKeyPath keyPath: String?, of _: Any?, change _: [NSKeyValueChangeKey: Any]?, context _: UnsafeMutableRawPointer?) {
        if keyPath == "isRunning" {
            #if os(tvOS)
            PVControllerManager.shared.setSteamControllersMode(core.isRunning ? .gameController : .keyboardAndMouse)
            #endif
            if core.isRunning {
                if gameStartTime != nil {
                    ELOG("Didn't expect to get a KVO update of isRunning to true while we still have an unflushed gameStartTime variable")
                }
                gameStartTime = Date()
            } else {
                DispatchQueue.main.async { [weak self] in
                    self?.updatePlayedDuration()
                }
            }
        }
    }

    required init?(coder _: NSCoder) {
        fatalError("init(coder:) has not been implemented")
    }

    deinit {
        // These need to be first or mutli-threaded cores can cause crashes on close
        NotificationCenter.default.removeObserver(self)
        core.removeObserver(self, forKeyPath: "isRunning")

        core.stopEmulation()
        // Leave emulation loop first
        if audioInited {
            gameAudio.stop()
        }
        NSSetUncaughtExceptionHandler(nil)
        staticSelf = nil
        gpuViewController.willMove(toParent: nil)
        gpuViewController.view?.removeFromSuperview()
        gpuViewController.removeFromParent()
        #if os(iOS)
            PVControllerManager.shared.controllers().forEach { $0.controllerPausedHandler = nil }
        #endif
        updatePlayedDuration()
        destroyAutosaveTimer()

        if let menuGestureRecognizer = menuGestureRecognizer {
            view.removeGestureRecognizer(menuGestureRecognizer)
        }
    }

    private func initNotifcationObservers() {
        NotificationCenter.default.addObserver(self, selector: #selector(PVEmulatorViewController.appWillEnterForeground(_:)), name: UIApplication.willEnterForegroundNotification, object: nil)
        NotificationCenter.default.addObserver(self, selector: #selector(PVEmulatorViewController.appDidEnterBackground(_:)), name: UIApplication.didEnterBackgroundNotification, object: nil)
        NotificationCenter.default.addObserver(self, selector: #selector(PVEmulatorViewController.appWillResignActive(_:)), name: UIApplication.willResignActiveNotification, object: nil)
        NotificationCenter.default.addObserver(self, selector: #selector(PVEmulatorViewController.appDidBecomeActive(_:)), name: UIApplication.didBecomeActiveNotification, object: nil)
        NotificationCenter.default.addObserver(self, selector: #selector(PVEmulatorViewController.controllerDidConnect(_:)), name: .GCControllerDidConnect, object: nil)
        NotificationCenter.default.addObserver(self, selector: #selector(PVEmulatorViewController.controllerDidDisconnect(_:)), name: .GCControllerDidDisconnect, object: nil)
        NotificationCenter.default.addObserver(self, selector: #selector(PVEmulatorViewController.screenDidConnect(_:)), name: UIScreen.didConnectNotification, object: nil)
        NotificationCenter.default.addObserver(self, selector: #selector(PVEmulatorViewController.screenDidDisconnect(_:)), name: UIScreen.didDisconnectNotification, object: nil)
        NotificationCenter.default.addObserver(self, selector: #selector(PVEmulatorViewController.handleControllerManagerControllerReassigned(_:)), name: .PVControllerManagerControllerReassigned, object: nil)
    }

    private func initCore() {
        core.audioDelegate = self
        core.saveStatesPath = saveStatePath.path
        core.batterySavesPath = batterySavesPath.path
        core.biosPath = BIOSPath.path
        core.controller1 = PVControllerManager.shared.player1
        core.controller2 = PVControllerManager.shared.player2
        core.controller3 = PVControllerManager.shared.player3
        core.controller4 = PVControllerManager.shared.player4

        let md5Hash: String = game.md5Hash
        core.romMD5 = md5Hash
        core.romSerial = game.romSerial
    }

    private func addControllerOverlay() {
        if let aController = controllerViewController {
            addChild(aController)
        }
        if let aView = controllerViewController?.view {
            view.addSubview(aView)
        }
        controllerViewController?.didMove(toParent: self)
    }

    private func initMenuButton() {
        let alpha: CGFloat = CGFloat(PVSettingsModel.shared.controllerOpacity)
        menuButton = MenuButton(type: .custom)
        menuButton?.autoresizingMask = [.flexibleLeftMargin, .flexibleRightMargin, .flexibleBottomMargin]
        menuButton?.setImage(UIImage(named: "button-menu"), for: .normal)
        menuButton?.setImage(UIImage(named: "button-menu-pressed"), for: .highlighted)
        // Commenting out title label for now (menu has changed to graphic only)
        // [self.menuButton setTitle:@"Menu" forState:UIControlStateNormal];
        // menuButton?.titleLabel?.font = UIFont.systemFont(ofSize: 12)
        // menuButton?.setTitleColor(UIColor.white, for: .normal)
        menuButton?.layer.shadowOffset = CGSize(width: 0, height: 1)
        menuButton?.layer.shadowRadius = 3.0
        menuButton?.layer.shadowColor = UIColor.black.cgColor
        menuButton?.layer.shadowOpacity = 0.75
        menuButton?.tintColor = UIColor.white
        menuButton?.alpha = alpha
        menuButton?.addTarget(self, action: #selector(PVEmulatorViewController.showMenu(_:)), for: .touchUpInside)
        view.addSubview(menuButton!)
    }

    private func initFPSLabel() {
        fpsLabel.textColor = UIColor.yellow
        fpsLabel.translatesAutoresizingMaskIntoConstraints = false
        fpsLabel.textAlignment = .right
        fpsLabel.isOpaque = true
        fpsLabel.numberOfLines = 2
        #if os(tvOS)
            fpsLabel.font = UIFont.monospacedDigitSystemFont(ofSize: 40, weight: .bold)
        #else
            fpsLabel.font = UIFont.monospacedDigitSystemFont(ofSize: 20, weight: .bold)
        #endif
        gpuViewController.view.addSubview(fpsLabel)
        view.addConstraint(NSLayoutConstraint(item: fpsLabel, attribute: .top, relatedBy: .equal, toItem: gpuViewController.view, attribute: .top, multiplier: 1.0, constant: 30))
        view.addConstraint(NSLayoutConstraint(item: fpsLabel, attribute: .right, relatedBy: .equal, toItem: gpuViewController.view, attribute: .right, multiplier: 1.0, constant: -40))

        fpsTimer = Timer.scheduledTimer(withTimeInterval: 0.5, repeats: true, block: { [weak self] (_: Timer) -> Void in
            guard let `self` = self else { return }
            let green = [NSAttributedString.Key.foregroundColor: UIColor.green]
            let red = [NSAttributedString.Key.foregroundColor: UIColor.red]
//            let white = [NSAttributedString.Key.foregroundColor: UIColor.white]

            let coreSpeed = self.core.renderFPS/self.core.frameInterval * 100
            let drawTime =  self.gpuViewController.timeSinceLastDraw * 1000
            let fps = 1000 / drawTime
            let mem = self.memoryUsage()

            let cpu = self.cpuUsage()
            let cpuFormatted = String.init(format: "%03.01f", cpu)
//            let cpuAttributed = NSAttributedString(string: cpuFormatted,
//                                                   attributes: red)
//
            let memFormatted: String = NSString.localizedStringWithFormat("%i", (mem.used/1024/1024)) as String
            let memTotalFormatted: String = NSString.localizedStringWithFormat("%i", (mem.total/1024/1024)) as
            String

//            let memUsedAttributed = NSAttributedString(string: memFormatted,
//                                                       attributes: green)
//            let memTotalAttributed = NSAttributedString(string: memTotalFormatted,
//                                                        attributes: green)
//
//            let label = NSMutableAttributedString()
//            
//            let top = NSAttributedString(format: "Core speed %03.02f%% - Draw time %02.02f%ms - FPS %03.02f\n", coreSpeed, drawTime, fps);
//            
//            label.append(top)

            self.fpsLabel.text = String(format: "Core speed %03.02f%% - Draw time %02.02f%ms - FPS %03.02f\nCPU %@%% Mem %@/%@(MB)", coreSpeed, drawTime, fps, cpuFormatted, memFormatted, memTotalFormatted)
        })
    }

    typealias MemoryUsage = (used: UInt64, total: UInt64)
    func memoryUsage() -> MemoryUsage {
        var taskInfo = task_vm_info_data_t()
        var count = mach_msg_type_number_t(MemoryLayout<task_vm_info>.size) / 4
        let result: kern_return_t = withUnsafeMutablePointer(to: &taskInfo) {
            $0.withMemoryRebound(to: integer_t.self, capacity: 1) {
                task_info(mach_task_self_, task_flavor_t(TASK_VM_INFO), $0, &count)
            }
        }

        var used: UInt64 = 0
        if result == KERN_SUCCESS {
            used = UInt64(taskInfo.phys_footprint)
        }

        let total = ProcessInfo.processInfo.physicalMemory
        return (used, total)
    }

    func cpuUsage() -> Double {
        var totalUsageOfCPU: Double = 0.0
        var threadsList: thread_act_array_t?
        var threadsCount = mach_msg_type_number_t(0)
        let threadsResult = withUnsafeMutablePointer(to: &threadsList) {
            return $0.withMemoryRebound(to: thread_act_array_t?.self, capacity: 1) {
                task_threads(mach_task_self_, $0, &threadsCount)
            }
        }

        if threadsResult == KERN_SUCCESS, let threadsList = threadsList {
            for index in 0..<threadsCount {
                var threadInfo = thread_basic_info()
                var threadInfoCount = mach_msg_type_number_t(THREAD_INFO_MAX)
                let infoResult = withUnsafeMutablePointer(to: &threadInfo) {
                    $0.withMemoryRebound(to: integer_t.self, capacity: 1) {
                        thread_info(threadsList[Int(index)], thread_flavor_t(THREAD_BASIC_INFO), $0, &threadInfoCount)
                    }
                }

                guard infoResult == KERN_SUCCESS else {
                    break
                }

                let threadBasicInfo = threadInfo as thread_basic_info
                if threadBasicInfo.flags & TH_FLAGS_IDLE == 0 {
                    totalUsageOfCPU = (totalUsageOfCPU + (Double(threadBasicInfo.cpu_usage) / Double(TH_USAGE_SCALE) * 100.0))
                }
            }
        }

        vm_deallocate(mach_task_self_, vm_address_t(UInt(bitPattern: threadsList)), vm_size_t(Int(threadsCount) * MemoryLayout<thread_t>.stride))
        return totalUsageOfCPU
    }

    // TODO: This method is way too big, break it up
    override func viewDidLoad() {
        super.viewDidLoad()
        title = game.title
        view.backgroundColor = UIColor.black

        initNotifcationObservers()
        initCore()

        // Load now. Moved here becauase Mednafen needed to know what kind of game it's working with in order
        // to provide the correct data for creating views.
        let m3uFile: URL? = PVEmulatorConfiguration.m3uFile(forGame: game)
        let romPathMaybe: URL? = m3uFile ?? game.file.url

        guard let romPath = romPathMaybe else {
            presentingViewController?.presentError("Game has a nil rom path.")
            return
        }

        //		guard FileManager.default.fileExists(atPath: romPath.absoluteString) else {
        //			ELOG("File doesn't exist at path \(romPath.absoluteString)")
        //			presentingViewController?.presentError("File doesn't exist at path \(romPath.absoluteString)")
        //			return
        //		}

        do {
            try core.loadFile(atPath: romPath.path)
        } catch {
            let alert = UIAlertController(title: error.localizedDescription, message: (error as NSError).localizedRecoverySuggestion, preferredStyle: .alert)
            alert.addAction(UIAlertAction(title: "OK", style: .default, handler: { (_: UIAlertAction) -> Void in
                self.dismiss(animated: true, completion: nil)
            }))
            let code = (error as NSError).code
            if code == PVEmulatorCoreErrorCode.missingM3U.rawValue {
                alert.addAction(UIAlertAction(title: "View Wiki", style: .cancel, handler: { (_: UIAlertAction) -> Void in
                    if let url = URL(string: "https://bitly.com/provm3u") {
                        UIApplication.shared.open(url, options: [:], completionHandler: nil)
                    }
                }))
            }
            DispatchQueue.main.asyncAfter(deadline: .now() + 1, execute: { [weak self] in
                self?.present(alert, animated: true) { () -> Void in }
            })

            return
        }

        if UIScreen.screens.count > 1 {
            secondaryScreen = UIScreen.screens[1]
            if let aBounds = secondaryScreen?.bounds {
                secondaryWindow = UIWindow(frame: aBounds)
            }
            if let aScreen = secondaryScreen {
                secondaryWindow?.screen = aScreen
            }
            secondaryWindow?.rootViewController = gpuViewController
            gpuViewController.view?.frame = secondaryWindow?.bounds ?? .zero
            if let aView = gpuViewController.view {
                secondaryWindow?.addSubview(aView)
            }
            secondaryWindow?.isHidden = false
        } else {
            addChild(gpuViewController)
            if let aView = gpuViewController.view {
                view.addSubview(aView)
            }
            gpuViewController.didMove(toParent: self)
        }
        #if os(iOS) && !targetEnvironment(macCatalyst) && !os(macOS)
            addControllerOverlay()
            initMenuButton()
        #endif

        if PVSettingsModel.shared.showFPSCount {
            initFPSLabel()
        }

        hideOrShowMenuButton()

        convertOldSaveStatesToNewIfNeeded()

        gameAudio.volume = PVSettingsModel.shared.volume
        gameAudio.outputDeviceID = 0
        gameAudio.start()
<<<<<<< HEAD
        
        core.startEmulation {
            ILOG("Started emulating")
        }
=======

        core.startEmulation()
>>>>>>> 24b8f79c

        #if os(tvOS)
        // On tvOS the siri-remotes menu-button will default to go back in the hierachy (thus dismissing the emulator), we don't want that behaviour
        // (we'd rather pause the game), so we just install a tap-recognizer here (that doesn't do anything), and add our own logic in `setupPauseHandler`
        if menuGestureRecognizer == nil {
            menuGestureRecognizer = UITapGestureRecognizer()
            menuGestureRecognizer?.allowedPressTypes = [.menu]
            view.addGestureRecognizer(menuGestureRecognizer!)
        }
        #endif
        PVControllerManager.shared.controllers().forEach {
			$0.setupPauseHandler(onPause: { [weak self] in
				guard let self = self else { return }
				self.controllerPauseButtonPressed()
			})
		}
        enableControllerInput(false)
    }

    public override func viewDidAppear(_: Bool) {
        super.viewDidAppear(true)
        // Notifies UIKit that your view controller updated its preference regarding the visual indicator

        #if os(iOS)
            setNeedsUpdateOfHomeIndicatorAutoHidden()
        #endif

        if PVSettingsModel.shared.timedAutoSaves {
            createAutosaveTimer()
        }
    }

    public override func viewWillDisappear(_ animated: Bool) {
        super.viewWillDisappear(animated)
        destroyAutosaveTimer()
    }

    var autosaveTimer: Timer?

    var gameStartTime: Date?
    @objc
    public func updatePlayedDuration() {
        defer {
            // Clear any temp pointer to start time
            self.gameStartTime = nil
        }
        guard let gameStartTime = gameStartTime else {
            return
        }

        // Calcuate what the new total spent time should be
        let duration = gameStartTime.timeIntervalSinceNow * -1
        let totalTimeSpent = game.timeSpentInGame + Int(duration)
        ILOG("Played for duration \(duration). New total play time: \(totalTimeSpent) for \(game.title)")
        // Write that to the database
        do {
            try RomDatabase.sharedInstance.writeTransaction {
                game.timeSpentInGame = totalTimeSpent
            }
        } catch {
            presentError("\(error.localizedDescription)")
        }
    }

    @objc public func updateLastPlayedTime() {
        ILOG("Updating last played")
        do {
            try RomDatabase.sharedInstance.writeTransaction {
                game.lastPlayed = Date()
            }
        } catch {
            presentError("\(error.localizedDescription)")
        }
    }

    #if os(iOS) && !targetEnvironment(simulator)
        // Check Controller Manager if it has a Controller connected and thus if Home Indicator should hide…
        override var prefersHomeIndicatorAutoHidden: Bool {
            let shouldHideHomeIndicator: Bool = PVControllerManager.shared.hasControllers
            return shouldHideHomeIndicator
        }
    #endif

    override func viewDidLayoutSubviews() {
        super.viewDidLayoutSubviews()
        #if os(iOS)
            layoutMenuButton()
        #endif
    }

    #if os(iOS)
        func layoutMenuButton() {
            if let menuButton = self.menuButton {
                let height: CGFloat = 42
                let width: CGFloat = 42
                menuButton.imageView?.contentMode = .center
                let frame = CGRect(x: view.safeAreaInsets.left + 10, y: view.safeAreaInsets.top + 5, width: width, height: height)
                menuButton.frame = frame
            }
        }
    #endif
    func documentsPath() -> String? {
        #if os(tvOS)
            let paths = NSSearchPathForDirectoriesInDomains(.cachesDirectory, .userDomainMask, true)
        #else
            let paths = NSSearchPathForDirectoriesInDomains(.documentDirectory, .userDomainMask, true)
        #endif
        let documentsDirectoryPath: String = paths[0]
        return documentsDirectoryPath
    }

    #if os(iOS) && !targetEnvironment(macCatalyst)
        override var prefersStatusBarHidden: Bool {
            return true
        }

        override var preferredScreenEdgesDeferringSystemGestures: UIRectEdge {
            return [.left, .right, .bottom]
        }

        override var supportedInterfaceOrientations: UIInterfaceOrientationMask {
            return .all
        }
    #endif

    @objc func appWillEnterForeground(_: Notification?) {
        updateLastPlayedTime()
    }

    @objc func appDidEnterBackground(_: Notification?) {}

    @objc func appWillResignActive(_: Notification?) {
        if PVSettingsModel.shared.autoSave, core.supportsSaveStates {
            autoSaveState { result in
                switch result {
                case .success:
                    break
                case let .error(error):
                    ELOG("Auto-save failed \(error.localizedDescription)")
                }
            }
        }
        gameAudio.pause()
        showMenu(self)
    }

    @objc func appDidBecomeActive(_: Notification?) {
        if !isShowingMenu {
            core.setPauseEmulation(false)
        }
        core.setPauseEmulation(true)
        gameAudio.start()
    }

    func enableControllerInput(_ enabled: Bool) {
        #if os(tvOS)
            controllerUserInteractionEnabled = enabled
        #else
            // Can enable when we change to iOS 10 base
            // and change super class to GCEventViewController
            //    if (@available(iOS 10, *)) {
            //        self.controllerUserInteractionEnabled = enabled;
            //    }
            PVControllerManager.shared.controllerUserInteractionEnabled = enabled
        #endif
    }

    @objc func hideMoreInfo() {
        dismiss(animated: true, completion: { () -> Void in
            self.hideMenu()
        })
    }

    func hideMenu() {
        enableControllerInput(false)
        isShowingMenu = false
        if (presentedViewController is UIAlertController) && !presentedViewController!.isBeingDismissed {
            dismiss(animated: true) { () -> Void in }
        }
        if (presentedViewController is TVAlertController) && !presentedViewController!.isBeingDismissed {
            dismiss(animated: true) { () -> Void in }
        }
        #if os(iOS)
        // if there is a DONE button, press it
        if let nav = presentedViewController as? UINavigationController, !presentedViewController!.isBeingDismissed {
            let top = nav.topViewController?.navigationItem
            for bbi in (top?.leftBarButtonItems ?? []) + (top?.rightBarButtonItems ?? []) {
                if bbi.style == .done || bbi.action == NSSelectorFromString("done:") {
                    _ = bbi.target?.perform(bbi.action, with:bbi)
                }
            }
        }
        #endif
        updateLastPlayedTime()
        core.setPauseEmulation(false)
    }

    @objc func updateFPSLabel() {
        #if DEBUG
            print("FPS: \(gpuViewController.framesPerSecond)")
        #endif
        fpsLabel.text = String(format: "%2.02f", core.emulationFPS)
    }

    func captureScreenshot() -> UIImage? {
        fpsLabel.alpha = 0.0
        let width: CGFloat? = gpuViewController.view.frame.size.width
        let height: CGFloat? = gpuViewController.view.frame.size.height
        let size = CGSize(width: width ?? 0.0, height: height ?? 0.0)
        UIGraphicsBeginImageContextWithOptions(size, false, UIScreen.main.scale)
        let rec = CGRect(x: 0, y: 0, width: width ?? 0.0, height: height ?? 0.0)
        gpuViewController.view.drawHierarchy(in: rec, afterScreenUpdates: true)
        let image: UIImage? = UIGraphicsGetImageFromCurrentImageContext()
        UIGraphicsEndImageContext()
        fpsLabel.alpha = 1.0
        return image
    }

    #if os(iOS)
        @objc func takeScreenshot() {
            if let screenshot = captureScreenshot() {
                DispatchQueue.global(qos: .utility).async(execute: { () -> Void in
                    UIImageWriteToSavedPhotosAlbum(screenshot, nil, nil, nil)
                })

                if let pngData = screenshot.pngData() {
                    let dateString = PVEmulatorConfiguration.string(fromDate: Date())

                    let fileName = game.title + " - " + dateString + ".png"
                    let imageURL = PVEmulatorConfiguration.screenshotsPath(forGame: game).appendingPathComponent(fileName, isDirectory: false)
                    do {
                        try pngData.write(to: imageURL)
                        try RomDatabase.sharedInstance.writeTransaction {
                            let newFile = PVImageFile(withURL: imageURL, relativeRoot: .iCloud)
                            game.screenShots.append(newFile)
                        }
                    } catch {
                        presentError("Unable to write image to disk, error: \(error.localizedDescription)")
                    }
                }
            }
            core.setPauseEmulation(false)
            isShowingMenu = false
        }

    #endif
    @objc func showSpeedMenu(_ sender:AnyObject?) {
        let actionSheet = UIAlertController(title: "Game Speed", message: nil, preferredStyle: .actionSheet)
#if targetEnvironment(macCatalyst) || os(macOS)
        if let menuButton = menuButton, sender === menuButton {
            actionSheet.popoverPresentationController?.sourceView = menuButton
            actionSheet.popoverPresentationController?.sourceRect = menuButton.bounds
        }
#else
        if traitCollection.userInterfaceIdiom == .pad, let menuButton = menuButton, sender === menuButton {
            actionSheet.popoverPresentationController?.sourceView = menuButton
            actionSheet.popoverPresentationController?.sourceRect = menuButton.bounds
        }
#endif

        let speeds = ["Slow (20%)", "Normal (100%)", "Fast (500%)"]
        speeds.enumerated().forEach { idx, title in
            let action = UIAlertAction(title: title, style: .default, handler: { (_: UIAlertAction) -> Void in
                self.core.gameSpeed = GameSpeed(rawValue: idx) ?? .normal
                self.core.setPauseEmulation(false)
                self.isShowingMenu = false
                self.enableControllerInput(false)
            })
            actionSheet.addAction(action)
            if idx == self.core.gameSpeed.rawValue {
                actionSheet.preferredAction = action
            }
        }
        let action = UIAlertAction(title: NSLocalizedString("Cancel", comment: "Cancel"), style: .cancel, handler: { (_: UIAlertAction) -> Void in
            self.core.setPauseEmulation(false)
            self.isShowingMenu = false
            self.enableControllerInput(false)
        })
        actionSheet.addAction(action)

        present(actionSheet, animated: true, completion: { () -> Void in
            PVControllerManager.shared.iCadeController?.refreshListener()
        })
    }

    func showMoreInfo() {
        guard let moreInfoViewController = UIStoryboard(name: "Provenance", bundle: nil).instantiateViewController(withIdentifier: "gameMoreInfoVC") as? PVGameMoreInfoViewController else { return }
        moreInfoViewController.game = self.game
        moreInfoViewController.showsPlayButton = false
        let newNav = UINavigationController(rootViewController: moreInfoViewController)

        #if os(iOS)
            moreInfoViewController.navigationItem.leftBarButtonItem = UIBarButtonItem(barButtonSystemItem: .done, target: self, action: #selector(self.hideMoreInfo))
        #else
            let tap = UITapGestureRecognizer(target: self, action: #selector(self.hideMoreInfo))
            tap.allowedPressTypes = [.menu]
            moreInfoViewController.view.addGestureRecognizer(tap)
        #endif

        // disable iOS 13 swipe to dismiss...
        newNav.isModalInPresentation = true

        self.present(newNav, animated: true) { () -> Void in }
        // hideMoreInfo will/should do this!
        // self.isShowingMenu = false
        // self.enableControllerInput(false)
    }

    typealias QuitCompletion = () -> Void

    func quit(optionallySave canSave: Bool = true, completion: QuitCompletion? = nil) {
		enableControllerInput(false)

        if canSave, PVSettingsModel.shared.autoSave, core.supportsSaveStates {
            autoSaveState { result in
                switch result {
                case .success:
                    break
                case let .error(error):
                    ELOG("Auto-save failed \(error.localizedDescription)")
                }
            }
        }

        core.stopEmulation {
            ILOG("Stopped emulating")
        }

		// Leave emulation loop first
        fpsTimer?.invalidate()
        fpsTimer = nil
        gameAudio.stop()

		self.willMove(toParent: nil)
		dismiss(animated: true, completion: completion)
		self.view?.removeFromSuperview()
		self.removeFromParent()

        updatePlayedDuration()
		staticSelf = nil
    }

    @objc
    func dismissNav() {
        presentedViewController?.dismiss(animated: true, completion: nil)
        core.setPauseEmulation(false)
        isShowingMenu = false
        enableControllerInput(false)
    }
}

// Extension to make gesture.allowedPressTypes and gesture.allowedTouchTypes sane.
extension NSNumber {
    static var menu: NSNumber {
        return NSNumber(pressType: .menu)
    }

    static var playPause: NSNumber {
        return NSNumber(pressType: .playPause)
    }

    static var select: NSNumber {
        return NSNumber(pressType: .select)
    }

    static var upArrow: NSNumber {
        return NSNumber(pressType: .upArrow)
    }

    static var downArrow: NSNumber {
        return NSNumber(pressType: .downArrow)
    }

    static var leftArrow: NSNumber {
        return NSNumber(pressType: .leftArrow)
    }

    static var rightArrow: NSNumber {
        return NSNumber(pressType: .rightArrow)
    }

    // MARK: - Private

    private convenience init(pressType: UIPress.PressType) {
        self.init(integerLiteral: pressType.rawValue)
    }
}

extension NSNumber {
    static var direct: NSNumber {
        return NSNumber(touchType: .direct)
    }

    static var indirect: NSNumber {
        return NSNumber(touchType: .indirect)
    }

    // MARK: - Private

    private convenience init(touchType: UITouch.TouchType) {
        self.init(integerLiteral: touchType.rawValue)
    }
}<|MERGE_RESOLUTION|>--- conflicted
+++ resolved
@@ -390,15 +390,10 @@
         gameAudio.volume = PVSettingsModel.shared.volume
         gameAudio.outputDeviceID = 0
         gameAudio.start()
-<<<<<<< HEAD
-        
+
         core.startEmulation {
             ILOG("Started emulating")
         }
-=======
-
-        core.startEmulation()
->>>>>>> 24b8f79c
 
         #if os(tvOS)
         // On tvOS the siri-remotes menu-button will default to go back in the hierachy (thus dismissing the emulator), we don't want that behaviour
