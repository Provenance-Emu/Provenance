//
//  PVEmulatorConstants.m
//  Provenance
//
//  Created by David Muzi on 2015-12-16.
//  Copyright © 2015 James Addyman. All rights reserved.
//

#import "PVEmulatorConstants.h"

NSString * const PVSystemNameKey          = @"PVSystemName";
NSString * const PVShortSystemNameKey     = @"PVShortSystemName";
NSString * const PVSystemIdentifierKey    = @"PVSystemIdentifier";
NSString * const PVDatabaseIDKey          = @"PVDatabaseID";
NSString * const PVUsesCDsKey             = @"PVUsesCDs";
NSString * const PVRequiresBIOSKey        = @"PVRequiresBIOS";
NSString * const PVBIOSNamesKey           = @"PVBIOSNames";
NSString * const PVSupportedExtensionsKey = @"PVSupportedExtensions";
NSString * const PVControlLayoutKey       = @"PVControlLayout";
NSString * const PVControlTypeKey         = @"PVControlType";
NSString * const PVControlSizeKey         = @"PVControlSize";
NSString * const PVGroupedButtonsKey      = @"PVGroupedButtons";
NSString * const PVControlFrameKey        = @"PVControlFrame";
NSString * const PVControlTitleKey        = @"PVControlTitle";

NSString * const PVButtonGroup         = @"PVButtonGroup";
NSString * const PVButton              = @"PVButton";
NSString * const PVDPad                = @"PVDPad";
NSString * const PVStartButton         = @"PVStartButton";
NSString * const PVSelectButton        = @"PVSelectButton";
NSString * const PVLeftShoulderButton  = @"PVLeftShoulderButton";
NSString * const PVRightShoulderButton = @"PVRightShoulderButton";

NSString * const PVGenesisSystemIdentifier      = @"com.provenance.genesis";
NSString * const PVGameGearSystemIdentifier     = @"com.provenance.gamegear";
NSString * const PVMasterSystemSystemIdentifier = @"com.provenance.mastersystem";
<<<<<<< HEAD
NSString * const PVSegaCDSystemIdentifier       = @"com.provenance.segacd";
NSString * const PVSNESSystemIdentifier         = @"com.provenance.snes";
NSString * const PVGBASystemIdentifier          = @"com.provenance.gba";
NSString * const PVGBSystemIdentifier           = @"com.provenance.gb";
NSString * const PVGBCSystemIdentifier          = @"com.provenance.gbc";
NSString * const PVNESSystemIdentifier          = @"com.provenance.nes";
NSString * const PVFDSSystemIdentifier          = @"com.provenance.fds";
NSString * const PVSG1000SystemIdentifier       = @"com.provenance.sg1000";
NSString * const PV2600SystemIdentifier         = @"com.provenance.2600";
NSString * const PV7800SystemIdentifier         = @"com.provenance.7800";
=======
NSString * const PVSegaCDSystemIdentifier = @"com.provenance.segacd";
NSString * const PVSNESSystemIdentifier = @"com.provenance.snes";
NSString * const PVGBASystemIdentifier = @"com.provenance.gba";
NSString * const PVGBSystemIdentifier = @"com.provenance.gb";
NSString * const PVGBCSystemIdentifier = @"com.provenance.gbc";
NSString * const PVNESSystemIdentifier = @"com.provenance.nes";
NSString * const PVFDSSystemIdentifier = @"com.provenance.fds";
NSString * const PVSG1000SystemIdentifier = @"com.provenance.sg1000";
NSString * const PV2600SystemIdentifier = @"com.provenance.2600";
NSString * const PV32XSystemIdentifier = @"com.provenance.32X";
>>>>>>> ba10029b
<|MERGE_RESOLUTION|>--- conflicted
+++ resolved
@@ -34,7 +34,6 @@
 NSString * const PVGenesisSystemIdentifier      = @"com.provenance.genesis";
 NSString * const PVGameGearSystemIdentifier     = @"com.provenance.gamegear";
 NSString * const PVMasterSystemSystemIdentifier = @"com.provenance.mastersystem";
-<<<<<<< HEAD
 NSString * const PVSegaCDSystemIdentifier       = @"com.provenance.segacd";
 NSString * const PVSNESSystemIdentifier         = @"com.provenance.snes";
 NSString * const PVGBASystemIdentifier          = @"com.provenance.gba";
@@ -45,15 +44,4 @@
 NSString * const PVSG1000SystemIdentifier       = @"com.provenance.sg1000";
 NSString * const PV2600SystemIdentifier         = @"com.provenance.2600";
 NSString * const PV7800SystemIdentifier         = @"com.provenance.7800";
-=======
-NSString * const PVSegaCDSystemIdentifier = @"com.provenance.segacd";
-NSString * const PVSNESSystemIdentifier = @"com.provenance.snes";
-NSString * const PVGBASystemIdentifier = @"com.provenance.gba";
-NSString * const PVGBSystemIdentifier = @"com.provenance.gb";
-NSString * const PVGBCSystemIdentifier = @"com.provenance.gbc";
-NSString * const PVNESSystemIdentifier = @"com.provenance.nes";
-NSString * const PVFDSSystemIdentifier = @"com.provenance.fds";
-NSString * const PVSG1000SystemIdentifier = @"com.provenance.sg1000";
-NSString * const PV2600SystemIdentifier = @"com.provenance.2600";
-NSString * const PV32XSystemIdentifier = @"com.provenance.32X";
->>>>>>> ba10029b
+NSString * const PV32XSystemIdentifier 			= @"com.provenance.32X";
