--- conflicted
+++ resolved
@@ -45,9 +45,6 @@
 NSString * const PV2600SystemIdentifier         = @"com.provenance.2600";
 NSString * const PV7800SystemIdentifier         = @"com.provenance.7800";
 NSString * const PV32XSystemIdentifier 			= @"com.provenance.32X";
-<<<<<<< HEAD
-NSString * const PVN64SystemIdentifier          = @"com.provenance.n64";
-=======
 NSString * const PV5200SystemIdentifier         = @"com.provenance.5200";
 NSString * const PVPokemonMiniSystemIdentifier  = @"com.provenance.pokemonmini";
 
@@ -62,4 +59,4 @@
 NSString * const PVVirtualBoySystemIdentifier   = @"com.provenance.vb";
 NSString * const PVWonderSwanSystemIdentifier 	= @"com.provenance.ws";
 NSString * const PVWonderSwanColorSystemIdentifier 	= @"com.provenance.wsc";
->>>>>>> bfde25f5
+NSString * const PVN64SystemIdentifier          = @"com.provenance.n64";