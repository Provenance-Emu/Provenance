//
//  PVEmulatorConstants.m
//  Provenance
//
//  Created by David Muzi on 2015-12-16.
//  Copyright © 2015 James Addyman. All rights reserved.
//

#import "PVEmulatorConstants.h"

NSString * const PVSystemNameKey          = @"PVSystemName";
NSString * const PVShortSystemNameKey     = @"PVShortSystemName";
NSString * const PVSystemIdentifierKey    = @"PVSystemIdentifier";
NSString * const PVDatabaseIDKey          = @"PVDatabaseID";
NSString * const PVUsesCDsKey             = @"PVUsesCDs";
NSString * const PVRequiresBIOSKey        = @"PVRequiresBIOS";
NSString * const PVBIOSNamesKey           = @"PVBIOSNames";
NSString * const PVSupportedExtensionsKey = @"PVSupportedExtensions";
NSString * const PVControlLayoutKey       = @"PVControlLayout";
NSString * const PVControlTypeKey         = @"PVControlType";
NSString * const PVControlSizeKey         = @"PVControlSize";
NSString * const PVGroupedButtonsKey      = @"PVGroupedButtons";
NSString * const PVControlFrameKey        = @"PVControlFrame";
NSString * const PVControlTitleKey        = @"PVControlTitle";

NSString * const PVButtonGroup         = @"PVButtonGroup";
NSString * const PVButton              = @"PVButton";
NSString * const PVDPad                = @"PVDPad";
NSString * const PVStartButton         = @"PVStartButton";
NSString * const PVSelectButton        = @"PVSelectButton";
NSString * const PVLeftShoulderButton  = @"PVLeftShoulderButton";
NSString * const PVRightShoulderButton = @"PVRightShoulderButton";

NSString * const PVGenesisSystemIdentifier      = @"com.provenance.genesis";
NSString * const PVGameGearSystemIdentifier     = @"com.provenance.gamegear";
NSString * const PVMasterSystemSystemIdentifier = @"com.provenance.mastersystem";
NSString * const PVSegaCDSystemIdentifier       = @"com.provenance.segacd";
NSString * const PVSNESSystemIdentifier         = @"com.provenance.snes";
NSString * const PVGBASystemIdentifier          = @"com.provenance.gba";
NSString * const PVGBSystemIdentifier           = @"com.provenance.gb";
NSString * const PVGBCSystemIdentifier          = @"com.provenance.gbc";
NSString * const PVNESSystemIdentifier          = @"com.provenance.nes";
NSString * const PVFDSSystemIdentifier          = @"com.provenance.fds";
NSString * const PVSG1000SystemIdentifier       = @"com.provenance.sg1000";
NSString * const PV2600SystemIdentifier         = @"com.provenance.2600";
NSString * const PV7800SystemIdentifier         = @"com.provenance.7800";
NSString * const PV32XSystemIdentifier 			= @"com.provenance.32X";
<<<<<<< HEAD
NSString * const PVPokemonMiniSystemIdentifier  = @"com.provenance.pokemonmini";

NSString * const PVPSXSystemIdentifier 			= @"com.provenance.psx";
NSString * const PVLynxSystemIdentifier 		= @"com.provenance.lynx";
NSString * const PVPCESystemIdentifier 			= @"com.provenance.pce";
NSString * const PVNGPSystemIdentifier 			= @"com.provenance.ngp";
NSString * const PVNGPCSystemIdentifier 		= @"com.provenance.ngpc";
NSString * const PVSGFXSystemIdentifier 		= @"com.provenance.sgfx";
NSString * const PVPCECDSystemIdentifier 		= @"com.provenance.pcecd";
NSString * const PVPCFXSystemIdentifier 		= @"com.provenance.pcfx";
NSString * const PVVirtualBoySystemIdentifier   = @"com.provenance.vb";
NSString * const PVWonderSwanSystemIdentifier 	= @"com.provenance.ws";
NSString * const PVWonderSwanColorSystemIdentifier 	= @"com.provenance.wsc";
=======
NSString * const PV5200SystemIdentifier         = @"com.provenance.5200";
>>>>>>> 69040667
<|MERGE_RESOLUTION|>--- conflicted
+++ resolved
@@ -45,7 +45,7 @@
 NSString * const PV2600SystemIdentifier         = @"com.provenance.2600";
 NSString * const PV7800SystemIdentifier         = @"com.provenance.7800";
 NSString * const PV32XSystemIdentifier 			= @"com.provenance.32X";
-<<<<<<< HEAD
+NSString * const PV5200SystemIdentifier         = @"com.provenance.5200";
 NSString * const PVPokemonMiniSystemIdentifier  = @"com.provenance.pokemonmini";
 
 NSString * const PVPSXSystemIdentifier 			= @"com.provenance.psx";
@@ -58,7 +58,4 @@
 NSString * const PVPCFXSystemIdentifier 		= @"com.provenance.pcfx";
 NSString * const PVVirtualBoySystemIdentifier   = @"com.provenance.vb";
 NSString * const PVWonderSwanSystemIdentifier 	= @"com.provenance.ws";
-NSString * const PVWonderSwanColorSystemIdentifier 	= @"com.provenance.wsc";
-=======
-NSString * const PV5200SystemIdentifier         = @"com.provenance.5200";
->>>>>>> 69040667
+NSString * const PVWonderSwanColorSystemIdentifier 	= @"com.provenance.wsc";