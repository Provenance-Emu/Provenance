//  Converted to Swift 4 by Swiftify v4.1.6613 - https://objectivec2swift.com/
//
//  PVGameLibraryViewController.swift
//  Provenance
//
//  Created by James Addyman on 07/04/2013.
//  Copyright (c) 2013 JamSoft. All rights reserved.
//

#if os(iOS)
    import Photos
    import SafariServices
#endif
import CoreSpotlight
import GameController
import PVLibrary
import PVSupport
import QuartzCore
import Reachability
import RealmSwift
import RxCocoa
import RxDataSources
import RxSwift
import UIKit

let PVGameLibraryHeaderViewIdentifier = "PVGameLibraryHeaderView"
let PVGameLibraryFooterViewIdentifier = "PVGameLibraryFooterView"

let PVGameLibraryCollectionViewCellIdentifier = "PVGameLibraryCollectionViewCell"
let PVGameLibraryCollectionViewSaveStatesCellIdentifier = "SaveStateCollectionCell"
let PVGameLibraryCollectionViewGamesCellIdentifier = "RecentlyPlayedCollectionCell"

let PVRequiresMigrationKey = "PVRequiresMigration"

// should we use the "new" context menus added in iOS 13, or use an action sheet
let useModernContextMenus = true

// For Obj-C
public extension NSNotification {
    @objc
    static var PVRefreshLibraryNotification: NSString {
        return "kRefreshLibraryNotification"
    }
}

public extension Notification.Name {
    static let PVResetLibrary = Notification.Name("kResetLibraryNotification")
    static let PVReimportLibrary = Notification.Name("kReimportLibraryNotification")
    static let PVRefreshLibrary = Notification.Name("kRefreshLibraryNotification")
    static let PVInterfaceDidChangeNotification = Notification.Name("kInterfaceDidChangeNotification")
}

final class PVGameLibraryViewController: GCEventViewController, UITextFieldDelegate, UINavigationControllerDelegate, GameLaunchingViewController, GameSharingViewController, WebServerActivatorController {
    lazy var collectionViewZoom: CGFloat = CGFloat(PVSettingsModel.shared.gameLibraryScale)

    let disposeBag = DisposeBag()
    var updatesController: PVGameLibraryUpdatesController!
    var gameLibrary: PVGameLibrary!
    var gameImporter: GameImporter!
    var filePathsToImport = [URL]()

    // selected (aka hilighted) item selected via game controller UX
    #if os(iOS)
        // NOTE this may not be a *real* indexPath, if it is for a section with a nexted collection view
        var _selectedIndexPath:IndexPath?
        var _selectedIndexPathView:UIView!
    #endif

    var collectionView: UICollectionView? {
        didSet {
            guard let collectionView = collectionView else { return }
            #if os(iOS)
                if #available(iOS 14.0, *) {
                    collectionView.selectionFollowsFocus = true
                }
            #endif
            collectionView.autoresizingMask = [.flexibleWidth, .flexibleHeight]
        }
    }

    #if os(iOS)
        var photoLibrary: PHPhotoLibrary?
    #endif
    var gameForCustomArt: PVGame?

    @IBOutlet var settingsBarButtonItem: UIBarButtonItem!
    @IBOutlet var getMoreRomsBarButtonItem: UIBarButtonItem!
    @IBOutlet var sortOptionBarButtonItem: UIBarButtonItem!
    @IBOutlet var conflictsBarButtonItem: UIBarButtonItem!
    @IBOutlet var refreshOptionBarButtonItem: UIBarButtonItem!

    #if os(iOS)
        @IBOutlet var libraryInfoContainerView: UIStackView!
        @IBOutlet var libraryInfoLabel: UILabel!
    #endif

    var isInitialAppearance = false
    var isLoaded = false

    // add or remove the conflict button (iff it is in the storyboard)
    func updateConflictsButton(_ hasConflicts: Bool) {
        if let conflictsBarButtonItem = conflictsBarButtonItem {
            conflictsBarButtonItem.isEnabled = hasConflicts
            #if os(tvOS)
            let items: [UIBarButtonItem] = hasConflicts ? [ getMoreRomsBarButtonItem, refreshOptionBarButtonItem, conflictsBarButtonItem ] : [getMoreRomsBarButtonItem, refreshOptionBarButtonItem]
            #else
            let items: [UIBarButtonItem] = hasConflicts ? [ settingsBarButtonItem, sortOptionBarButtonItem, conflictsBarButtonItem ] : [settingsBarButtonItem, sortOptionBarButtonItem]
            #endif
            navigationItem.leftBarButtonItems = items
        }
    }

    @IBOutlet var sortOptionsTableView: UITableView!
    lazy var sortOptionsTableViewController: SortOptionsTableViewController = {
        let avc = SortOptionsTableViewController(withTableView: sortOptionsTableView)
        avc.title = "Library Options"
        return avc
    }()

    let currentSort = BehaviorSubject(value: PVSettingsModel.shared.sort)
    let collapsedSystems = BehaviorSubject(value: PVSettingsModel.shared.collapsedSystems)
    let showSaveStates = BehaviorSubject(value: PVSettingsModel.shared.showRecentSaveStates)
    let showRecentGames = BehaviorSubject(value: PVSettingsModel.shared.showRecentGames)

    // MARK: - Lifecycle

    deinit {
        NotificationCenter.default.removeObserver(self)
    }

    @objc func handleAppDidBecomeActive(_: Notification) {
        loadGameFromShortcut()
    }

    struct Section: SectionModelType {
        let header: String
        let items: [Item]
        let collapsable: Collapsable?

        enum Item {
            case game(PVGame)
            case favorites([PVGame])
            case saves([PVSaveState])
            case recents([PVRecentGame])
        }

        enum Collapsable {
            case collapsed(systemToken: String)
            case notCollapsed(systemToken: String)
        }

        init(header: String, items: [Item], collapsable: Collapsable?) {
            self.header = header
            self.items = items
            self.collapsable = collapsable
        }

        init(original: PVGameLibraryViewController.Section, items: [Item]) {
            self.init(header: original.header, items: items, collapsable: original.collapsable)
        }
    }

    #if os(iOS)
    var searchController: UISearchController!
    #endif

    var hud: MBProgressHUD!
    
    override func viewDidLoad() {
        super.viewDidLoad()
        isInitialAppearance = true
        definesPresentationContext = true

        NotificationCenter.default.addObserver(self, selector: #selector(PVGameLibraryViewController.databaseMigrationStarted(_:)), name: NSNotification.Name.DatabaseMigrationStarted, object: nil)
        NotificationCenter.default.addObserver(self, selector: #selector(PVGameLibraryViewController.databaseMigrationFinished(_:)), name: NSNotification.Name.DatabaseMigrationFinished, object: nil)

        NotificationCenter.default.addObserver(self, selector: #selector(PVGameLibraryViewController.handleCacheEmptied(_:)), name: NSNotification.Name.PVMediaCacheWasEmptied, object: nil)
        NotificationCenter.default.addObserver(self, selector: #selector(PVGameLibraryViewController.handleArchiveInflationFailed(_:)), name: NSNotification.Name.PVArchiveInflationFailed, object: nil)
        NotificationCenter.default.addObserver(self, selector: #selector(PVGameLibraryViewController.handleAppDidBecomeActive(_:)), name: UIApplication.didBecomeActiveNotification, object: nil)

        #if os(iOS)
            navigationController?.navigationBar.backgroundColor = Theme.currentTheme.navigationBarBackgroundColor
            navigationController?.navigationBar.tintColor = Theme.currentTheme.barButtonItemTint

            NotificationCenter.default.addObserver(forName: NSNotification.Name.PVInterfaceDidChangeNotification, object: nil, queue: nil, using: { (_: Notification) -> Void in
                DispatchQueue.main.async {
                    self.collectionView?.collectionViewLayout.invalidateLayout()
                    self.collectionView?.reloadData()
                }
            })
        #else
            navigationController?.navigationBar.isTranslucent = false
            let blurEffect = UIBlurEffect(style: UIBlurEffect.Style.dark)
            let blurEffectView = UIVisualEffectView(effect: blurEffect)
            let bounds = (self.navigationController?.navigationBar.bounds)!
            blurEffectView.frame = CGRect(x: bounds.minX, y: bounds.minY, width: bounds.width, height: bounds.height + 20)
            self.navigationController?.navigationBar.addSubview(blurEffectView)
            self.navigationController?.navigationBar.sendSubviewToBack(blurEffectView)
            navigationController?.navigationBar.backgroundColor = UIColor.black.withAlphaComponent(0.5)
            // ironicaly BarButtonItems (unselected background) look better when forced to LightMode
            navigationController?.overrideUserInterfaceStyle = .light
            self.overrideUserInterfaceStyle = .dark
        #endif

        // Handle migrating library
        DispatchQueue.main.async {
            self.handleLibraryMigration()
        }

        let searchText: Observable<String?>
        #if os(iOS)
            // Navigation bar large titles
            navigationController?.navigationBar.prefersLargeTitles = false
            navigationItem.title = nil

            // Create a search controller
            let searchController = UISearchController(searchResultsController: nil)
            searchController.searchBar.placeholder = "Search"
            searchController.obscuresBackgroundDuringPresentation = false
            searchController.hidesNavigationBarDuringPresentation = false
            searchController.automaticallyShowsCancelButton = true
            navigationItem.hidesSearchBarWhenScrolling = true
            navigationItem.searchController = searchController

            self.searchController = searchController
            searchText = Observable.merge(searchController.rx.searchText, searchController.rx.didDismiss.map { _ in nil })
        #else
            searchText = .never()
        #endif

        // create a Logo as the title
        #if os(iOS)
            let font = UIFont.boldSystemFont(ofSize: 20)
            let icon = "AppIcon"
			let icon_size = font.pointSize
        #else
            let font = UIFont.boldSystemFont(ofSize: 48)
            let icon = "pv_dark_logo"
            let icon_size = font.capHeight

            if let bbi = settingsBarButtonItem {
                bbi.image = UIImage(systemName:"gear", withConfiguration:UIImage.SymbolConfiguration(font:font))
            }
        #endif
        if let icon = UIImage(named:icon)?.resize(to:CGSize(width:0, height:icon_size))
        {
            let logo = UIImageView(image:icon)
            logo.layer.cornerRadius = 4.0
            logo.layer.masksToBounds = true
            let name = UILabel()
            name.text = " Provenance"
            name.font = font
            name.textColor = .white
            name.sizeToFit()
            let stack =  UIStackView(arrangedSubviews:[logo, name])
            stack.alignment = .center
            stack.frame = CGRect(origin:.zero, size:stack.systemLayoutSizeFitting(.zero))
            stack.isHidden=false;
            navigationItem.titleView = stack
            navigationItem.titleView?.isHidden=false;
        }

        // Persist some settings, could probably be done in a better way
        collapsedSystems.bind(onNext: { PVSettingsModel.shared.collapsedSystems = $0 }).disposed(by: disposeBag)
        currentSort.bind(onNext: { PVSettingsModel.shared.sort = $0 }).disposed(by: disposeBag)
        showSaveStates.bind(onNext: { PVSettingsModel.shared.showRecentSaveStates = $0 }).disposed(by: disposeBag)
        showRecentGames.bind(onNext: { PVSettingsModel.shared.showRecentGames = $0 }).disposed(by: disposeBag)

        let layout = PVGameLibraryCollectionFlowLayout()
        layout.scrollDirection = .vertical

        let collectionView = UICollectionView(frame: view.bounds, collectionViewLayout: layout)
        self.collectionView = collectionView

        typealias Playable = (PVGame, UICollectionViewCell?, PVCore?, PVSaveState?)
        let selectedPlayable = PublishSubject<Playable>()

        let dataSource = RxCollectionViewSectionedReloadDataSource<Section>(configureCell: { _, collectionView, indexPath, item in
            switch item {
            case .game(let game):
                let cell = collectionView.dequeueReusableCell(withReuseIdentifier: PVGameLibraryCollectionViewCellIdentifier, for: indexPath) as! PVGameLibraryCollectionViewCell
                cell.game = game
                return cell
            case .favorites(let games):
                let cell = collectionView.dequeueReusableCell(withReuseIdentifier: CollectionViewInCollectionViewCell<PVGame>.identifier, for: indexPath) as! CollectionViewInCollectionViewCell<PVGame>
                cell.items.onNext(games)
                cell.internalCollectionView.rx.itemSelected
                    .map { indexPath in (try cell.internalCollectionView.rx.model(at: indexPath), cell.internalCollectionView.cellForItem(at: indexPath)) }
                    .map { ($0, $1, nil, nil) }
                    .bind(to: selectedPlayable)
                    .disposed(by: cell.disposeBag)
                return cell
            case .saves(let saves):
                let cell = collectionView.dequeueReusableCell(withReuseIdentifier: CollectionViewInCollectionViewCell<PVSaveState>.identifier, for: indexPath) as! CollectionViewInCollectionViewCell<PVSaveState>
                cell.items.onNext(saves)
                cell.internalCollectionView.rx.itemSelected
                    .map { indexPath in (try cell.internalCollectionView.rx.model(at: indexPath), cell.internalCollectionView.cellForItem(at: indexPath)) }
                    .map { ($0.game, $1, $0.core, $0) }
                    .bind(to: selectedPlayable)
                    .disposed(by: cell.disposeBag)
                return cell
            case .recents(let games):
                let cell = collectionView.dequeueReusableCell(withReuseIdentifier: CollectionViewInCollectionViewCell<PVRecentGame>.identifier, for: indexPath) as! CollectionViewInCollectionViewCell<PVRecentGame>
                cell.items.onNext(games)
                cell.internalCollectionView.rx.itemSelected
                    .map { indexPath -> (PVRecentGame, UICollectionViewCell?) in (try cell.internalCollectionView.rx.model(at: indexPath), cell.internalCollectionView.cellForItem(at: indexPath)) }
                    .map { ($0.game, $1, $0.core, nil) }
                    .bind(to: selectedPlayable)
                    .disposed(by: cell.disposeBag)
                return cell
            }
        })

        collectionView.rx.itemSelected
            .map {
                indexPath in (try! collectionView.rx.model(at: indexPath) as Section.Item, collectionView.cellForItem(at: indexPath))
            }
            .compactMap({ item, cell -> Playable? in
                switch item {
                case .game(let game):
                    return (game, cell, nil, nil)
                case .saves, .favorites, .recents:
                    // Handled in another place
                    return nil
                }
            })
            .bind(to: selectedPlayable)
            .disposed(by: disposeBag)

        selectedPlayable.bind(onNext: self.load).disposed(by: disposeBag)

        dataSource.configureSupplementaryView = { dataSource, collectionView, kind, indexPath in
            switch kind {
            case UICollectionView.elementKindSectionHeader:
                let header = collectionView.dequeueReusableSupplementaryView(ofKind: kind, withReuseIdentifier: PVGameLibraryHeaderViewIdentifier, for: indexPath) as! PVGameLibrarySectionHeaderView
                let section = dataSource.sectionModels[indexPath.section]
                let collapsed: Bool = {
                    if case .collapsed = section.collapsable {
                        return true
                    }
                    return false
                }()
                header.viewModel = .init(title: section.header, collapsable: section.collapsable != nil, collapsed: collapsed)
                #if os(iOS)
                header.collapseButton.rx.tap
                    .withLatestFrom(self.collapsedSystems)
                    .map({ (collapsedSystems: Set<String>) in
                        switch section.collapsable {
                        case .collapsed(let token):
                            return collapsedSystems.subtracting([token])
                        case .notCollapsed(let token):
                            return collapsedSystems.union([token])
                        case nil:
                            return collapsedSystems
                        }
                    })
                    .bind(to: self.collapsedSystems)
                    .disposed(by: header.disposeBag)
                #endif
                #if os(tvOS)
                header.collapseButton.rx.primaryAction
                    .withLatestFrom(self.collapsedSystems)
                    .map({ (collapsedSystems: Set<String>) in
                        switch section.collapsable {
                        case .collapsed(let token):
                            return collapsedSystems.subtracting([token])
                        case .notCollapsed(let token):
                            return collapsedSystems.union([token])
                        case nil:
                            return collapsedSystems
                        }
                    })
                    .bind(to: self.collapsedSystems)
                    .disposed(by: header.disposeBag)
                    header.updateFocusIfNeeded()
                #endif
                return header
            case UICollectionView.elementKindSectionFooter:
                return collectionView.dequeueReusableSupplementaryView(ofKind: kind, withReuseIdentifier: PVGameLibraryFooterViewIdentifier, for: indexPath)
            default:
                fatalError("Don't support type \(kind)")
            }
        }
        let favoritesSection = gameLibrary.favorites
            .map { favorites in favorites.isEmpty ? nil : Section(header: "Favorites", items: [.favorites(favorites)], collapsable: nil)}

        let saveStateSection = Observable.combineLatest(showSaveStates, gameLibrary.saveStates) { $0 ? $1.filter { FileManager.default.fileExists(atPath: $0.file.url.path) } : [] }
            .map { saveStates in saveStates.isEmpty ? nil : Section(header: "Recently Saved", items: [.saves(saveStates)], collapsable: nil) }

        let recentsSection = Observable.combineLatest(showRecentGames, gameLibrary.recents) { $0 ? $1 : [] }
            .map { recentGames in recentGames.isEmpty ? nil : Section(header: "Recently Played", items: [.recents(recentGames)], collapsable: nil) }

        let topSections = Observable.combineLatest(favoritesSection, saveStateSection, recentsSection) { [$0, $1, $2] }

        // MARK: DataSource sections

        let searchSection = searchText
            .flatMap({ text -> Observable<[PVGame]?> in
                guard let text = text else { return .just(nil) }
                return self.gameLibrary.search(for: text).map(Optional.init)
            })
            .map({ games -> Section? in
                guard let games = games else { return nil }
                return Section(header: "Search Results", items: games.map { .game($0) }, collapsable: nil)
            })
            .startWith(nil)
        let hideBios:[String:Bool] = RomDatabase.sharedInstance.getBIOSCache().values.joined()
            .reduce(into: [:]){
                (hideBios, bios) in
                let biosInfo=bios.components(separatedBy: "|")
                if biosInfo.count >= 3 {
                    let (path, visibility)=(biosInfo[1], biosInfo[2])
                    hideBios[path.lowercased()] = visibility == "hide"
                } else {
                    hideBios[bios.lowercased()] = true
                }
            }
        let systemSections = currentSort
            .flatMapLatest { Observable.combineLatest(self.gameLibrary.systems(sortedBy: $0), self.collapsedSystems) }
            .map({ systems, collapsedSystems in
                systems.map { system in (system: system, isCollapsed: collapsedSystems.contains(system.identifier) )}
            })
            .mapMany({ system, isCollapsed -> Section? in
                guard !system.sortedGames.isEmpty else { return nil }
                let header = "\(system.manufacturer) : \(system.shortName)" + (system.isBeta ? " ⚠️ Beta" : "") + (system.unsupported ? " 🚫 Unsupported" : "")
                let items = isCollapsed ? [] : system.sortedGames.filter{ !$0.isInvalidated && $0.genres != "hidden" && hideBios[$0.romPath.lowercased()] != true }.map { Section.Item.game($0) }

                return Section(header: header, items: items,
                               collapsable: isCollapsed ? .collapsed(systemToken: system.identifier) : .notCollapsed(systemToken: system.identifier))
            })
        let nonSearchSections = Observable.combineLatest(topSections, systemSections) { $0 + $1 }
            // Remove empty sections
            .map { sections in sections.compactMap { $0 }}

        let sections: Observable<[Section]> = Observable
            .combineLatest(searchSection, nonSearchSections) { searchSection, nonSearchSections in
                if let searchSection = searchSection {
                    return [searchSection]
                } else {
                    return nonSearchSections
                }
        }
        sections.observe(on: MainScheduler.instance).bind(to: collectionView.rx.items(dataSource: dataSource)).disposed(by: disposeBag)
        #if os(iOS)
        sections.map { !$0.isEmpty }.bind(to: libraryInfoContainerView.rx.isHidden).disposed(by: disposeBag)
        #endif

        // attach long press gesture only on pre-iOS 13, and tvOS
        if  useModernContextMenus == false || NSClassFromString("UIContextMenuConfiguration") == nil {
            collectionView.rx.longPressed(Section.Item.self)
                .bind(onNext: self.longPressed)
                .disposed(by: disposeBag)
        }

        collectionView.rx.setDelegate(self).disposed(by: disposeBag)
        collectionView.bounces = true
        collectionView.alwaysBounceVertical = true
        collectionView.delaysContentTouches = false
        collectionView.keyboardDismissMode = .interactive
        collectionView.register(PVGameLibrarySectionHeaderView.self, forSupplementaryViewOfKind: UICollectionView.elementKindSectionHeader, withReuseIdentifier: PVGameLibraryHeaderViewIdentifier)
        collectionView.register(PVGameLibrarySectionFooterView.self, forSupplementaryViewOfKind: UICollectionView.elementKindSectionFooter, withReuseIdentifier: PVGameLibraryFooterViewIdentifier)

        #if os(tvOS)
//          collectionView.contentInset = UIEdgeInsets(top: 0, left: 80, bottom: 0, right: 80)
            collectionView.remembersLastFocusedIndexPath = true
            collectionView.clipsToBounds = false
            collectionView.backgroundColor = .black
        #else
            let pinchGesture = UIPinchGestureRecognizer(target: self, action: #selector(PVGameLibraryViewController.didReceivePinchGesture(gesture:)))
            pinchGesture.cancelsTouchesInView = true
            collectionView.addGestureRecognizer(pinchGesture)
        #endif

        view.addSubview(collectionView)

        // Cells that are a collection view themsevles
        collectionView.register(CollectionViewInCollectionViewCell<PVGame>.self, forCellWithReuseIdentifier: CollectionViewInCollectionViewCell<PVGame>.identifier)
        collectionView.register(CollectionViewInCollectionViewCell<PVSaveState>.self, forCellWithReuseIdentifier: CollectionViewInCollectionViewCell<PVSaveState>.identifier)
        collectionView.register(CollectionViewInCollectionViewCell<PVRecentGame>.self, forCellWithReuseIdentifier: CollectionViewInCollectionViewCell<PVRecentGame>.identifier)

        // TODO: Use nib for cell once we drop iOS 8 and can use layouts
        #if os(iOS)
            collectionView.register(UINib(nibName: "PVGameLibraryCollectionViewCell", bundle: nil), forCellWithReuseIdentifier: PVGameLibraryCollectionViewCellIdentifier)
        #else
            collectionView.register(UINib(nibName: "PVGameLibraryCollectionViewCell~tvOS", bundle: nil), forCellWithReuseIdentifier: PVGameLibraryCollectionViewCellIdentifier)
        #endif
        // Adjust collection view layout for iPhone X Safe areas
        // Can remove this when we go iOS 9+ and just use safe areas
        // in the story board directly - jm
        collectionView.translatesAutoresizingMaskIntoConstraints = false
        let guide = view.safeAreaLayoutGuide
        #if os(iOS)
            NSLayoutConstraint.activate([
                collectionView.trailingAnchor.constraint(equalTo: guide.trailingAnchor),
                collectionView.leadingAnchor.constraint(equalTo: guide.leadingAnchor),
                collectionView.topAnchor.constraint(equalTo: view.topAnchor),
                collectionView.bottomAnchor.constraint(equalTo: view.bottomAnchor)
            ])
        #else
            NSLayoutConstraint.activate([
                collectionView.trailingAnchor.constraint(equalTo: view.trailingAnchor),
                collectionView.leadingAnchor.constraint(equalTo: view.leadingAnchor),
                collectionView.topAnchor.constraint(equalTo: guide.topAnchor, constant: 20),
                collectionView.bottomAnchor.constraint(equalTo: view.bottomAnchor)
            ])
        #endif

        // Force touch
        #if os(iOS)
            registerForPreviewing(with: self, sourceView: collectionView)
        #endif

        #if os(iOS)
            view.bringSubviewToFront(libraryInfoContainerView)
            layout.sectionInsetReference = .fromSafeArea
        #endif
        
        self.hud = MBProgressHUD(view: view)!
        self.hud.isUserInteractionEnabled = true
        view.addSubview(self.hud)
        
        updatesController.hudState
            .observe(on: MainScheduler.instance)
            .subscribe(onNext: { state in
                    switch state {
                    case .hidden:
                        self.hud.hide(true, afterDelay: 1.0)
                        break;
                    case .title(let title):
                        self.hud.mode = .indeterminate
                        self.hud.labelText = title
                        self.hud.show(true)
                        self.hud.hide(true, afterDelay: 1.0)
                        break;
                    case .titleAndProgress(let title, let progress):
                        self.hud.mode = .annularDeterminate
                        self.hud.progress = progress
                        self.hud.labelText = title
                        self.hud.show(true)
                        if (progress == 1.0) {
                            self.hud.hide(true, afterDelay: 1.0)
                        }
                        break;
                    }
            }, onError: { (err) in
                print("Error")
            }, onCompleted: {
                print("Completed")
            }) {
                print("Disposed")
            }
            .disposed(by: disposeBag)

        updatesController.hudStateWatcher
            .observe(on: MainScheduler.instance)
            .subscribe(onNext: { state in
                    switch state {
                    case .hidden:
                        self.hud.hide(true, afterDelay: 1.0)
                        break;  
                    case .title(let title):
                        self.hud.mode = .indeterminate
                        self.hud.labelText = title
                        self.hud.show(true)
                        self.hud.hide(true, afterDelay: 1.0)
                        break;
                    case .titleAndProgress(let title, let progress):
                        self.hud.mode = .annularDeterminate
                        self.hud.progress = progress
                        self.hud.labelText = title
                        self.hud.show(true)
                        if (progress == 1) {
                            self.hud.hide(true, afterDelay: 1.0)
                        }
                        break;
                    }
            }, onError: { (err) in
                print("Error")
            }, onCompleted: {
                print("Completed")
            }) {
                print("Disposed")
            }
            .disposed(by: disposeBag)

        updatesController.conflicts
            .map { !$0.isEmpty }
            .observe(on: MainScheduler.instance)
            .subscribe(onNext: { hasConflicts in
                self.updateConflictsButton(hasConflicts)
                if hasConflicts {
                    self.showConflictsAlert()
                }
            })
            .disposed(by: disposeBag)

        self.hud.mode = .indeterminate
        self.hud.labelText = "Initializing Games Library..."
        self.hud.show(true)
        self.hud.hide(true, afterDelay: TimeInterval(1))
        self.checkROMs(true)

        loadGameFromShortcut()
        becomeFirstResponder()
    }
    
    public func checkROMs(_ once:Bool) {
        self.hud.mode = .indeterminate
        self.hud.labelText = "Initializing ROM Database..."
        self.hud.show(true)
        if !once || !isLoaded {
            self.updatesController.importROMDirectories()
        }
        self.hud.hide(true)
        isLoaded = true
    }

    #if os(tvOS)
        var focusedGame: PVGame?
    #endif

    #if os(iOS)
        @objc
        func didReceivePinchGesture(gesture: UIPinchGestureRecognizer) {
            guard let collectionView = collectionView else {
                return
            }

            let minScale: CGFloat = 0.4
            let maxScale: CGFloat = traitCollection.horizontalSizeClass == .compact ? 1.5 : 2.0

            struct Holder {
                static var scaleStart: CGFloat = 1.0
                static var normalisedY: CGFloat = 0.0
            }

            switch gesture.state {
            case .began:
                Holder.scaleStart = collectionViewZoom
                collectionView.isScrollEnabled = false
                guard collectionView.collectionViewLayout.collectionViewContentSize.height != 0 else {
                    ELOG("collectionView.collectionViewLayout.collectionViewContentSize.height is 0")
                    return
                }
                Holder.normalisedY = gesture.location(in: collectionView).y / collectionView.collectionViewLayout.collectionViewContentSize.height
            case .changed:
                var newScale = Holder.scaleStart * gesture.scale
                if newScale < minScale {
                    newScale = minScale
                } else if newScale > maxScale {
                    newScale = maxScale
                }

                if newScale != collectionViewZoom {
                    collectionViewZoom = newScale
                    collectionView.collectionViewLayout.invalidateLayout()

                    let dragCenter = gesture.location(in: collectionView.superview ?? collectionView)
                    let currentY = Holder.normalisedY * collectionView.collectionViewLayout.collectionViewContentSize.height
                    collectionView.setContentOffset(CGPoint(x: 0, y: currentY - dragCenter.y), animated: false)
                }
            case .ended, .cancelled:
                collectionView.isScrollEnabled = true
                PVSettingsModel.shared.gameLibraryScale = Double(collectionViewZoom)
            default:
                break
            }
        }
    #endif

    func loadGameFromShortcut() {
        let appDelegate = UIApplication.shared.delegate as! PVAppDelegate

        if let shortcutItemGame = appDelegate.shortcutItemGame {
            load(shortcutItemGame, sender: collectionView, core: nil)
            appDelegate.shortcutItemGame = nil
        }
    }

    override func viewWillAppear(_ animated: Bool) {
        super.viewWillAppear(animated)
        let indexPaths = collectionView?.indexPathsForSelectedItems

        indexPaths?.forEach({ indexPath in
            (self.collectionView?.deselectItem(at: indexPath, animated: true))!
        })
    }

    override func viewWillDisappear(_ animated: Bool) {
        super.viewWillDisappear(animated)
        #if os(iOS)
            PVControllerManager.shared.controllerUserInteractionEnabled = false
        #else
            self.controllerUserInteractionEnabled = false
        #endif
    }

    override func viewDidAppear(_ animated: Bool) {
        super.viewDidAppear(animated)
        _ = PVControllerManager.shared
        #if os(iOS)
            PVControllerManager.shared.controllerUserInteractionEnabled = true
        #else
            self.controllerUserInteractionEnabled = true
        #endif
        if isInitialAppearance {
            isInitialAppearance = false
            #if os(tvOS)
                let cell: UICollectionViewCell? = collectionView?.cellForItem(at: IndexPath(item: 0, section: 0))
                cell?.setNeedsFocusUpdate()
                cell?.updateFocusIfNeeded()
            #endif
        }

        guard RomDatabase.databaseInitilized else {
            return
        }

        // Warn non core dev users if they're running in debug mode
        #if DEBUG && !targetEnvironment(simulator)
            if !PVSettingsModel.shared.haveWarnedAboutDebug, !officialBundleID {
                #if os(tvOS)
                    let releaseScheme = "ProvenanceTV-Release"
                #else
                    let releaseScheme = "Provenance-Release"
                #endif
                let alert = UIAlertController(title: "Debug Mode Detected",
                                              message: "⚠️ Detected app built in 'Debug' mode. Build with the " + releaseScheme + " scheme in XCode for best performance. This alert will only be presented this one time.",
                                              preferredStyle: .alert)
                let ok = UIAlertAction(title: "OK", style: .default) { _ in
                    PVSettingsModel.shared.haveWarnedAboutDebug = true
                }
                alert.addAction(ok)
                present(alert, animated: true)
            }
        #endif
    }

    fileprivate lazy var officialBundleID: Bool = Bundle.main.bundleIdentifier!.contains("org.provenance-emu.")

<<<<<<< HEAD
    var transitioningToSize: CGSize?
    override func viewWillTransition(to size: CGSize, with coordinator: UIViewControllerTransitionCoordinator) {
        super.viewWillTransition(to: size, with: coordinator)

        Theme.currentTheme = Theme.currentTheme

        transitioningToSize = size
        collectionView?.collectionViewLayout.invalidateLayout()
        coordinator.notifyWhenInteractionChanges { [weak self] _ in
            self?.transitioningToSize = nil
        }
    }

=======
>>>>>>> d3fb8122
    #if os(iOS) && !targetEnvironment(macCatalyst)
        override var supportedInterfaceOrientations: UIInterfaceOrientationMask {
            return .all
        }
    #endif

    override func prepare(for segue: UIStoryboardSegue, sender: Any?) {
        if segue.identifier == "SettingsSegue" {
            let settingsVC = (segue.destination as! UINavigationController).topViewController as! PVSettingsViewController
            settingsVC.conflictsController = updatesController
        } else if segue.identifier == "SplitSettingsSegue" {
            #if os(tvOS)
                let splitVC = segue.destination as! PVTVSplitViewController
                let navVC = splitVC.viewControllers[1] as! UINavigationController
                let settingsVC = navVC.topViewController as! PVSettingsViewController
                settingsVC.conflictsController = updatesController
            #endif
        } else if segue.identifier == "gameMoreInfoSegue" {
            let game = sender as! PVGame
            let moreInfoVC = segue.destination as! PVGameMoreInfoViewController
            moreInfoVC.game = game
        } else if segue.identifier == "gameMoreInfoPageVCSegue" {
            let game = sender as! PVGame

            let firstVC = UIStoryboard(name: "Provenance", bundle: nil).instantiateViewController(withIdentifier: "gameMoreInfoVC") as! PVGameMoreInfoViewController
            firstVC.game = game

            let moreInfoCollectionVC = segue.destination as! GameMoreInfoPageViewController
            moreInfoCollectionVC.setViewControllers([firstVC], direction: .forward, animated: false, completion: nil)
        }
    }

    #if os(iOS)
        // Show web server (stays on)
        func showServer() {
			let ipURL: String = PVWebServer.shared.urlString
			let url = URL(string: ipURL)!
			#if targetEnvironment(macCatalyst)
			UIApplication.shared.open(url, options: [:]) { completed in
				ILOG("Completed: \(completed ? "Yes":"No")")
			}
			#else
			let config = SFSafariViewController.Configuration()
			config.entersReaderIfAvailable = false
			let safariVC = SFSafariViewController(url: url, configuration: config)
			safariVC.delegate = self
			present(safariVC, animated: true) { () -> Void in }
			#endif // targetEnvironment(macCatalyst)
        }

		#if !targetEnvironment(macCatalyst)
        func safariViewController(_: SFSafariViewController, didCompleteInitialLoad _: Bool) {
            // Load finished
        }

        // Dismiss and shut down web server
        func safariViewControllerDidFinish(_: SFSafariViewController) {
            // Done button pressed
            navigationController?.popViewController(animated: true)
            PVWebServer.shared.stopServers()
        }
		#endif // !targetEnvironment(macCatalyst)
    #endif // os(iOS)

    @IBAction func conflictsButtonTapped(_: Any) {
        displayConflictVC()
    }

    #if os(tvOS)
    @IBAction func searchButtonTapped(_ sender: Any) {
        let searchNavigationController = PVSearchViewController.createEmbeddedInNavigationController(gameLibrary: gameLibrary)
        present(searchNavigationController, animated: true) { () -> Void in }
    }
    #endif

    @IBAction func sortButtonTapped(_ sender: Any?) {
        if self.presentedViewController != nil {
            return
        }
        sortOptionsTableView.reloadData()

        #if !os(tvOS)
            // Add done button to iPhone
            // iPad is a popover do no done button needed
            if traitCollection.userInterfaceIdiom != .pad || traitCollection.horizontalSizeClass == .compact || !(sender is UIBarButtonItem) {
                let navController = UINavigationController(rootViewController: sortOptionsTableViewController)
                sortOptionsTableViewController.navigationItem.rightBarButtonItem = UIBarButtonItem(barButtonSystemItem: .done, target: self, action: #selector(PVGameLibraryViewController.dismissVC))
                present(navController, animated: true, completion: nil)
            } else {
                sortOptionsTableViewController.modalPresentationStyle = .popover
                sortOptionsTableViewController.popoverPresentationController?.barButtonItem = sender as? UIBarButtonItem
                sortOptionsTableViewController.popoverPresentationController?.sourceView = collectionView
                sortOptionsTableViewController.preferredContentSize = CGSize(width:300, height:sortOptionsTableView.contentSize.height)
                present(sortOptionsTableViewController, animated: true, completion: nil)
            }
        #else
            sortOptionsTableViewController.preferredContentSize = CGSize(width:675, height:sortOptionsTableView.contentSize.height)
            let pvc = TVFullscreenController(rootViewController:sortOptionsTableViewController)
            present(pvc, animated: true, completion: nil)
        #endif
    }

    @IBAction func refreshButtonTapped(_ sender: Any?) {
        self.checkROMs(false)
    }

    @objc func dismissVC() {
        dismiss(animated: true, completion: nil)
    }

    lazy var reachability = try! Reachability()

    // MARK: - Filesystem Helpers

    @IBAction func getMoreROMs(_ sender: Any?) {
        do {
            try reachability.startNotifier()
        } catch {
            ELOG("Unable to start notifier")
        }

        #if !os(tvOS)
            // connected via wifi, let's continue

            let actionSheet = UIAlertController(title: "Select Import Source", message: nil, preferredStyle: .actionSheet)
            actionSheet.popoverPresentationController?.barButtonItem = navigationItem.leftBarButtonItem

            actionSheet.addAction(UIAlertAction(title: "Cloud & Local Files", style: .default, handler: { _ in
                let extensions = [UTI.rom, UTI.artwork, UTI.savestate, UTI.zipArchive, UTI.sevenZipArchive, UTI.gnuZipArchive, UTI.image, UTI.jpeg, UTI.png, UTI.bios, UTI.data, UTI.rar].map { $0.rawValue }

                //        let documentMenu = UIDocumentMenuViewController(documentTypes: extensions, in: .import)
                //        documentMenu.delegate = self
                //        present(documentMenu, animated: true, completion: nil)

                let documentPicker = UIDocumentPickerViewController(documentTypes: extensions, in: .import)
                documentPicker.allowsMultipleSelection = true
                documentPicker.delegate = self
                self.present(documentPicker, animated: true, completion: nil)
            }))

            let webServerAction = UIAlertAction(title: "Web Server", style: .default, handler: { _ in
                self.startWebServer(sender: sender as? UIView)
            })

            actionSheet.addAction(webServerAction)

            actionSheet.addAction(UIAlertAction(title: NSLocalizedString("Cancel", comment: "Cancel"), style: .cancel, handler: nil))

            reachability.whenReachable = { reachability in
                if reachability.connection == .wifi {
                    webServerAction.isEnabled = true
                } else {
                    webServerAction.isEnabled = false
                }
            }

            reachability.whenUnreachable = { _ in
                webServerAction.isEnabled = false
            }

            if traitCollection.userInterfaceIdiom == .pad, let barButtonItem = sender as? UIBarButtonItem {
                actionSheet.popoverPresentationController?.barButtonItem = barButtonItem
                actionSheet.popoverPresentationController?.sourceView = collectionView
            }

            actionSheet.preferredContentSize = CGSize(width: 300, height: 150)

            present(actionSheet, animated: true, completion: nil)

            (actionSheet as UIViewController).rx.deallocating.asObservable().bind { [weak self] in
                self?.reachability.stopNotifier()
            }.disposed(by: disposeBag)
        #else // tvOS
            defer {
                reachability.stopNotifier()
            }
            if reachability.connection != .wifi {
                let alert = UIAlertController(title: "Unable to start web server!", message: "Your device needs to be connected to a network to continue!", preferredStyle: .alert)
                alert.addAction(UIAlertAction(title: "OK", style: .default, handler: { (_: UIAlertAction) -> Void in
                }))
                WLOG("No WiFi. Cannot start web server.")
                present(alert, animated: true) { () -> Void in }
            } else {
                startWebServer(sender: sender as? UIView)
            }
        #endif
    }

    func startWebServer(sender: UIView?) {
        // start web transfer service
        if PVWebServer.shared.startServers() {
            // show alert view
            showServerActiveAlert(sender: self.collectionView, barButtonItem: navigationItem.rightBarButtonItem)
        } else {
			#if targetEnvironment(simulator) || targetEnvironment(macCatalyst) || os(macOS)
			let message = "Check your network connection or settings and free up ports: 8080, 8081."
			#else
			let message = "Check your network connection or settings and free up ports: 80, 81."
			#endif
            let alert = UIAlertController(title: "Unable to start web server!", message: message, preferredStyle: .alert)
            alert.preferredContentSize = CGSize(width: 300, height: 150)
            alert.popoverPresentationController?.barButtonItem = navigationItem.rightBarButtonItem
            alert.popoverPresentationController?.sourceView = self.collectionView
            alert.popoverPresentationController?.sourceRect = self.collectionView?.bounds ?? UIScreen.main.bounds
            alert.addAction(UIAlertAction(title: "OK", style: .default, handler: { (_: UIAlertAction) -> Void in
            }))
            present(alert, animated: true) { () -> Void in }
        }
    }

    // MARK: - Game Library Management

    // TODO: It would be nice to move this and the importer-logic out of the ViewController at some point
    func handleLibraryMigration() {
        UserDefaults.standard.register(defaults: [PVRequiresMigrationKey: true])
        if UserDefaults.standard.bool(forKey: PVRequiresMigrationKey) {
            if (hud == nil) {
                self.hud = MBProgressHUD.init(view: view)!
            }
            gameLibrary.migrate()
                .observe(on: MainScheduler.instance)
                .subscribe(onNext: { event in
                    switch event {
                    case .starting:
                        self.hud.isUserInteractionEnabled = true
                        self.hud.mode = .indeterminate
                        self.hud.labelText = "Migrating Game Library"
                        self.hud.detailsLabelText = "Please be patient, this could take a while…"
                        self.hud.show(true)
                        self.hud.hide(true, afterDelay: 1.0)
                        break;
                    case .pathsToImport(let paths):
                        self.hud.labelText = "Checking " + paths.description
                        self.hud.show(true)
                        self.hud.hide(true, afterDelay: 1.0)
                        _ = self.gameImporter.importFiles(atPaths: paths)
                        break;
                    }
                }, onError: { error in
                    ELOG(error.localizedDescription)
                }, onCompleted: {
                    self.hud.hide(true)
                    UserDefaults.standard.set(false, forKey: PVRequiresMigrationKey)
                })
                .disposed(by: disposeBag)
        }
    }

    fileprivate func showConflictsAlert() {
        let alert = UIAlertController(title: "Oops!", message: "There was a conflict while importing your game.", preferredStyle: .alert)
        alert.preferredContentSize = CGSize(width: 300, height: 150)
        alert.popoverPresentationController?.barButtonItem = navigationItem.leftBarButtonItem
        alert.popoverPresentationController?.sourceView = self.collectionView
        alert.popoverPresentationController?.sourceRect = self.collectionView?.bounds ?? UIScreen.main.bounds
        alert.addAction(UIAlertAction(title: "Let's go fix it!", style: .default, handler: { [unowned self] (_: UIAlertAction) -> Void in
            self.displayConflictVC()
        }))

        alert.addAction(UIAlertAction(title: "Nah, I'll do it later…", style: .cancel, handler: nil))
        self.present(alert, animated: true) { () -> Void in }

        ILOG("Encountered conflicts, should be showing message")
    }

    fileprivate func displayConflictVC() {
        let conflictViewController = PVConflictViewController(conflictsController: updatesController)
        let navController = UINavigationController(rootViewController: conflictViewController)
        present(navController, animated: true) { () -> Void in }
    }

    @objc func handleCacheEmptied(_: NotificationCenter) {
        DispatchQueue.global(qos: .userInitiated).async(execute: { () -> Void in
            let database = RomDatabase.sharedInstance
            database.refresh()

            do {
                try database.writeTransaction {
                    for game: PVGame in database.allGames {
                        game.customArtworkURL = ""

                        self.gameImporter?.getArtwork(forGame: game)
                    }
                }
            } catch {
                ELOG("Failed to empty cache \(error.localizedDescription)")
            }

            DispatchQueue.main.async(execute: { () -> Void in
                RomDatabase.sharedInstance.refresh()
            })
        })
    }

    @objc func handleArchiveInflationFailed(_: Notification) {
        let alert = UIAlertController(title: "Failed to extract archive", message: "There was a problem extracting the archive. Perhaps the download was corrupt? Try downloading it again.", preferredStyle: .alert)
        alert.popoverPresentationController?.barButtonItem = navigationItem.leftBarButtonItem
        alert.popoverPresentationController?.sourceView = self.collectionView
        alert.popoverPresentationController?.sourceRect = self.collectionView?.bounds ?? UIScreen.main.bounds
        alert.addAction(UIAlertAction(title: "OK", style: .default, handler: nil))
        present(alert, animated: true) { () -> Void in }
    }

    private func longPressed(item: Section.Item, at indexPath: IndexPath, point: CGPoint) {
        guard let cell = collectionView?.cellForItem(at: indexPath),
              let actionSheet = contextMenu(for: item, cell: cell, point: point) else {
            ELOG("nils here")
            return
        }

        actionSheet.popoverPresentationController?.sourceView = cell
        actionSheet.popoverPresentationController?.sourceRect = cell.bounds
        present(actionSheet, animated: true)
    }

    #if !os(tvOS)
    func collectionView(_ collectionView: UICollectionView, contextMenuConfigurationForItemAt indexPath: IndexPath, point: CGPoint) -> UIContextMenuConfiguration? {
        guard useModernContextMenus,
              let cell = collectionView.cellForItem(at: indexPath),
              let item: Section.Item = try? collectionView.rx.model(at: indexPath)
        else { return nil }

        if let actionSheet = contextMenu(for: item, cell: cell, point: point) as? UIAlertControllerProtocol {
            return UIContextMenuConfiguration(identifier:nil) {
                return nil      // use default
            } actionProvider: {_ in
                return actionSheet.convertToMenu()
            }
        }
        return nil
    }
    #endif

    private func contextMenu(for item: Section.Item, cell: UICollectionViewCell, point: CGPoint) -> UIViewController? {
        switch item {
        case .game(let game):
            return contextMenu(for: game, sender: cell)
        case .favorites:
            guard let game: PVGame = (cell as? CollectionViewInCollectionViewCell)?.item(at: point) else { return nil }
            return contextMenu(for: game, sender: cell)
        case .saves:
            guard let saveState: PVSaveState = (cell as? CollectionViewInCollectionViewCell)?.item(at: point) else { return nil }
            return contextMenu(for: saveState)
        case .recents:
            guard let game: PVRecentGame = (cell as? CollectionViewInCollectionViewCell)?.item(at: point) else { return nil }
            return contextMenu(for: game.game, sender: cell)
        }
    }

    private func showCoreOptions(forCore core: CoreOptional.Type, withTitle title:String) {
        let optionsVC = CoreOptionsViewController(withCore: core)
        optionsVC.title = title
        #if os(iOS)
            self.navigationController?.pushViewController(optionsVC, animated: true)
        #else
            let nav = UINavigationController(rootViewController: optionsVC)
            present(TVFullscreenController(rootViewController: nav), animated: true, completion: nil)
        #endif
    }

    private func contextMenu(for game: PVGame, sender: UIView) -> UIViewController {
        let actionSheet = UIAlertController(title: nil, message: nil, preferredStyle: .actionSheet)
        actionSheet.title = game.title

        // If game.system has multiple cores, add actions to manage
        if let system = game.system, system.cores.count > 1 {
            // If user has select a core for this game, actio to reset
            if let userPreferredCoreID = game.userPreferredCoreID {

                // Action to play for default core
                actionSheet.addAction(UIAlertAction(title: "Play", symbol:"gamecontroller", style: .default, handler: { [unowned self] _ in
                    self.load(game, sender: sender, core: nil, saveState: nil)
                }))
                actionSheet.preferredAction = actionSheet.actions.last

                // Find the core for the current id
                let userSelectedCore = RomDatabase.sharedInstance.object(ofType: PVCore.self, wherePrimaryKeyEquals: userPreferredCoreID)
                let coreName = userSelectedCore?.projectName ?? "nil"
                // Add reset action
                actionSheet.addAction(UIAlertAction(title: "Reset default core selection (\(coreName))", symbol:"bolt.circle", style: .default, handler: { [unowned self] _ in

                    let resetAlert = UIAlertController(title: "Reset core?", message: "Are you sure you want to reset \(game.title) to no longer default to use \(coreName)?", preferredStyle: .alert)
                    resetAlert.preferredContentSize = CGSize(width: 300, height: 150)
                    resetAlert.popoverPresentationController?.sourceView = sender
                    resetAlert.popoverPresentationController?.sourceRect = sender.bounds ?? UIScreen.main.bounds
                    resetAlert.addAction(UIAlertAction(title: NSLocalizedString("Cancel", comment: "Cancel"), style: .cancel, handler: nil))
                    resetAlert.addAction(UIAlertAction(title: "Yes", style: .destructive, handler: { _ in
                        try! RomDatabase.sharedInstance.writeTransaction {
                            game.userPreferredCoreID = nil
                        }
                    }))
                    self.present(resetAlert, animated: true, completion: nil)
                }))
            }

            // Action to Open with...
            actionSheet.addAction(UIAlertAction(title: "Play with…", symbol: "ellipsis.circle", style: .default, handler: { [unowned self] _ in
                self.presentCoreSelection(forGame: game, sender: sender)
            }))
        } else {
            // Action to play for single core games
            actionSheet.addAction(UIAlertAction(title: "Play", symbol:"gamecontroller", style: .default, handler: { [unowned self] _ in
                self.load(game, sender: sender, core: nil, saveState: nil)
            }))
            actionSheet.preferredAction = actionSheet.actions.last
        }

        if let system = game.system, system.cores.count == 1, let pvcore = system.cores.first, let coreClass = NSClassFromString(pvcore.principleClass) as? CoreOptional.Type {

            actionSheet.addAction(UIAlertAction(title: "\(pvcore.projectName) options", symbol: "slider.horizontal.3", style: .default, handler: { (_: UIAlertAction) -> Void in
                self.showCoreOptions(forCore: coreClass, withTitle:pvcore.projectName)
            }))
        }
        if game.relatedFiles.count > 0 {
            actionSheet.addAction(UIAlertAction(title: "Choose Disc…", symbol: "opticaldiscdrive", style: .default, handler: { (_: UIAlertAction) -> Void in
                self.discSelection(forGame: game, system: game.system, sender: sender)
            }))
        }
        actionSheet.addAction(UIAlertAction(title: "Game Info", symbol: "info.circle", style: .default, handler: { (_: UIAlertAction) -> Void in
            self.moreInfo(for: game)
        }))

        var favoriteTitle = "Favorite"
        var favoriteSymbol = "heart"
        if game.isFavorite {
            favoriteTitle = "Unfavorite"
            favoriteSymbol = "heart.fill"
        }
        actionSheet.addAction(UIAlertAction(title: favoriteTitle, symbol:favoriteSymbol, style: .default, handler: { (_: UIAlertAction) -> Void in
            self.toggleFavorite(for: game)
        }))
        actionSheet.addAction(UIAlertAction(title: "Rename", symbol: "rectangle.and.pencil.and.ellipsis", style: .default, handler: { (_: UIAlertAction) -> Void in
            self.renameGame(game, sender: sender)
        }))
        actionSheet.addAction(UIAlertAction(title: "Hide", symbol: "rectangle.and.pencil.and.ellipsis", style: .default, handler: { (_: UIAlertAction) -> Void in
            self.hideGame(game, sender: sender)
        }))
        #if os(iOS)

        actionSheet.addAction(UIAlertAction(title: "Copy MD5 URL", symbol: "arrow.up.doc", style: .default, handler: { (_: UIAlertAction) -> Void in
            let md5URL = "provenance://open?md5=\(game.md5Hash)"
            UIPasteboard.general.string = md5URL
            let alert = UIAlertController(title: nil, message: "URL copied to clipboard.", preferredStyle: .alert)
            alert.preferredContentSize = CGSize(width: 300, height: 150)
            alert.popoverPresentationController?.sourceView = sender
            alert.popoverPresentationController?.sourceRect = sender.bounds ?? UIScreen.main.bounds
            self.present(alert, animated: true)
            DispatchQueue.main.asyncAfter(deadline: .now() + 2, execute: {
                alert.dismiss(animated: true, completion: nil)
            })
        }))

        actionSheet.addAction(UIAlertAction(title: "Choose Cover", symbol:"folder", style: .default) { [weak self] _ in
            self?.chooseCustomArtwork(for: game, sourceView: sender)
        })

        if UIPasteboard.general.hasImages || UIPasteboard.general.hasURLs {
            actionSheet.addAction(UIAlertAction(title: "Paste Cover", symbol:"arrow.down.doc", style: .default, handler: { (_: UIAlertAction) -> Void in
                self.pasteCustomArtwork(for: game)
            }))
        }

        if !game.saveStates.isEmpty {
            actionSheet.addAction(UIAlertAction(title: "View Save States", symbol:"archivebox", style: .default, handler: { (_: UIAlertAction) -> Void in
                guard let saveStatesNavController = UIStoryboard(name: "SaveStates", bundle: nil).instantiateViewController(withIdentifier: "PVSaveStatesViewControllerNav") as? UINavigationController else {
                    return
                }

                if let saveStatesViewController = saveStatesNavController.viewControllers.first as? PVSaveStatesViewController {
                    saveStatesViewController.saveStates = game.saveStates
                    saveStatesViewController.delegate = self
                }

                saveStatesNavController.modalPresentationStyle = .overCurrentContext

                #if os(iOS)
                if self.traitCollection.userInterfaceIdiom == .pad {
                    saveStatesNavController.modalPresentationStyle = .formSheet
                }
                #endif
                #if os(tvOS)
                saveStatesNavController.modalPresentationStyle = .blurOverFullScreen
                #endif
                self.present(saveStatesNavController, animated: true)
            }))
        }

        // conditionally show Restore Original Artwork
        if !game.originalArtworkURL.isEmpty, !game.customArtworkURL.isEmpty, game.originalArtworkURL != game.customArtworkURL {
            actionSheet.addAction(UIAlertAction(title: "Restore Cover", symbol:"photo", style: .default, handler: { (_: UIAlertAction) -> Void in
                try! PVMediaCache.deleteImage(forKey: game.customArtworkURL)

                try! RomDatabase.sharedInstance.writeTransaction {
                    game.customArtworkURL = ""
                }

                let gameRef = ThreadSafeReference(to: game)

                DispatchQueue.global(qos: .userInitiated).async {
                    let realm = try! Realm()
                    guard let game = realm.resolve(gameRef) else {
                        return // person was deleted
                    }

                    self.gameImporter?.getArtwork(forGame: game)
                }
            }))
        }

        actionSheet.addAction(UIAlertAction(title: "Share", symbol:"square.and.arrow.up", style: .default, handler: { (_: UIAlertAction) -> Void in
            self.share(for: game, sender: sender)
        }))
        #endif

        actionSheet.addAction(UIAlertAction(title: "Delete", symbol:"trash", style: .destructive, handler: { (_: UIAlertAction) -> Void in
            let alert = UIAlertController(title: "Delete \(game.title)", message: "Any save states and battery saves will also be deleted, are you sure?", preferredStyle: .alert)
            alert.preferredContentSize = CGSize(width: 300, height: 150)
            alert.popoverPresentationController?.sourceView = sender
            alert.popoverPresentationController?.sourceRect = sender.bounds
            alert.addAction(UIAlertAction(title: "Yes", style: .destructive, handler: { (_: UIAlertAction) -> Void in
                // Delete from Realm
                do {
                    try self.delete(game: game)
                } catch {
                    self.presentError(error.localizedDescription, source: self.view)
                }
            }))
            alert.addAction(UIAlertAction(title: "No", style: .cancel, handler: nil))
            self.present(alert, animated: true) { () -> Void in }
        }))

        if actionSheet.preferredAction == nil {
            actionSheet.preferredAction = actionSheet.actions.first
        }
        actionSheet.addAction(UIAlertAction(title: NSLocalizedString("Cancel", comment: "Cancel"), style: .cancel, handler: nil))
        return actionSheet
    }

    private func contextMenu(for saveState: PVSaveState) -> UIViewController {
        let actionSheet = UIAlertController(title: "Delete this save state?", message: nil, preferredStyle: .alert)

        actionSheet.addAction(UIAlertAction(title: "Yes", style: .destructive) { [unowned self] _ in
            do {
                try PVSaveState.delete(saveState)
            } catch {
                self.presentError("Error deleting save state: \(error.localizedDescription)", source: self.view)
            }
        })
        actionSheet.addAction(UIAlertAction(title: "No", style: .cancel, handler: nil))
        actionSheet.preferredAction = actionSheet.actions.last
        return actionSheet
    }

    func toggleFavorite(for game: PVGame) {
        gameLibrary.toggleFavorite(for: game)
            .observe(on: MainScheduler.instance)
            .subscribe(onCompleted: {
                self.collectionView?.reloadData()
            }, onError: { error in
                ELOG("Failed to toggle Favorite for game \(game.title)")
            })
            .disposed(by: disposeBag)
    }

    func moreInfo(for game: PVGame) {
        #if os(iOS)
            performSegue(withIdentifier: "gameMoreInfoPageVCSegue", sender: game)
        #else
            performSegue(withIdentifier: "gameMoreInfoSegue", sender: game)
        #endif
    }
    func discSelection(forGame game: PVGame, system: PVSystem, sender: Any?) {
        var discs:[PVFile] = game.relatedFiles.toArray().filter {
            system.supportedExtensions.contains($0.pathExtension)
        }
        if discs.filter({ return $0.url.lastPathComponent == game.file.url.lastPathComponent }).count == 0 {
            discs.append(game.file)
        }
        discs = discs.sorted(by: { (obj1, obj2) in
            return obj1.url.lastPathComponent < obj2.url.lastPathComponent
        })
        let coreChoiceAlert = UIAlertController(title: "Please Select the Disc to Launch",
                                                message: "",
                                                preferredStyle: .actionSheet)
        if let senderView = sender as? UIView ?? self.view {
            coreChoiceAlert.popoverPresentationController?.sourceView = senderView
            coreChoiceAlert.popoverPresentationController?.sourceRect = senderView.bounds
        }
        for disc in discs {
            let action = UIAlertAction(title: disc.fileName, style:.default) { [unowned self] _ in
                UserDefaults.standard.set(disc.url, forKey: game.romPath)
            }
            if let url = UserDefaults.standard.url(forKey: game.romPath) {
                if url.lastPathComponent == disc.url.lastPathComponent {
                    coreChoiceAlert.preferredAction = action
                }
            } else if disc.url.lastPathComponent == game.file.url.lastPathComponent {
                coreChoiceAlert.preferredAction = action
            }
            coreChoiceAlert.addAction(action)
        }
        present(coreChoiceAlert, animated: true)
    }
    func renameGame(_ game: PVGame, sender: UIView) {
        let alert = UIAlertController(title: "Rename", message: "Enter a new name for \(game.title):", preferredStyle: .alert)
        alert.preferredContentSize = CGSize(width: 300, height: 150)
        alert.popoverPresentationController?.sourceView = sender
        alert.popoverPresentationController?.sourceRect = sender.bounds ?? UIScreen.main.bounds
        alert.addTextField(configurationHandler: { (_ textField: UITextField) -> Void in
            textField.placeholder = game.title
            textField.text = game.title
        })

        alert.addAction(UIAlertAction(title: "OK", style: .default, handler: { (_: UIAlertAction) -> Void in
            if let title = alert.textFields?.first?.text {
                guard !title.isEmpty else {
                    self.presentError("Cannot set a blank title.", source: self.view)
                    return
                }

                RomDatabase.sharedInstance.renameGame(game, toTitle: title)
            }
        }))
        alert.addAction(UIAlertAction(title: NSLocalizedString("Cancel", comment: "Cancel"), style: .cancel, handler: nil))
#if os(iOS)
        let ui=UIViewController()
        ui.addChildViewController(alert, toContainerView: ui.view)
        present(ui, animated:true) { ()-> Void in }
#else
        present(alert, animated: true) { () -> Void in }
#endif
    }
    func hideGame(_ game: PVGame, sender: UIView) {
        RomDatabase.sharedInstance.hideGame(game)
    }
    func delete(game: PVGame) throws {
        try RomDatabase.sharedInstance.delete(game: game)
    }

    #if os(iOS)
    private func chooseCustomArtwork(for game: PVGame, sourceView: UIView) {
            weak var weakSelf: PVGameLibraryViewController? = self
            let imagePickerActionSheet = UIAlertController(title: "Choose Artwork", message: "Choose the location of the artwork.\n\nUse Latest Photo: Use the last image in the camera roll.\nTake Photo: Use the camera to take a photo.\nChoose Photo: Use the camera roll to choose an image.", preferredStyle: .actionSheet)
            imagePickerActionSheet.popoverPresentationController?.barButtonItem = navigationItem.leftBarButtonItem
       
            let cameraIsAvailable: Bool = UIImagePickerController.isSourceTypeAvailable(.camera)
            let photoLibraryIsAvaialble: Bool = UIImagePickerController.isSourceTypeAvailable(.photoLibrary)

            let cameraAction = UIAlertAction(title: "Take Photo", style: .default, handler: { action in
                self.gameForCustomArt = game
                let pickerController = UIImagePickerController()
                pickerController.delegate = weakSelf
                pickerController.allowsEditing = false
                pickerController.sourceType = .camera
                self.present(pickerController, animated: true) { () -> Void in }
            })

            let libraryAction = UIAlertAction(title: "Choose Photo", style: .default, handler: { action in
                self.gameForCustomArt = game
                let pickerController = UIImagePickerController()
                pickerController.delegate = weakSelf
                pickerController.allowsEditing = false
                pickerController.sourceType = .photoLibrary
                self.present(pickerController, animated: true) { () -> Void in }
            })

            let fetchOptions = PHFetchOptions()
            fetchOptions.sortDescriptors = [NSSortDescriptor(key: "creationDate", ascending: true)]
            let fetchResult = PHAsset.fetchAssets(with: .image, options: fetchOptions)
            // swiftlint:disable:next empty_count
            if fetchResult.count > 0 {
                let lastPhoto = fetchResult.lastObject

                imagePickerActionSheet.addAction(UIAlertAction(title: "Use Latest Photo", style: .default, handler: { (action) in
                    PHImageManager.default().requestImage(for: lastPhoto!, targetSize: CGSize(width: lastPhoto!.pixelWidth, height: lastPhoto!.pixelHeight), contentMode: .aspectFill, options: PHImageRequestOptions(), resultHandler: { (image, _) in
                        let orientation: UIImage.Orientation = UIImage.Orientation(rawValue: (image?.imageOrientation)!.rawValue)!

                        let lastPhoto2 = UIImage(cgImage: image!.cgImage!, scale: CGFloat(image!.scale), orientation: orientation)
                        lastPhoto!.requestContentEditingInput(with: PHContentEditingInputRequestOptions()) { (input, _) in
                            do {
                                try PVMediaCache.writeImage(toDisk: lastPhoto2, withKey: (input?.fullSizeImageURL!.absoluteString)!)
                                try RomDatabase.sharedInstance.writeTransaction {
                                    game.customArtworkURL = (input?.fullSizeImageURL!.absoluteString)!
                                }
                            } catch {
                            ELOG("Failed to set custom artwork URL for game \(game.title) \n \(error.localizedDescription)")
                            }
                        }
                    })
                }))
            }

            if cameraIsAvailable || photoLibraryIsAvaialble {
                if cameraIsAvailable {
                    imagePickerActionSheet.addAction(cameraAction)
                }
                if photoLibraryIsAvaialble {
                    imagePickerActionSheet.addAction(libraryAction)
                }
            }
            imagePickerActionSheet.addAction(UIAlertAction(title: NSLocalizedString("Cancel", comment: "Cancel"), style: .cancel, handler: { (action) in
                imagePickerActionSheet.dismiss(animated: true, completion: nil)
            }))

            presentActionSheetViewControllerForPopoverPresentation(imagePickerActionSheet, sourceView: sourceView)
        }

        private func presentActionSheetViewControllerForPopoverPresentation(_ alertController: UIViewController, sourceView: UIView) {

            #if os(macOS) || targetEnvironment(macCatalyst)
            alertController.popoverPresentationController?.sourceView = sourceView
            alertController.popoverPresentationController?.sourceRect = sourceView.bounds
            #else
            if traitCollection.userInterfaceIdiom == .pad {
                alertController.popoverPresentationController?.sourceView = sourceView
                alertController.popoverPresentationController?.sourceRect = sourceView.bounds
            }
            #endif
            present(alertController, animated: true)
        }

        private func pasteCustomArtwork(for game: PVGame) {
            let pb = UIPasteboard.general
            var pastedImageMaybe: UIImage? = pb.image

            let pastedURL: URL? = pb.url

            if pastedImageMaybe == nil {
                if let pastedURL = pastedURL {
                    do {
                        let data = try Data(contentsOf: pastedURL)
                        pastedImageMaybe = UIImage(data: data)
                    } catch {
                        ELOG("Failed to read pasteboard URL: \(error.localizedDescription)")
                    }
                } else {
                    ELOG("No image or image url in pasteboard")
                    return
                }
            }

            if let pastedImage = pastedImageMaybe {
                var key: String
                if let pastedURL = pastedURL {
                    key = pastedURL.lastPathComponent
                } else {
                    key = UUID().uuidString
                }

                do {
                    try PVMediaCache.writeImage(toDisk: pastedImage, withKey: key)
                    try RomDatabase.sharedInstance.writeTransaction {
                        game.customArtworkURL = key
                    }
                } catch {
                    ELOG("Failed to set custom artwork URL for game \(game.title).\n\(error.localizedDescription)")
                }
            } else {
                ELOG("No pasted image")
            }
        }

    #endif

    func collectionView(_: UICollectionView, layout _: UICollectionViewLayout, referenceSizeForHeaderInSection _: Int) -> CGSize {
        return CGSize(width: view.bounds.size.width, height: 40)
    }

    // MARK: - Image Picker Delegate

    #if os(iOS)
        func imagePickerController(_: UIImagePickerController, didFinishPickingMediaWithInfo info: [UIImagePickerController.InfoKey: Any]) {
            // Local variable inserted by Swift 4.2 migrator.
            let info = convertFromUIImagePickerControllerInfoKeyDictionary(info)

            guard let gameForCustomArt = self.gameForCustomArt else {
                ELOG("gameForCustomArt pointer was null.")
                return
            }

            dismiss(animated: true) { () -> Void in }
            let image = info[convertFromUIImagePickerControllerInfoKey(UIImagePickerController.InfoKey.originalImage)] as? UIImage
            if let image = image, let scaledImage = image.scaledImage(withMaxResolution: Int(PVThumbnailMaxResolution)), let imageData = scaledImage.jpegData(compressionQuality: 0.85) {
                let hash = (imageData as NSData).md5Hash

                do {
                    try PVMediaCache.writeData(toDisk: imageData, withKey: hash)
                    try RomDatabase.sharedInstance.writeTransaction {
                        gameForCustomArt.customArtworkURL = hash
                    }
                } catch {
                    ELOG("Failed to set custom artwork for game \(gameForCustomArt.title)\n\(error.localizedDescription)")
                }
            }
            self.gameForCustomArt = nil
        }

        func imagePickerControllerDidCancel(_: UIImagePickerController) {
            dismiss(animated: true) { () -> Void in }
            gameForCustomArt = nil
        }

    #endif
}

// MARK: Database Migration

extension PVGameLibraryViewController {
    @objc public func databaseMigrationStarted(_: Notification) {
        if (self.hud == nil) {
            self.hud = MBProgressHUD.init(view: view)!
        }
        self.hud.isUserInteractionEnabled = true
        self.hud.mode = .indeterminate
        self.hud.labelText = "Migrating Game Library..."
        self.hud.detailsLabelText = "Please be patient, this could take a while…"
        self.hud.show(true);
    }

    @objc public func databaseMigrationFinished(_: Notification) {
        self.hud.hide(true)
    }
}

// MARK: UIDocumentMenuDelegate

#if !os(tvOS)
    extension PVGameLibraryViewController: UIDocumentMenuDelegate {
        func documentMenu(_ documentMenu: UIDocumentMenuViewController, didPickDocumentPicker documentPicker: UIDocumentPickerViewController) {
            documentPicker.delegate = self
            documentPicker.popoverPresentationController?.sourceView = view
            present(documentMenu, animated: true, completion: nil)
        }

        func documentMenuWasCancelled(_: UIDocumentMenuViewController) {
            ILOG("DocumentMenu was cancelled")
        }
    }

    // MARK: UIDocumentPickerDelegate

    extension PVGameLibraryViewController: UIDocumentPickerDelegate {
        func documentPicker(_: UIDocumentPickerViewController, didPickDocumentsAt urls: [URL]) {
            // If directory, map out sub directories if folder
            let urls: [URL] = urls.compactMap { (url) -> [URL]? in
                if url.hasDirectoryPath {
                    ILOG("Trying to import directory \(url.path). Scanning subcontents")
                    do {
                        _ = url.startAccessingSecurityScopedResource()
                        let subFiles = try FileManager.default.contentsOfDirectory(at: url, includingPropertiesForKeys: [URLResourceKey.isDirectoryKey, URLResourceKey.parentDirectoryURLKey, URLResourceKey.fileSecurityKey], options: .skipsHiddenFiles)
                        url.stopAccessingSecurityScopedResource()
                        return subFiles
                    } catch {
                        ELOG("Subdir scan failed. \(error)")
                        return [url]
                    }
                } else {
                    return [url]
                }
            }.joined().map { $0 }

            let sortedUrls = PVEmulatorConfiguration.sortImportURLs(urls: urls)

            let importPath = PVEmulatorConfiguration.Paths.romsImportPath

            sortedUrls.forEach { url in
                defer {
                    url.stopAccessingSecurityScopedResource()
                }

                // Doesn't seem we need access in dev builds?
                _ = url.startAccessingSecurityScopedResource()

                //            if access {
                let fileName = url.lastPathComponent
                let destination: URL
                destination = importPath.appendingPathComponent(fileName, isDirectory: url.hasDirectoryPath)
                do {
                    // Since we're in UIDocumentPickerModeImport, these URLs are temporary URLs so a move is what we want
                    try FileManager.default.moveItem(at: url, to: destination)
                    ILOG("Document picker to moved file from \(url.path) to \(destination.path)")
                } catch {
                    ELOG("Failed to move file from \(url.path) to \(destination.path)")
                }
            }

            // Test for moving directory subcontents
            //					if #available(iOS 9.0, *) {
            //						if url.hasDirectoryPath {
            //							ILOG("Tryingn to import directory \(url.path)")
            //							let subFiles = try FileManager.default.contentsOfDirectory(at: url, includingPropertiesForKeys: nil, options: [.skipsHiddenFiles])
            //							for subFile in subFiles {
            //								_ = subFile.startAccessingSecurityScopedResource()
            //								try FileManager.default.moveItem(at: subFile, to: destination)
            //								subFile.stopAccessingSecurityScopedResource()
            //								ILOG("Moved \(subFile.path) to \(destination.path)")
            //							}
            //						} else {
            //							try FileManager.default.moveItem(at: url, to: destination)
            //						}
            //					} else {
            //						try FileManager.default.moveItem(at: url, to: destination)
            //					}
//                } catch {
//                    ELOG("Failed to move file from \(url.path) to \(destination.path)")
//                }
//            } else {
//                ELOG("Wasn't granded access to \(url.path)")
//            }
        }

        func documentPickerWasCancelled(_: UIDocumentPickerViewController) {
            ILOG("Document picker was cancelled")
        }
    }
#endif

#if os(iOS)
    extension PVGameLibraryViewController: UIImagePickerControllerDelegate, SFSafariViewControllerDelegate {}
#endif
// MARK: Sort Options
extension PVGameLibraryViewController: UITableViewDataSource {
    func tableView(_: UITableView, titleForHeaderInSection section: Int) -> String? {
        switch section {
        case 0:
            return "Sort By:"
        case 1:
            return "Game Library Display Options:"
        default:
            return nil
        }
    }

    func numberOfSections(in _: UITableView) -> Int {
        return 2
    }

    func tableView(_: UITableView, numberOfRowsInSection section: Int) -> Int {
        #if os(tvOS)
            return section == 0 ? SortOptions.count : 5
        #else
            return section == 0 ? SortOptions.count : 4
        #endif
    }

    func tableView(_ tableView: UITableView, cellForRowAt indexPath: IndexPath) -> UITableViewCell {
        // NOTE: cell setup is done in willDisplayCell
        if indexPath.section == 0 {
            return tableView.dequeueReusableCell(withIdentifier: "sortCell", for: indexPath)
        } else if indexPath.section == 1 {
            return tableView.dequeueReusableCell(withIdentifier: "viewOptionsCell", for: indexPath)
        } else {
            fatalError("Invalid section")
        }
    }
}

extension PVGameLibraryViewController: UITableViewDelegate {

    func tableView(_ tableView: UITableView, willDisplay cell: UITableViewCell, forRowAt indexPath: IndexPath) {

        #if os(tvOS)
            cell.layer.cornerRadius = 12
        #endif

        if indexPath.section == 0 {
            let sortOption = SortOptions.allCases[indexPath.row]
            cell.textLabel?.text = sortOption.description
            cell.accessoryType = indexPath.row == (try! currentSort.value()).row ? .checkmark : .none
        } else if indexPath.section == 1 {
            switch indexPath.row {
            case 0:
                cell.textLabel?.text = "Show Game Titles"
                cell.accessoryType = PVSettingsModel.shared.showGameTitles ? .checkmark : .none
            case 1:
                cell.textLabel?.text = "Show Recently Played Games"
                cell.accessoryType = PVSettingsModel.shared.showRecentGames ? .checkmark : .none
            case 2:
                cell.textLabel?.text = "Show Recent Save States"
                cell.accessoryType = PVSettingsModel.shared.showRecentSaveStates ? .checkmark : .none
            case 3:
                cell.textLabel?.text = "Show Game Badges"
                cell.accessoryType = PVSettingsModel.shared.showGameBadges ? .checkmark : .none
            #if os(tvOS)
            case 4:
                cell.textLabel?.text = "Show Large Game Artwork"
                cell.accessoryType = PVSettingsModel.shared.largeGameArt ? .checkmark : .none
            #endif
	    default:
                fatalError("Invalid row")
            }
        } else {
            fatalError("Invalid section")
        }
    }

    func tableView(_ tableView: UITableView, didSelectRowAt indexPath: IndexPath) {
        if indexPath.section == 0 {
            currentSort.onNext(SortOptions.optionForRow(UInt(indexPath.row)))
            // dont call reloadSections or we will loose focus on tvOS
            // tableView.reloadSections([indexPath.section], with: .automatic)
            for row in 0..<(self.tableView(tableView, numberOfRowsInSection: indexPath.section)) {
                let indexPath = IndexPath(row:row, section:indexPath.section)
                self.tableView(tableView, willDisplay:tableView.cellForRow(at:indexPath)!, forRowAt:indexPath)
            }
            // dismiss(animated: true, completion: nil)
        } else if indexPath.section == 1 {
            switch indexPath.row {
            case 0:
                PVSettingsModel.shared.showGameTitles = !PVSettingsModel.shared.showGameTitles
            case 1:
                showRecentGames.onNext(!PVSettingsModel.shared.showRecentGames)
            case 2:
                showSaveStates.onNext(!PVSettingsModel.shared.showRecentSaveStates)
            case 3:
                PVSettingsModel.shared.showGameBadges = !PVSettingsModel.shared.showGameBadges
	    #if os(tvOS)
            case 4:
                PVSettingsModel.shared.largeGameArt = !PVSettingsModel.shared.largeGameArt
            #endif
	    default:
                fatalError("Invalid row")
            }
            // dont call reloadRows or we will loose focus on tvOS
            // tableView.reloadRows(at: [indexPath], with:.automatic)
            self.tableView(tableView, willDisplay:tableView.cellForRow(at:indexPath)!, forRowAt:indexPath)
            collectionView?.reloadData()
        }
    }
}

extension PVGameLibraryViewController: PVSaveStatesViewControllerDelegate {
    func saveStatesViewControllerDone(_: PVSaveStatesViewController) {
        dismiss(animated: true, completion: nil)
    }

    func saveStatesViewControllerCreateNewState(_: PVSaveStatesViewController, completion _: @escaping SaveCompletion) {
        // TODO: Should be a different protocol for loading / saving states then really.
        assertionFailure("Shouldn't be here. Can't create save states in game library")
    }

    func saveStatesViewControllerOverwriteState(_: PVSaveStatesViewController, state _: PVSaveState, completion _: @escaping SaveCompletion) {
        assertionFailure("Shouldn't be here. Can't create save states in game library")
    }

    func saveStatesViewController(_: PVSaveStatesViewController, load state: PVSaveState) {
        dismiss(animated: true, completion: nil)
        load(state.game, sender: self, core: state.core, saveState: state)
    }
}

// Keyboard shortcuts
extension PVGameLibraryViewController {
    // MARK: - Keyboard actions

    public override var keyCommands: [UIKeyCommand]? {
        var sectionCommands = [UIKeyCommand]() /* TODO: .reserveCapacity(sectionInfo.count + 2) */

        // Simulator Command + number has shorcuts already
        #if targetEnvironment(simulator)
            let flags: UIKeyModifierFlags = [.control, .command]
        #else
            let flags: UIKeyModifierFlags = .command
        #endif

        if let dataSource = collectionView?.rx.dataSource.forwardToDelegate() as? CollectionViewSectionedDataSource<Section> {
            for (i, section) in dataSource.sectionModels.enumerated() {
                let input = "\(i)"
                let title = section.header
                #if os(tvOS)
                    let command = UIKeyCommand(input: input, modifierFlags: flags, action: #selector(PVGameLibraryViewController.selectSection(_:)))
                    command.discoverabilityTitle = title
                #elseif os(iOS)
                    let command = UIKeyCommand(title: title, action: #selector(PVGameLibraryViewController.selectSection(_:)), input: input, modifierFlags: flags)
                #endif
                sectionCommands.append(command)
            }
        }

        #if os(tvOS)
            if focusedGame != nil {
                let toggleFavoriteCommand = UIKeyCommand(input: "=", modifierFlags: flags, action: #selector(PVGameLibraryViewController.toggleFavoriteCommand))
                toggleFavoriteCommand.discoverabilityTitle = "Toggle Favorite"
                sectionCommands.append(toggleFavoriteCommand)

                let showMoreInfo = UIKeyCommand(input: "i", modifierFlags: flags, action: #selector(PVGameLibraryViewController.showMoreInfoCommand))
                showMoreInfo.discoverabilityTitle = "More info…"
                sectionCommands.append(showMoreInfo)

                let renameCommand = UIKeyCommand(input: "r", modifierFlags: flags, action: #selector(PVGameLibraryViewController.renameCommand))
                renameCommand.discoverabilityTitle = "Rename…"
                sectionCommands.append(renameCommand)

                let deleteCommand = UIKeyCommand(input: "x", modifierFlags: flags, action: #selector(PVGameLibraryViewController.deleteCommand))
                deleteCommand.discoverabilityTitle = "Delete…"
                sectionCommands.append(deleteCommand)

                let sortCommand = UIKeyCommand(input: "s", modifierFlags: flags, action: #selector(PVGameLibraryViewController.sortButtonTapped(_:)))
                sortCommand.discoverabilityTitle = "Sorting"
                sectionCommands.append(sortCommand)
            }
        #elseif os(iOS)
            let findCommand = UIKeyCommand(title: "Find…", action: #selector(PVGameLibraryViewController.selectSearch(_:)), input: "f", modifierFlags: flags)
            sectionCommands.append(findCommand)

            let sortCommand = UIKeyCommand(title: "Sorting", action: #selector(PVGameLibraryViewController.sortButtonTapped(_:)), input: "s", modifierFlags: flags)
            sectionCommands.append(sortCommand)
        
            let settingsCommand = UIKeyCommand(title: "Settings", action: #selector(PVGameLibraryViewController.settingsCommand), input: ",", modifierFlags: flags)
            sectionCommands.append(settingsCommand)
        #endif

        return sectionCommands
    }

    @objc func selectSearch(_: UIKeyCommand) {
		#if os(iOS)
		navigationItem.searchController?.isActive = true
        navigationItem.searchController?.searchBar.becomeFirstResponder()
		#endif
    }

    @objc func selectSection(_ sender: UIKeyCommand) {
        if let input = sender.input, let section = Int(input) {
            collectionView?.scrollToItem(at: IndexPath(item: 0, section: section), at: .top, animated: true)
        }
    }

    override var canBecomeFirstResponder: Bool {
        return true
    }

    #if os(tvOS)
        @objc
        func showMoreInfoCommand() {
            guard let focusedGame = focusedGame else {
                return
            }
            moreInfo(for: focusedGame)
        }

        @objc
        func toggleFavoriteCommand() {
            guard let focusedGame = focusedGame else {
                return
            }
            toggleFavorite(for: focusedGame)
        }

        @objc
        func renameCommand() {
            guard let focusedGame = focusedGame else {
                return
            }
            renameGame(focusedGame, sender: self.collectionView!)
        }

        @objc
        func deleteCommand() {
            guard let focusedGame = focusedGame else {
                return
            }
            promptToDeleteGame(focusedGame)
        }

    func collectionView(_ collectionView: UICollectionView, didUpdateFocusIn context: UICollectionViewFocusUpdateContext, with _: UIFocusAnimationCoordinator) {
        focusedGame = getFocusedGame(in: collectionView, focusContext: context)
    }

    private func getFocusedGame(in collectionView: UICollectionView, focusContext context: UICollectionViewFocusUpdateContext) -> PVGame? {
        guard let indexPath = context.nextFocusedIndexPath,
            let item: Section.Item = try? collectionView.rx.model(at: indexPath)
            else { return nil }

        switch item {
            case .game(let game):
                return game
        case .favorites(let games):
            if let outerCell = collectionView.cellForItem(at: indexPath) as? CollectionViewInCollectionViewCell<PVGame>,
                let innerCell = context.nextFocusedItem as? UICollectionViewCell,
                let innerIndexPath = outerCell.internalCollectionView.indexPath(for: innerCell) {
                return games[innerIndexPath.row]
            }
            return nil
        case .recents(let games):
            if let outerCell = collectionView.cellForItem(at: indexPath) as? CollectionViewInCollectionViewCell<PVRecentGame>,
                let innerCell = context.nextFocusedItem as? UICollectionViewCell,
                let innerIndexPath = outerCell.internalCollectionView.indexPath(for: innerCell) {
                return games[innerIndexPath.row].game
            }
            return nil
        case .saves:
            return nil
        }
    }
    #endif

    #if os(iOS)
        @objc
        func settingsCommand() {
            performSegue(withIdentifier: "SettingsSegue", sender: self)
        }
    #endif
}

#if os(iOS)
    extension PVGameLibraryViewController: UIPopoverControllerDelegate {}
#endif

extension PVGameLibraryViewController: GameLibraryCollectionViewDelegate {
    func promptToDeleteGame(_ game: PVGame, completion: ((Bool) -> Void)? = nil) {
        let alert = UIAlertController(title: "Delete \(game.title)", message: "Any save states and battery saves will also be deleted, are you sure?", preferredStyle: .alert)
        alert.preferredContentSize = CGSize(width: 300, height: 150)
        alert.popoverPresentationController?.sourceView = self.collectionView
        alert.popoverPresentationController?.sourceRect = self.collectionView?.bounds ?? UIScreen.main.bounds
        alert.addAction(UIAlertAction(title: "Yes", style: .destructive, handler: { (_: UIAlertAction) -> Void in
            // Delete from Realm
            do {
                try self.delete(game: game)
                completion?(true)
            } catch {
                completion?(false)
                self.presentError(error.localizedDescription, source: self.view)
            }
        }))
        alert.addAction(UIAlertAction(title: "No", style: .cancel, handler: { (_: UIAlertAction) -> Void in
            completion?(false)
        }))
        present(alert, animated: true) { () -> Void in }
    }
}

// Helper function inserted by Swift 4.2 migrator.
#if os(iOS)
    private func convertFromUIImagePickerControllerInfoKeyDictionary(_ input: [UIImagePickerController.InfoKey: Any]) -> [String: Any] {
        return Dictionary(uniqueKeysWithValues: input.map { key, value in (key.rawValue, value) })
    }

    // Helper function inserted by Swift 4.2 migrator.
    private func convertFromUIImagePickerControllerInfoKey(_ input: UIImagePickerController.InfoKey) -> String {
        return input.rawValue
    }
#endif

private extension UIImage {
    func resize(to size:CGSize) -> UIImage {
        var size = size
        if size.height == 0 {size.height = floor(size.width  * self.size.height / self.size.width)}
        if size.width  == 0 {size.width  = floor(size.height * self.size.width  / self.size.height)}
        return UIGraphicsImageRenderer(size:size).image { (context) in
            self.draw(in: CGRect(origin:.zero, size:size))
        }
    }
}

// MARK: ControllerButtonPress

#if os(iOS)

extension PVGameLibraryViewController: ControllerButtonPress {
    func controllerButtonPress(_ type: ButtonType) {
        switch type {
        case .select:
            select()
        case .up:
            moveVert(-1)
        case .down:
            moveVert(+1)
        case .left:
            moveHorz(-1)
        case .right:
            moveHorz(+1)
        case .options:
            options()
        case .menu:
            menu()
        case .x:
            settingsCommand()
//        case .y: // Bad merge?
//            longPress()
        case .r1:
            getMoreROMs(self)
        case .l1:
            sortButtonTapped(self)
        default:
            break
        }
    }

    private func moveVert(_ dir:Int) {
        guard var indexPath = _selectedIndexPath else {
            return select(IndexPath(item:0, section:0))
        }
        indexPath.item = indexPath.item + dir * itemsPerRow(indexPath)
        if indexPath.item < 0 {
            indexPath.section = indexPath.section-1
            indexPath.item = collectionView!.numberOfItems(inSection: indexPath.section)-1
        }
        if indexPath.item >= collectionView!.numberOfItems(inSection: indexPath.section) {
            indexPath.section = indexPath.section+1
            indexPath.item = 0
        }
        if indexPath.section >= 0 && indexPath.section < collectionView!.numberOfSections {
            select(indexPath)
        }
    }

    private func moveHorz(_ dir:Int) {
        guard var indexPath = _selectedIndexPath else {
            return select(IndexPath(item:0, section:0))
        }
        indexPath.item = indexPath.item + dir
        select(indexPath)
    }

    // access cell(s) in nested collectionView
    private func getNestedCollectionView(_ indexPath:IndexPath) -> UICollectionView? {
        if let cell = collectionView?.cellForItem(at: IndexPath(item: 0, section: indexPath.section)),
           let cv = (cell as? CollectionViewInCollectionViewCell<PVGame>)?.internalCollectionView ??
                    (cell as? CollectionViewInCollectionViewCell<PVSaveState>)?.internalCollectionView ??
                    (cell as? CollectionViewInCollectionViewCell<PVRecentGame>)?.internalCollectionView {
            return cv
        }
        return nil
    }

    private func itemsPerRow(_ indexPath:IndexPath) -> Int {
        guard let rect = collectionView!.layoutAttributesForItem(at: IndexPath(item: 0, section: indexPath.section))?.frame else {
            return 1
        }

        // TODO: this math is probably wrong
        let layout = (collectionView!.collectionViewLayout as! UICollectionViewFlowLayout)
        let space = layout.minimumInteritemSpacing
        let width = collectionView!.bounds.width // + space // - (layout.sectionInset.left + layout.sectionInset.right)
        let n = width / (rect.width + space)

        return max(1, Int(n))
    }

    // just hilight (with a cheesy overlay) the item
    private func select(_ indexPath:IndexPath?) {

        guard var indexPath = indexPath, collectionView!.numberOfSections > 0 else {
            _selectedIndexPath = nil
            _selectedIndexPathView?.frame = .zero
            return
        }

        // TODO: this is a hack, a cell should be selected by setting isSelected and the cell class should handle it

        indexPath.section = max(0, min(collectionView!.numberOfSections-1, indexPath.section))
        let rect:CGRect
        if let cv = getNestedCollectionView(indexPath) {
            collectionView?.scrollToItem(at: IndexPath(item:0, section: indexPath.section), at: [], animated: false)
            indexPath.item = max(0, min(cv.numberOfItems(inSection:0)-1, indexPath.item))
            let idx = IndexPath(item:indexPath.item, section:0)
            cv.scrollToItem(at:idx, at:[], animated: false)
            rect = cv.convert(cv.layoutAttributesForItem(at:idx)?.frame ?? .zero, to: collectionView)
        } else {
            guard let collectionView = collectionView, collectionView.numberOfSections > 0 else {
                _selectedIndexPath = nil
                _selectedIndexPathView?.frame = .zero
                return
            }
            let numberOfItems = collectionView.numberOfItems(inSection:indexPath.section)
            if numberOfItems < 1 {
                return
            }
            indexPath.item = max(0, min(numberOfItems-1, indexPath.item))
            collectionView.scrollToItem(at: indexPath, at: [], animated: false)
            rect = collectionView.layoutAttributesForItem(at: indexPath)?.frame ?? .zero
        }

        _selectedIndexPath = indexPath

        // TODO: this is a hack, a cell should be selected by setting isSelected and the cell class should handle it

        if !rect.isEmpty {
            _selectedIndexPathView = _selectedIndexPathView ?? UIView()
            collectionView!.addSubview(_selectedIndexPathView)
            collectionView!.bringSubviewToFront(_selectedIndexPathView)
            _selectedIndexPathView.frame = rect.insetBy(dx: -4.0, dy: -4.0)
            _selectedIndexPathView.backgroundColor = navigationController?.view.tintColor
            _selectedIndexPathView.alpha = 0.5
            _selectedIndexPathView.layer.cornerRadius = 16.0
        }
    }

    // actually *push* the selected item
    private func select() {
        guard let indexPath = _selectedIndexPath else { return }
        if let collectionView = getNestedCollectionView(indexPath) {
            let indexPath = IndexPath(item: indexPath.item, section:0)
            collectionView.delegate?.collectionView?(collectionView, didSelectItemAt: indexPath)
        } else {
            collectionView!.delegate?.collectionView?(collectionView!, didSelectItemAt: indexPath)
        }
    }
    private func contextMenu(for indexPath:IndexPath?) -> UIViewController? {
        guard var indexPath = indexPath else { return nil }

        if let _ = getNestedCollectionView(indexPath) {
            indexPath = IndexPath(item:0, section:indexPath.section)
        }
        if  let item: Section.Item = try? collectionView!.rx.model(at: indexPath),
            let cell = collectionView!.cellForItem(at: indexPath) {
            return contextMenu(for: item, cell: cell, point: _selectedIndexPathView.center)
        }
        return nil
    }
    private func menu() {
        if let menu = contextMenu(for: _selectedIndexPath) {
            present(menu, animated: true)
        }
    }
    private func options() {
        let actionSheet = UIAlertController(title: nil, message: nil, preferredStyle: .actionSheet)
        actionSheet.popoverPresentationController?.barButtonItem = navigationItem.leftBarButtonItem

        if _selectedIndexPath != nil {
            // get the title of the game from the contextMenu!
            if let menu = contextMenu(for: _selectedIndexPath), let title = menu.title, !title.isEmpty {
                actionSheet.addAction(UIAlertAction(title: "Play \(title)", symbol:"gamecontroller", style: .default, handler: { _ in
                    self.select()
                }))
            }
        }
        actionSheet.addAction(UIAlertAction(title: "Settings", symbol:"gear", style: .default, handler: { _ in
            self.settingsCommand()
        }))
        actionSheet.addAction(UIAlertAction(title: "Sort Options", symbol:"list.bullet", style: .default, handler: { _ in
            self.sortButtonTapped(nil)
        }))
        actionSheet.addAction(UIAlertAction(title: "Add ROMs", symbol:"plus", style: .default, handler: { _ in
            self.getMoreROMs(nil)
        }))
        actionSheet.addAction(UIAlertAction(title: NSLocalizedString("Cancel", comment: "Cancel"), style: .cancel, handler: nil))
        actionSheet.preferredAction = actionSheet.actions.first

        present(actionSheet, animated: true)
    }
}
#endif<|MERGE_RESOLUTION|>--- conflicted
+++ resolved
@@ -738,7 +738,6 @@
 
     fileprivate lazy var officialBundleID: Bool = Bundle.main.bundleIdentifier!.contains("org.provenance-emu.")
 
-<<<<<<< HEAD
     var transitioningToSize: CGSize?
     override func viewWillTransition(to size: CGSize, with coordinator: UIViewControllerTransitionCoordinator) {
         super.viewWillTransition(to: size, with: coordinator)
@@ -752,13 +751,11 @@
         }
     }
 
-=======
->>>>>>> d3fb8122
-    #if os(iOS) && !targetEnvironment(macCatalyst)
-        override var supportedInterfaceOrientations: UIInterfaceOrientationMask {
-            return .all
-        }
-    #endif
+#if os(iOS) && !targetEnvironment(macCatalyst)
+    override var supportedInterfaceOrientations: UIInterfaceOrientationMask {
+        return .all
+    }
+#endif
 
     override func prepare(for segue: UIStoryboardSegue, sender: Any?) {
         if segue.identifier == "SettingsSegue" {
