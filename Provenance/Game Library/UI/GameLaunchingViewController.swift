//
//  GameLaunchingViewController.swift
//  Provenance
//
//  Created by Joseph Mattiello on 2/13/18.
//  Copyright © 2018 James Addyman. All rights reserved.
//

import PVLibrary
import PVSupport
import RealmSwift
import UIKit
import ZipArchive

private let WIKI_BIOS_URL = "https://wiki.provenance-emu.com/installation-and-usage/bios-requirements"

public func PVMaxRecentsCount() -> Int {
    #if os(tvOS)
        return 12
    #elseif os(iOS)
        #if EXTENSION
            return 9
        #else
            return UIApplication.shared.keyWindow?.traitCollection.userInterfaceIdiom == .phone ? 6 : 9
        #endif
    #endif
}

/*
 Protocol with default implimentation.

 This allows any UIViewController class to just inherit GameLaunchingViewController, and then it can call load(PVGame)!

 */

public protocol GameLaunchingViewController: AnyObject {
    func canLoad(_ game: PVGame) throws
    func load(_ game: PVGame, sender: Any?, core: PVCore?, saveState: PVSaveState?)
    func openSaveState(_ saveState: PVSaveState)
    func updateRecentGames(_ game: PVGame)
    func presentCoreSelection(forGame game: PVGame, sender: Any?)
}

public protocol GameSharingViewController: AnyObject {
    func share(for game: PVGame, sender: Any?)
}

extension GameSharingViewController where Self: UIViewController {
    func share(for game: PVGame, sender: Any?) {
        /*
         TODO:
         Add native share action for sharing to other provenance devices
         Add metadata files to shares so they can cleanly re-import
         Well, then also need a way to import save states
         */
        #if !os(tvOS)
            // - Create temporary directory
            let tempDir = NSTemporaryDirectory()
            let tempDirURL = URL(fileURLWithPath: tempDir, isDirectory: true)

            do {
                try FileManager.default.createDirectory(at: tempDirURL, withIntermediateDirectories: true, attributes: nil)
            } catch {
                ELOG("Failed to create temp dir \(tempDir). Error: " + error.localizedDescription)
                return
            }

            let deleteTempDir: () -> Void = {
                do {
                    try FileManager.default.removeItem(at: tempDirURL)
                } catch {
                    ELOG("Failed to delete temp dir: " + error.localizedDescription)
                }
            }

            // - Add save states and images
            // - Use symlinks to images so we can modify the filenames
            var files = game.saveStates.reduce([URL](), { (arr, save) -> [URL] in
                guard save.file.online else {
                    WLOG("Save file is missing. Can't add to zip")
                    return arr
                }
                var arr = arr
                arr.append(save.file.url)
                if let image = save.image, image.online {
                    // Construct destination url "{SAVEFILE}.{EXT}"
                    let destination = tempDirURL.appendingPathComponent(save.file.fileNameWithoutExtension + "." + image.url.pathExtension, isDirectory: false)
                    if FileManager.default.fileExists(atPath: destination.path) {
                        arr.append(destination)
                    } else {
                        do {
                            try FileManager.default.createSymbolicLink(at: destination, withDestinationURL: image.url)
                            arr.append(destination)
                        } catch {
                            ELOG("Failed to make symlink: " + error.localizedDescription)
                        }
                    }
                }
                return arr
            })

            let addImageFromCache: (String?, String) -> Void = { imageURL, suffix in
                guard let imageURL = imageURL, !imageURL.isEmpty, PVMediaCache.fileExists(forKey: imageURL) else {
                    return
                }
                if let localURL = PVMediaCache.filePath(forKey: imageURL), FileManager.default.fileExists(atPath: localURL.path) {
                    var originalExtension = (imageURL as NSString).pathExtension
                    if originalExtension.isEmpty {
                        originalExtension = localURL.pathExtension
                    }
                    if originalExtension.isEmpty {
                        originalExtension = "jpg" // now this is just a guess
                    }
                    let destination = tempDirURL.appendingPathComponent(game.title + suffix + "." + originalExtension, isDirectory: false)
                    try? FileManager.default.removeItem(at: destination)
                    do {
                        try FileManager.default.createSymbolicLink(at: destination, withDestinationURL: localURL)
                        files.append(destination)
                        ILOG("Added \(suffix) image to zip")
                    } catch {
                        // Add anyway to catch the fact that fileExists doesnt' work for symlinks that already exist
                        ELOG("Failed to make symlink: " + error.localizedDescription)
                    }
                }
            }

            let addImageFromURL: (URL?, String) -> Void = { imageURL, suffix in
                guard let imageURL = imageURL, FileManager.default.fileExists(atPath: imageURL.path) else {
                    return
                }

                let originalExtension = imageURL.pathExtension

                let destination = tempDirURL.appendingPathComponent(game.title + suffix + "." + originalExtension, isDirectory: false)
                try? FileManager.default.removeItem(at: destination)
                do {
                    try FileManager.default.createSymbolicLink(at: destination, withDestinationURL: imageURL)
                    files.append(destination)
                    ILOG("Added \(suffix) image to zip")
                } catch {
                    // Add anyway to catch the fact that fileExists doesnt' work for symlinks that already exist
                    ELOG("Failed to make symlink: " + error.localizedDescription)
                }
            }

            ILOG("Adding \(files.count) save states and their images to zip")
            addImageFromCache(game.originalArtworkURL, "")
            addImageFromCache(game.customArtworkURL, "-Custom")
            addImageFromCache(game.boxBackArtworkURL, "-Back")

            for screenShot in game.screenShots {
                let dateString = PVEmulatorConfiguration.string(fromDate: screenShot.createdDate)
                addImageFromURL(screenShot.url, "-Screenshot " + dateString)
            }

            // - Add main game file
            files.append(game.file.url)

            // Check for and add battery saves
            if FileManager.default.fileExists(atPath: game.batterSavesPath.path), let batterySaves = try? FileManager.default.contentsOfDirectory(at: game.batterSavesPath, includingPropertiesForKeys: nil, options: .skipsHiddenFiles), !batterySaves.isEmpty {
                ILOG("Adding \(batterySaves.count) battery saves to zip")
                files.append(contentsOf: batterySaves)
            }

            let zipPath = tempDirURL.appendingPathComponent("\(game.title)-\(game.system.shortNameAlt ?? game.system.shortName).zip", isDirectory: false)
            let paths: [String] = files.map { $0.path }

            let hud = MBProgressHUD.showAdded(to: view, animated: true)!
            hud.isUserInteractionEnabled = false
            hud.mode = .indeterminate
            hud.labelText = "Creating ZIP"
            hud.detailsLabelText = "Please be patient, this may take a while…"

            DispatchQueue.global(qos: .background).async {
                let success = SSZipArchive.createZipFile(atPath: zipPath.path, withFilesAtPaths: paths)

                DispatchQueue.main.async { [weak self] in
                    guard let `self` = self else { return }

                    hud.hide(true, afterDelay: 0.1)
                    guard success else {
                        deleteTempDir()
                        ELOG("Failed to zip of game files")
                        return
                    }

                    let shareVC = UIActivityViewController(activityItems: [zipPath], applicationActivities: nil)

                    if let anyView = sender as? UIView {
                        shareVC.popoverPresentationController?.sourceView = anyView
                        shareVC.popoverPresentationController?.sourceRect = anyView.convert(anyView.frame, from: self.view)
                    } else if let anyBarButtonItem = sender as? UIBarButtonItem {
                        shareVC.popoverPresentationController?.barButtonItem = anyBarButtonItem
                    } else {
                        shareVC.popoverPresentationController?.sourceView = self.view
                        shareVC.popoverPresentationController?.sourceRect = self.view.bounds
                    }

                    // Executed after share is completed
                    shareVC.completionWithItemsHandler = { (_: UIActivity.ActivityType?, _: Bool, _: [Any]?, _: Error?) in
                        // Cleanup our temp folder
                        deleteTempDir()
                    }

                    if self.isBeingPresented {
                        self.present(shareVC, animated: true)
                    } else {
                        let vc = UIApplication.shared.delegate?.window??.rootViewController
                        vc?.present(shareVC, animated: true)
                    }
                }
            }

        #endif
    }
}

public enum GameLaunchingError: Error {
    case systemNotFound
    case generic(String)
    case missingBIOSes([String])
}

#if os(iOS)
    final class TextFieldEditBlocker: NSObject, UITextFieldDelegate {
        var didSetConstraints = false

        var switchControl: UISwitch? {
            didSet {
                didSetConstraints = false
            }
        }

        // Prevent selection
        func textFieldShouldBeginEditing(_ textField: UITextField) -> Bool {
            // Get rid of border
            textField.superview?.backgroundColor = textField.backgroundColor

            // Fix the switches frame from being below center
            if !didSetConstraints, let switchControl = switchControl {
                switchControl.constraints.forEach {
                    if $0.firstAttribute == .height {
                        switchControl.removeConstraint($0)
                    }
                }

                switchControl.heightAnchor.constraint(equalTo: textField.heightAnchor, constant: -4).isActive = true
                let centerAnchor = switchControl.centerYAnchor.constraint(equalTo: textField.centerYAnchor, constant: 0)
                centerAnchor.priority = .defaultHigh + 1
                centerAnchor.isActive = true

                textField.constraints.forEach {
                    if $0.firstAttribute == .height {
                        $0.constant += 20
                    }
                }

                didSetConstraints = true
            }

            return false
        }

        func textField(_: UITextField, shouldChangeCharactersIn _: NSRange, replacementString _: String) -> Bool {
            return false
        }

        func textFieldDidBeginEditing(_ textField: UITextField) {
            textField.resignFirstResponder()
        }
    }

    // Need a strong reference, so making static
    let textEditBlocker = TextFieldEditBlocker()
#endif
extension GameLaunchingViewController where Self: UIViewController {
    private func biosCheck(system: PVSystem) throws {
        guard system.requiresBIOS else {
            // Nothing to do
            return
        }

        // Check if requires a BIOS and has them all - only warns if md5's mismatch
        let biosEntries = system.bioses
        guard !biosEntries.isEmpty else {
            ELOG("System \(system.name) specifies it requires BIOS files but does not provide values for \(SystemDictionaryKeys.BIOSEntries)")
            throw GameLaunchingError.generic("Invalid configuration for system \(system.name). Missing BIOS dictionary in systems.plist")
        }

        let biosPathContents: [String]
        do {
            biosPathContents = try FileManager.default.contentsOfDirectory(at: system.biosDirectory, includingPropertiesForKeys: nil, options: [.skipsHiddenFiles, .skipsSubdirectoryDescendants]).compactMap { $0.isFileURL ? $0.lastPathComponent : nil }
        } catch {
            try? FileManager.default.createDirectory(at: system.biosDirectory, withIntermediateDirectories: true, attributes: nil)
            let biosFiles = biosEntries.map { $0.expectedFilename }.joined(separator: ", ")

            let documentsPath = PVEmulatorConfiguration.documentsPath.path
            let biosDirectory = system.biosDirectory.path.replacingOccurrences(of: documentsPath, with: "")

            let message = "This system requires BIOS files. Please upload '\(biosFiles)' to \(biosDirectory)."
            ELOG(message)
            throw GameLaunchingError.generic(message)
        }

        // Store the HASH : FILENAME of the BIOS directory contents
        // Only generated if needed for matching if filename fails
        var biosPathContentsMD5Cache: [String: String]?

        var missingBIOSES = [String]()

        // Go through each BIOSEntry struct and see if all non-optional BIOS's were found in the BIOS dir
        // Try to match MD5s for files that don't match by name, and rename them to what's expected if found
        // Warn on files that have filename match but MD5 doesn't match expected
        let canLoad = biosEntries.all {
            // Check for a direct filename match and that it isn't an optional BIOS if we don't find it
            if !biosPathContents.contains($0.expectedFilename), !$0.optional {
                // Didn't match by files name, now we generate all the md5's and see if any match, if they do, move the matching file to the correct filename

                // 1 - Lazily generate the hashes of files in the BIOS directory
                if biosPathContentsMD5Cache == nil {
                    biosPathContentsMD5Cache = biosPathContents.reduce([String: String](), { (hashDictionary, filename) -> [String: String] in
                        let fullBIOSFileURL = system.biosDirectory.appendingPathComponent(filename, isDirectory: false)
                        if let hash = FileManager.default.md5ForFile(atPath: fullBIOSFileURL.path, fromOffset: 0), !hash.isEmpty {
                            // Make mutable
                            var hashDictionary = hashDictionary
                            hashDictionary[hash] = filename
                            return hashDictionary
                        } else {
                            // Couldn't hash for whatever reason, just pass on the hash dict
                            return hashDictionary
                        }
                    })
                }

                // 2 - See if any hashes in the BIOS directory match the current BIOS entry we're investigating.
                if let biosPathContentsMD5Cache = biosPathContentsMD5Cache, let filenameOfFoundFile = biosPathContentsMD5Cache[$0.expectedMD5.uppercased()] {
                    // Rename the file to what we expected
                    do {
                        let from = system.biosDirectory.appendingPathComponent(filenameOfFoundFile, isDirectory: false)
                        let to = system.biosDirectory.appendingPathComponent($0.expectedFilename, isDirectory: false)
                        try FileManager.default.moveItem(at: from, to: to)
                        // Succesfully move the file, mark this BIOSEntry as true in the .all{} loop
                        ILOG("Rename file \(filenameOfFoundFile) to \($0.expectedFilename) because it matched by MD5 \($0.expectedMD5.uppercased())")
                        return true
                    } catch {
                        ELOG("Failed to rename \(filenameOfFoundFile) to \($0.expectedFilename)\n\(error.localizedDescription)")
                        // Since we couldn't rename, mark this as a false
                        missingBIOSES.append("\($0.expectedFilename) (MD5: \($0.expectedMD5))")
                        return false
                    }
                } else {
                    // No MD5 matches either
                    missingBIOSES.append("\($0.expectedFilename) (MD5: \($0.expectedMD5))")
                    return false
                }
            } else {
                // Not as important, but log if MD5 is mismatched.
                // Cores care about filenames for some reason, not MD5s
                let fileMD5 = FileManager.default.md5ForFile(atPath: system.biosDirectory.appendingPathComponent($0.expectedFilename, isDirectory: false).path, fromOffset: 0) ?? ""
                if fileMD5 != $0.expectedMD5.uppercased() {
                    WLOG("MD5 hash for \($0.expectedFilename) didn't match the expected value.\nGot {\(fileMD5)} expected {\($0.expectedMD5.uppercased())}")
                }
                return true
            }
        } // End canLoad .all loop

        if !canLoad {
            throw GameLaunchingError.missingBIOSes(missingBIOSES)
        }
    }

    func canLoad(_ game: PVGame) throws {
        guard let system = game.system else {
            throw GameLaunchingError.systemNotFound
        }

        try biosCheck(system: system)
    }

    private func displayAndLogError(withTitle title: String, message: String, customActions: [UIAlertAction]? = nil) {
        ELOG(message)

        let alertController = UIAlertController(title: title, message: message, preferredStyle: .alert)
        customActions?.forEach { alertController.addAction($0) }
        alertController.addAction(UIAlertAction(title: "OK", style: .default, handler: nil))
        present(alertController, animated: true)
    }

    func presentCoreSelection(forGame game: PVGame, sender: Any?) {
        guard let system = game.system else {
            ELOG("No sytem for game \(game.title)")
            return
        }

        let cores = system.cores
            .sorted(byKeyPath: "projectName")
            .filter({
                guard !$0.disabled else {
                    return PVSettingsModel.shared.debugOptions.unsupportedCores
                }
                return true
            })
//            .distinct(by: #keyPath(\PVSystem.name))
            .sorted { $0.supportedSystems.count <= $1.supportedSystems.count }

        let coreChoiceAlert = UIAlertController(title: "Multiple cores found", message: "Select which core to use with this game. If not sure, select the 1st option.", preferredStyle: .actionSheet)
#if os(macOS) || targetEnvironment(macCatalyst)
        if let senderView = sender as? UIView ?? self.view {
            coreChoiceAlert.popoverPresentationController?.sourceView = senderView
            coreChoiceAlert.popoverPresentationController?.sourceRect = senderView.bounds
        } else {
            ELOG("Nil senderView")
            assertionFailure("Nil senderview")
        }
#else
        if traitCollection.userInterfaceIdiom == .pad, let senderView = sender as? UIView ?? self.view {
            coreChoiceAlert.popoverPresentationController?.sourceView = senderView
            coreChoiceAlert.popoverPresentationController?.sourceRect = senderView.bounds
        }
#endif

        for core in cores {
            let action = UIAlertAction(title: core.projectName, style: .default) { [unowned self] _ in
                let message = "Open with \(core.projectName)…"
                let alwaysUseAlert = UIAlertController(title: nil, message: message, preferredStyle: .actionSheet)
        #if os(macOS) || targetEnvironment(macCatalyst)
                if let senderView = sender as? UIView ?? self.view {
                    alwaysUseAlert.popoverPresentationController?.sourceView = senderView
                    alwaysUseAlert.popoverPresentationController?.sourceRect = senderView.bounds
                } else {
                    ELOG("Nil senderView")
                    assertionFailure("Nil senderview")
                }
        #else
                if self.traitCollection.userInterfaceIdiom == .pad, let senderView = sender as? UIView ?? self.view {
                    alwaysUseAlert.popoverPresentationController?.sourceView = senderView
                    alwaysUseAlert.popoverPresentationController?.sourceRect = senderView.bounds
                }
        #endif

                let thisTimeOnlyAction = UIAlertAction(title: "This time", style: .default, handler: { _ in self.presentEMU(withCore: core, forGame: game) })
                let alwaysThisGameAction = UIAlertAction(title: "Always for this game", style: .default, handler: { [unowned self] _ in
                    try! RomDatabase.sharedInstance.writeTransaction {
                        game.userPreferredCoreID = core.identifier
                    }
                    self.presentEMU(withCore: core, forGame: game)

                })
                let alwaysThisSytemAction = UIAlertAction(title: "Always for this system", style: .default, handler: { [unowned self] _ in
                    try! RomDatabase.sharedInstance.writeTransaction {
                        system.userPreferredCoreID = core.identifier
                    }
                    self.presentEMU(withCore: core, forGame: game)
                })

                alwaysUseAlert.addAction(thisTimeOnlyAction)
                alwaysUseAlert.addAction(alwaysThisGameAction)
                alwaysUseAlert.addAction(alwaysThisSytemAction)

                self.present(alwaysUseAlert, animated: true)
            }

            coreChoiceAlert.addAction(action)
        }

        coreChoiceAlert.addAction(UIAlertAction(title: NSLocalizedString("Cancel", comment: "Cancel"), style: .destructive, handler: nil))

        present(coreChoiceAlert, animated: true)
    }

    func load(_ game: PVGame, sender: Any?, core: PVCore?, saveState: PVSaveState? = nil) {
        guard !(presentedViewController is PVEmulatorViewController) else {
            let currentGameVC = presentedViewController as! PVEmulatorViewController
            displayAndLogError(withTitle: "Cannot open new game", message: "A game is already running the game \(currentGameVC.game.title).")
            return
        }

        if saveState != nil {
            ILOG("Opening with save state at path: \(saveState!.file.url.path)")
        }

        // Check if file exists
        if !game.file.online {
            displayAndLogError(withTitle: "Cannot open game", message: "The ROM file for this game cannot be found. Try re-importing the file for this game.\n\(game.file.fileName)")
            return
        }

        // Pre-flight
        guard let system = game.system else {
            displayAndLogError(withTitle: "Cannot open game", message: "Requested system cannot be found for game '\(game.title)'.")
            return
        }

        do {
            try canLoad(game)
            // Init emulator VC

            guard let system = game.system else {
                displayAndLogError(withTitle: "Cannot open game", message: "No system found matching '\(game.systemIdentifier)'.")
                return
            }

            let cores = system.cores.filter({
                guard !$0.disabled else {
                    return PVSettingsModel.shared.debugOptions.unsupportedCores
                }
                return true
            })

            guard !cores.isEmpty else {
                displayAndLogError(withTitle: "Cannot open game", message: "No core found for game system '\(system.shortName)'.")
                return
            }

            var selectedCore: PVCore?

            // If a core is passed in and it's valid for this system, use it.
            if let saveState = saveState {
                if cores.contains(saveState.core) {
                    selectedCore = saveState.core
                } else {
                    // TODO: Present Error
                }
            }

            // See if the user chose a core
            if selectedCore == nil, let core = core, cores.contains(core) {
                selectedCore = core
            }

            // Check if multiple cores can launch this rom
            if selectedCore == nil, cores.count > 1 {
                let coresString: String = cores.map({ $0.projectName }).joined(separator: ", ")
                ILOG("Multiple cores found for system \(system.name). Cores: \(coresString)")

                // See if the system or game has a default selection already set
                if let userSelecion = game.userPreferredCoreID ?? system.userPreferredCoreID,
                    let chosenCore = cores.first(where: { $0.identifier == userSelecion }) {
                    ILOG("User has already selected core \(chosenCore.projectName) for \(system.shortName)")
                    presentEMU(withCore: chosenCore, forGame: game)
                    return
                }

                // User has no core preference, present dialogue to pick
                presentCoreSelection(forGame: game, sender: sender)
            } else {
                presentEMU(withCore: selectedCore ?? cores.first!, forGame: game, fromSaveState: saveState)
//                let contentId : String = "\(system.shortName):\(game.title)"
//                let customAttributes : [String : Any] = ["timeSpent" : game.timeSpentInGame, "md5" : game.md5Hash]
//                Answers.logContentView(withName: "Play ROM",
//                                       contentType: "Gameplay",
//                                       contentId: contentId,
//                                       customAttributes: customAttributes)
            }
        } catch let GameLaunchingError.missingBIOSes(missingBIOSes) {
            // Create missing BIOS directory to help user out
            PVEmulatorConfiguration.createBIOSDirectory(forSystemIdentifier: system.enumValue)

            let missingFilesString = missingBIOSes.joined(separator: "\n")
            let relativeBiosPath = "Documents/BIOS/\(system.identifier)/"

            let message = "\(system.shortName) requires BIOS files to run games. Ensure the following files are inside \(relativeBiosPath)\n\(missingFilesString)"
            #if os(iOS)
                let guideAction = UIAlertAction(title: "Guide", style: .default, handler: { _ in
                    UIApplication.shared.open(URL(string: WIKI_BIOS_URL)!, options: [:], completionHandler: nil)
                })
                displayAndLogError(withTitle: "Missing BIOS files", message: message, customActions: [guideAction])
            #else
                displayAndLogError(withTitle: "Missing BIOS files", message: message)
            #endif
        } catch GameLaunchingError.systemNotFound {
            displayAndLogError(withTitle: "Core not found", message: "No Core was found to run system '\(system.name)'.")
        } catch let GameLaunchingError.generic(message) {
            displayAndLogError(withTitle: "Cannot open game", message: message)
        } catch {
            displayAndLogError(withTitle: "Cannot open game", message: "Unknown error: \(error.localizedDescription)")
        }
    }

    private func presentEMU(withCore core: PVCore, forGame game: PVGame, fromSaveState saveState: PVSaveState? = nil) {
        guard let coreInstance = core.createGameCoreHelper(forSystem: game.system) else {
            displayAndLogError(withTitle: "Cannot open game", message: "Failed to create instance of core '\(core.projectName)'.")
            ELOG("Failed to init core instance")
            return
        }

        let emulatorViewController = PVEmulatorViewController(game: game, core: coreInstance)

        // Check if Save State exists
        if saveState == nil, emulatorViewController.core.supportsSaveStates {
            checkForSaveStateThenRun(withCore: core, forGame: game) { optionallyChosenSaveState in
                self.presentEMUVC(emulatorViewController, withGame: game, loadingSaveState: optionallyChosenSaveState)
            }
        } else {
            presentEMUVC(emulatorViewController, withGame: game, loadingSaveState: saveState)
        }
    }

    // Used to just show and then optionally quickly load any passed in PVSaveStates
    private func presentEMUVC(_ emulatorViewController: PVEmulatorViewController, withGame game: PVGame, loadingSaveState saveState: PVSaveState? = nil) {
        // Present the emulator VC
        emulatorViewController.modalTransitionStyle = .crossDissolve
        emulatorViewController.modalPresentationStyle = .fullScreen

        present(emulatorViewController, animated: true) { () -> Void in
<<<<<<< HEAD
            
            // FIXME(SGC)
            // emulatorViewController.gpuViewController.screenType = game.system.screenType.rawValue
            
=======

            emulatorViewController.gpuViewController.screenType = game.system.screenType.rawValue

>>>>>>> 24b8f79c
            // Open the save state after a bootup delay if the user selected one
            // Use a timer loop on ios 10+ to check if the emulator has started running
            if let saveState = saveState {
                emulatorViewController.gpuViewController.view.isHidden = true
                _ = Timer.scheduledTimer(withTimeInterval: 0.05, repeats: true, block: {[weak self] timer in
					guard let self = self else {
						timer.invalidate()
						return
					}
                    if !emulatorViewController.isEmulationPaused {
                        timer.invalidate()
                        self.openSaveState(saveState)
                        emulatorViewController.gpuViewController.view.isHidden = false
                    }
                })
            }
        }

        PVControllerManager.shared.iCadeController?.refreshListener()

        do {
            try RomDatabase.sharedInstance.writeTransaction {
                game.playCount += 1
                game.lastPlayed = Date()
            }
        } catch {
            ELOG("\(error.localizedDescription)")
        }

        updateRecentGames(game)
    }

    private func checkForSaveStateThenRun(withCore core: PVCore, forGame game: PVGame, completion: @escaping (PVSaveState?) -> Void) {
        if let latestSaveState = game.saveStates.filter("core.identifier == \"\(core.identifier)\"").sorted(byKeyPath: "date", ascending: false).first {
            let shouldAskToLoadSaveState: Bool = PVSettingsModel.shared.askToAutoLoad
            let shouldAutoLoadSaveState: Bool = PVSettingsModel.shared.autoLoadSaves

            if shouldAutoLoadSaveState {
                completion(latestSaveState)
            } else if shouldAskToLoadSaveState {
                // 1) Alert to ask about loading latest save state
                let alert = UIAlertController(title: "Save State Detected", message: nil, preferredStyle: .actionSheet)
                #if os(iOS)
                    let switchControl = UISwitch()
                    switchControl.isOn = !PVSettingsModel.shared.askToAutoLoad
                    textEditBlocker.switchControl = switchControl

                    // Add a save this setting toggle
                    alert.addTextField { textField in
                        textField.text = "Auto Load Saves"
                        textField.rightViewMode = .always
                        textField.rightView = switchControl
                        textField.borderStyle = .none
                        textField.delegate = textEditBlocker // Weak ref
                        switchControl.transform = CGAffineTransform(scaleX: 0.90, y: 0.90)
                    }
                #endif

                // Restart
                alert.addAction(UIAlertAction(title: "Restart", style: .default, handler: { (_: UIAlertAction) -> Void in
                    #if os(iOS)
                        if switchControl.isOn {
                            PVSettingsModel.shared.askToAutoLoad = false
                            PVSettingsModel.shared.autoLoadSaves = false
                        }
                    #endif
                    completion(nil)
                }))

                #if os(tvOS)
                    alert.addAction(UIAlertAction(title: "Restart (Always)", style: .default, handler: { (_: UIAlertAction) -> Void in
                        PVSettingsModel.shared.askToAutoLoad = false
                        PVSettingsModel.shared.autoLoadSaves = false
                        completion(nil)
                    }))
                #endif

                // Continue
                alert.addAction(UIAlertAction(title: "Continue", style: .default, handler: { (_: UIAlertAction) -> Void in
                    #if os(iOS)
                        if switchControl.isOn {
                            PVSettingsModel.shared.askToAutoLoad = false
                            PVSettingsModel.shared.autoLoadSaves = true
                        }
                    #endif
                    completion(latestSaveState)
                }))
                alert.preferredAction = alert.actions.last

                #if os(tvOS)
                    // Continue Always
                    alert.addAction(UIAlertAction(title: "Continue (Always)", style: .default, handler: { (_: UIAlertAction) -> Void in
                        PVSettingsModel.shared.askToAutoLoad = false
                        PVSettingsModel.shared.autoLoadSaves = true
                        completion(latestSaveState)
                    }))
                #endif

                alert.addAction(UIAlertAction(title: NSLocalizedString("Cancel", comment: "Cancel"), style: .cancel, handler: nil))

                // Present the alert
                DispatchQueue.main.asyncAfter(deadline: .now() + 0.3) { [weak self] in
                    guard let `self` = self else { return }

                    self.present(alert, animated: true)
                }
            } else {
                // Asking is turned off, either load the save state or don't based on the 'autoLoadSaves' setting
                completion(shouldAutoLoadSaveState ? latestSaveState : nil)
            }
        } else {
            completion(nil)
        }
    }

    func doLoad(_ game: PVGame) throws {
        guard let system = game.system else {
            throw GameLaunchingError.systemNotFound
        }

        try biosCheck(system: system)
    }

    func updateRecentGames(_ game: PVGame) {
        let database = RomDatabase.sharedInstance
        database.refresh()

        let recents: Results<PVRecentGame> = database.all(PVRecentGame.self)

        let recentsMatchingGame = database.all(PVRecentGame.self, where: #keyPath(PVRecentGame.game.md5Hash), value: game.md5Hash)
        let recentToDelete = recentsMatchingGame.first
        if let recentToDelete = recentToDelete {
            do {
                try database.delete(recentToDelete)
            } catch {
                ELOG("Failed to delete recent: \(error.localizedDescription)")
            }
        }

        if recents.count >= PVMaxRecentsCount() {
            // TODO: This should delete more than just the last incase we had an overflow earlier
            if let oldestRecent: PVRecentGame = recents.sorted(byKeyPath: #keyPath(PVRecentGame.lastPlayedDate), ascending: false).last {
                do {
                    try database.delete(oldestRecent)
                } catch {
                    ELOG("Failed to delete recent: \(error.localizedDescription)")
                }
            }
        }

        if let currentRecent = game.recentPlays.first {
            do {
                currentRecent.lastPlayedDate = Date()
                try database.add(currentRecent, update: true)
            } catch {
                ELOG("Failed to update Recent Game entry. \(error.localizedDescription)")
            }
        } else {
            // TODO: Add PVCore
            let newRecent = PVRecentGame(withGame: game)
            do {
                try database.add(newRecent, update: false)

                let activity = game.spotlightActivity
                // Make active, causes it to index also
                userActivity = activity
            } catch {
                ELOG("Failed to create Recent Game entry. \(error.localizedDescription)")
            }
        }
    }

    func openSaveState(_ saveState: PVSaveState) {
        if let gameVC = presentedViewController as? PVEmulatorViewController {
            try? RomDatabase.sharedInstance.writeTransaction {
                saveState.lastOpened = Date()
            }

            gameVC.core.setPauseEmulation(true)
            gameVC.core.loadStateFromFile(at: saveState.file.url) { success, maybeError in
                guard success else {
                    let description = maybeError?.localizedDescription ?? "No reason given"
                    let reason = (maybeError as NSError?)?.localizedFailureReason

                    self.presentError("Failed to load save state: \(description) \(reason ?? "")") {
                        gameVC.core.setPauseEmulation(false)
                    }

                    return
                }

                gameVC.core.setPauseEmulation(false)
            }
        } else {
            presentWarning("No core loaded")
        }
    }
}

// TODO: Move me
extension Sequence {
    func any(_ predicate: (Element) throws -> Bool) rethrows -> Bool {
        return try contains(where: { try predicate($0) == true })
    }

    func all(_ predicate: (Element) throws -> Bool) rethrows -> Bool {
        let containsFailed = try contains(where: { try predicate($0) == false })
        return !containsFailed
    }

    func none(_ predicate: (Element) throws -> Bool) rethrows -> Bool {
        let result = try any(predicate)
        return !result
    }

    func count(_ predicate: (Element) throws -> Bool) rethrows -> Int {
        return try reduce(0, { result, element in
            result + (try predicate(element) ? 1 : 0)
        })
    }
}<|MERGE_RESOLUTION|>--- conflicted
+++ resolved
@@ -603,16 +603,10 @@
         emulatorViewController.modalPresentationStyle = .fullScreen
 
         present(emulatorViewController, animated: true) { () -> Void in
-<<<<<<< HEAD
             
             // FIXME(SGC)
             // emulatorViewController.gpuViewController.screenType = game.system.screenType.rawValue
             
-=======
-
-            emulatorViewController.gpuViewController.screenType = game.system.screenType.rawValue
-
->>>>>>> 24b8f79c
             // Open the save state after a bootup delay if the user selected one
             // Use a timer loop on ios 10+ to check if the emulator has started running
             if let saveState = saveState {
