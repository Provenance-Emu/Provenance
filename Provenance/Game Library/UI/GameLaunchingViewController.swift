--- conflicted
+++ resolved
@@ -19,12 +19,8 @@
 public protocol GameLaunchingViewController: class {
     var mustRefreshDataSource: Bool {get set}
     func canLoad(_ game: PVGame) throws
-<<<<<<< HEAD
-	func load(_ game: PVGame, sender : Any?)
-=======
-    func load(_ game: PVGame)
+    func load(_ game: PVGame, sender : Any?)
 	func openSaveState(_ saveState: PVSaveState)
->>>>>>> 6df414a5
     func updateRecentGames(_ game: PVGame)
     func register3DTouchShortcuts()
 	func presentCoreSelection(forGame game : PVGame, sender : Any?)
