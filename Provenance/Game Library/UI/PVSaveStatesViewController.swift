//
//  PVSaveStatesViewController.swift
//  Provenance
//
//  Created by James Addyman on 30/03/2018.
//  Copyright © 2018 James Addyman. All rights reserved.
//

import UIKit
import Realm

protocol PVSaveStatesViewControllerDelegate: class {
	func saveStatesViewControllerDone(_ saveStatesViewController: PVSaveStatesViewController)
	func saveStatesViewControllerCreateNewState(_ saveStatesViewController: PVSaveStatesViewController)
<<<<<<< HEAD
	func saveStatesViewController(_ saveStatesViewController: PVSaveStatesViewController, load state: PVSaveState)
=======
    func saveStatesViewControllerOverwriteState(_ saveStatesViewController: PVSaveStatesViewController, state: PVSaveState)
	func saveStatesViewController(_ saveStatesViewController: PVSaveStatesViewController, load state: PVSaveState);
>>>>>>> d757e750
}

class PVSaveStatesViewController: UICollectionViewController {

	private var autoSaveStatesObserverToken: NotificationToken!
	private var manualSaveStatesObserverToken: NotificationToken!

	weak var delegate: PVSaveStatesViewControllerDelegate?

	var saveStates: LinkingObjects<PVSaveState>!
	var screenshot: UIImage?

	private var autoSaves: Results<PVSaveState>!
	private var manualSaves: Results<PVSaveState>!

	deinit {
		autoSaveStatesObserverToken.invalidate()
		autoSaveStatesObserverToken = nil
		manualSaveStatesObserverToken.invalidate()
		manualSaveStatesObserverToken = nil
	}

    override func viewDidLoad() {
        super.viewDidLoad()

#if os(iOS)
		title = "Save States"
#endif
		autoSaves = saveStates.filter("isAutosave == true").sorted(byKeyPath: "date", ascending: false)
		manualSaves = saveStates.filter("isAutosave == false").sorted(byKeyPath: "date", ascending: false)

		autoSaveStatesObserverToken = autoSaves.observe { [unowned self] (changes: RealmCollectionChange) in
			switch changes {
			case .initial:
				self.collectionView?.reloadData()
			case .update(_, let deletions, _, _):
				guard deletions.count > 0 else {
					return
				}

				let fromItem = { (item: Int) -> IndexPath in
					let section = 0
					return IndexPath(item: item, section: section)
				}
				self.collectionView?.performBatchUpdates({
					self.collectionView?.deleteItems(at: deletions.map(fromItem))
				}, completion: nil)
			case .error(let error):
				ELOG("Error updating save states: \(error.localizedDescription)")
			}
		}

		manualSaveStatesObserverToken = manualSaves.observe { [unowned self] (changes: RealmCollectionChange) in
			switch changes {
			case .initial:
				self.collectionView?.reloadData()
			case .update(_, let deletions, let insertions, _):
				guard deletions.count > 0 || insertions.count > 0 else {
					return
				}
				let fromItem = { (item: Int) -> IndexPath in
					let section = 1
					return IndexPath(item: item, section: section)
				}
				self.collectionView?.performBatchUpdates({
					self.collectionView?.deleteItems(at: deletions.map(fromItem))
					self.collectionView?.insertItems(at: insertions.map(fromItem))
				}, completion: nil)
			case .error(let error):
				ELOG("Error updating save states: \(error.localizedDescription)")
			}
		}

		let longPressRecognizer = UILongPressGestureRecognizer(target: self, action: #selector(self.longPressRecognized(_:)))
		collectionView?.addGestureRecognizer(longPressRecognizer)
    }

	override func viewWillDisappear(_ animated: Bool) {
		super.viewWillDisappear(animated)

		if let emulatorViewController = presentingViewController as? PVEmulatorViewController {
			emulatorViewController.core.setPauseEmulation(false)
			emulatorViewController.isShowingMenu = false
			emulatorViewController.enableContorllerInput(false)
		}
	}

	@objc func longPressRecognized(_ recognizer: UILongPressGestureRecognizer) {
		switch recognizer.state {
		case .began:
			let point: CGPoint = recognizer.location(in: collectionView)
			var maybeIndexPath: IndexPath? = collectionView?.indexPathForItem(at: point)

#if os(tvOS)
			if maybeIndexPath == nil, let focusedView = UIScreen.main.focusedView as? UICollectionViewCell {
				maybeIndexPath = collectionView?.indexPath(for: focusedView)
			}
#endif
			guard let indexPath = maybeIndexPath else {
				ELOG("No index path at touch point")
				return
			}

			var state: PVSaveState?
			switch indexPath.section {
			case 0:
				state = autoSaves[indexPath.item]
			case 1:
				state = manualSaves[indexPath.item]
			default:
				break
			}

			guard let saveState = state else {
				ELOG("No save state at indexPath: \(indexPath)")
				return
			}

			let alert = UIAlertController(title: "Delete this save state?", message: nil, preferredStyle: .alert)
			alert.addAction(UIAlertAction(title: "Yes", style: .destructive) {[unowned self] action in
                PVSaveState.delete(saveState) { (error: Error) -> (Void) in
                    self.presentError("Error deleting save state: \(error.localizedDescription)")
                }
			})
			alert.addAction(UIAlertAction(title: "No", style: .cancel, handler: nil))
			present(alert, animated: true)
		default:
			break
		}
	}

	@IBAction func done(_ sender: Any) {
		delegate?.saveStatesViewControllerDone(self)
	}

	@IBAction func newSaveState(_ sender: Any) {
		delegate?.saveStatesViewControllerCreateNewState(self)
	}
<<<<<<< HEAD

=======
    
    func showSaveStateOptions(saveState: PVSaveState) {
        let alert = UIAlertController(title: nil, message: nil, preferredStyle: .actionSheet)
        alert.addAction(UIAlertAction(title: "Load", style: .default, handler: { (action: UIAlertAction) in
            self.delegate?.saveStatesViewController(self, load: saveState)
        }))
        alert.addAction(UIAlertAction(title: "Save & Overwrite", style: .default, handler: { (action: UIAlertAction) in
            self.delegate?.saveStatesViewControllerOverwriteState(self, state: saveState)
        }))
        alert.addAction(UIAlertAction(title: "Delete", style: .destructive, handler: { (action: UIAlertAction) in
            PVSaveState.delete(saveState) { (error: Error) -> (Void) in
                self.presentError("Error deleting save state: \(error.localizedDescription)")
            }
        }))
        alert.addAction(UIAlertAction(title: "Cancel", style: .cancel, handler: nil))
        present(alert, animated: true)
    }
	
>>>>>>> d757e750
	override func numberOfSections(in collectionView: UICollectionView) -> Int {
		return 2
	}

	override func collectionView(_ collectionView: UICollectionView, viewForSupplementaryElementOfKind kind: String, at indexPath: IndexPath) -> UICollectionReusableView {
		let reusableView = collectionView.dequeueReusableSupplementaryView(ofKind: kind, withReuseIdentifier: "SaveStateHeader", for: indexPath) as! PVSaveStateHeaderView
		switch indexPath.section {
		case 0:
			reusableView.label.text = "Auto Save"
		case 1:
			reusableView.label.text = "Save States"
		default:
			break
		}

		return reusableView
	}

	override func collectionView(_ collectionView: UICollectionView, numberOfItemsInSection section: Int) -> Int {
		switch section {
		case 0:
			return autoSaves.count
		case 1:
			return manualSaves.count
		default:
			return 0
		}
	}

	override func collectionView(_ collectionView: UICollectionView, cellForItemAt indexPath: IndexPath) -> UICollectionViewCell {
		let cell = collectionView.dequeueReusableCell(withReuseIdentifier: "SaveStateView", for: indexPath) as! PVSaveStateCollectionViewCell
		var saveState: PVSaveState?
		switch indexPath.section {
		case 0:
			saveState = autoSaves[indexPath.item]
		case 1:
			saveState = manualSaves[indexPath.item]
		default:
			break
		}

		cell.saveState = saveState

		return cell
	}

	override func collectionView(_ collectionView: UICollectionView, didSelectItemAt indexPath: IndexPath) {
		switch indexPath.section {
		case 0:
			let saveState = autoSaves[indexPath.item]
			delegate?.saveStatesViewController(self, load: saveState)
		case 1:
            var saveState: PVSaveState?
			saveState = manualSaves[indexPath.item]
            guard let state = saveState else {
                ELOG("No save state at indexPath: \(indexPath)")
                return
            }
            showSaveStateOptions(saveState: state)
		default:
			break
		}
	}
}<|MERGE_RESOLUTION|>--- conflicted
+++ resolved
@@ -12,12 +12,8 @@
 protocol PVSaveStatesViewControllerDelegate: class {
 	func saveStatesViewControllerDone(_ saveStatesViewController: PVSaveStatesViewController)
 	func saveStatesViewControllerCreateNewState(_ saveStatesViewController: PVSaveStatesViewController)
-<<<<<<< HEAD
-	func saveStatesViewController(_ saveStatesViewController: PVSaveStatesViewController, load state: PVSaveState)
-=======
     func saveStatesViewControllerOverwriteState(_ saveStatesViewController: PVSaveStatesViewController, state: PVSaveState)
 	func saveStatesViewController(_ saveStatesViewController: PVSaveStatesViewController, load state: PVSaveState);
->>>>>>> d757e750
 }
 
 class PVSaveStatesViewController: UICollectionViewController {
@@ -156,9 +152,6 @@
 	@IBAction func newSaveState(_ sender: Any) {
 		delegate?.saveStatesViewControllerCreateNewState(self)
 	}
-<<<<<<< HEAD
-
-=======
     
     func showSaveStateOptions(saveState: PVSaveState) {
         let alert = UIAlertController(title: nil, message: nil, preferredStyle: .actionSheet)
@@ -177,7 +170,6 @@
         present(alert, animated: true)
     }
 	
->>>>>>> d757e750
 	override func numberOfSections(in collectionView: UICollectionView) -> Int {
 		return 2
 	}
