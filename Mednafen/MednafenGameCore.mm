--- conflicted
+++ resolved
@@ -289,13 +289,13 @@
         GBAMap[PVGBAButtonLeft]     = 5;
         GBAMap[PVGBAButtonUp]       = 6;
         GBAMap[PVGBAButtonDown]     = 7;
-        
+
         GBAMap[PVGBAButtonA]        = 0;
 		GBAMap[PVGBAButtonB] 		= 1;
-        
+
 		GBAMap[PVGBAButtonSelect]	= 2;
 		GBAMap[PVGBAButtonStart] 	= 3;
-        
+
         GBAMap[PVGBAButtonR]        = 8;
 		GBAMap[PVGBAButtonL] 		= 9;
 
@@ -304,7 +304,7 @@
         GBMap[PVGBButtonLeft]   = 5;
         GBMap[PVGBButtonUp]     = 6;
         GBMap[PVGBButtonDown]   = 7;
-        
+
         GBMap[PVGBButtonA]      = 0;
 		GBMap[PVGBButtonB] 		= 1;
 		GBMap[PVGBButtonSelect]	= 2;
@@ -315,15 +315,15 @@
         SNESMap[PVSNESButtonDown]         = 5;
         SNESMap[PVSNESButtonLeft]         = 6;
         SNESMap[PVSNESButtonRight]        = 7;
-        
+
         SNESMap[PVSNESButtonA]            = 8;
         SNESMap[PVSNESButtonB]            = 0;
         SNESMap[PVSNESButtonX]            = 9;
         SNESMap[PVSNESButtonY]            = 1;
-        
+
         SNESMap[PVSNESButtonTriggerLeft]  = 10;
         SNESMap[PVSNESButtonTriggerRight] = 11;
-        
+
         SNESMap[PVSNESButtonSelect]       = 2;
         SNESMap[PVSNESButtonStart]        = 3;
 
@@ -360,10 +360,10 @@
         PCFXMap[PVPCFXButtonSelect]     = 6;
         PCFXMap[PVPCFXButtonRun]        = 7;
         PCFXMap[PVPCFXButtonMode]       = 12;
-        
-    }
-
-    
+
+    }
+
+
     return self;
 }
 
@@ -903,18 +903,14 @@
 
 				if (self.systemType != MednaSystemPSX || i < PVPSXButtonLeftAnalogUp) {
                     uint32_t value = (uint32_t)[self controllerValueForButtonID:i forPlayer:playerIndex];
-<<<<<<< HEAD
-
-=======
-                    
+
                     // TODO Can we do this better?
                     // we don't want to read l3/r3 from the controller
                     if (self.systemType == MednaSystemPSX && (map[i]==1 || map[i]==2))
                     {
                         continue;
                     }
-                    
->>>>>>> f00eea88
+
                     if(value > 0) {
                         inputBuffer[playerIndex][0] |= 1 << map[i];
                     } else {
@@ -1453,14 +1449,9 @@
     // Fix the analog circle-to-square axis range conversion by scaling between a value of 1.00 and 1.50
     // We cannot use MDFNI_SetSetting("psx.input.port1.dualshock.axis_scale", "1.33") directly.
     // Background: https://mednafen.github.io/documentation/psx.html#Section_analog_range
-<<<<<<< HEAD
-    value *= 32767; // de-normalize
-    double scaledValue = MIN(floor(0.5 + value * 1.33), 32767); // 30712 / cos(2*pi/8) / 32767 = 1.33
-=======
     // double scaledValue = MIN(floor(0.5 + value * 1.33), 32767); // 30712 / cos(2*pi/8) / 32767 = 1.33
 
     uint16 modifiedValue = value * 32767;
->>>>>>> f00eea88
 
     int analogNumber = PSXMap[button] - 17;
     int address = analogNumber;
@@ -2070,7 +2061,7 @@
                 return [[dpad left] isPressed];
             case PVPCEButtonRight:
                 return [[dpad right] isPressed];
-                
+
 				// Standard Buttons
 			case PVPCEButtonButton1:
 				return [[gamePad buttonB] isPressed];
@@ -2212,13 +2203,6 @@
             case PVPSXButtonR1:
                 return [[pad rightShoulder] isPressed] && !modifier2Pressed;
             case PVPSXButtonR2:
-<<<<<<< HEAD
-                return [[pad rightTrigger] isPressed];
-            case PVPSXButtonStart:
-                return self.isStartPressed;
-            case PVPSXButtonSelect:
-                return self.isSelectPressed;
-=======
                 return [[pad rightTrigger] isPressed] && !modifier1Pressed;
             case PVPSXButtonR3:
                 return modifiersPressed && [[pad buttonA] isPressed];
@@ -2228,7 +2212,6 @@
 				return self.isStartPressed || (modifiersPressed && [[pad buttonX] isPressed]);
             case PVPSXButtonAnalogMode:
                 return self.isAnalogModePressed || (modifiersPressed && [[pad buttonX] isPressed] &&  [[pad buttonA] isPressed]);
->>>>>>> f00eea88
             default:
                 break;
         }
