--- conflicted
+++ resolved
@@ -169,11 +169,7 @@
 		B324C314219195E0009F4EDC /* TVServices.framework in Frameworks */ = {isa = PBXBuildFile; fileRef = B324C313219195E0009F4EDC /* TVServices.framework */; };
 		B324C31E219197D7009F4EDC /* PicoDrive.framework in Frameworks */ = {isa = PBXBuildFile; fileRef = B324C31D219197D7009F4EDC /* PicoDrive.framework */; };
 		B324C31F219197D7009F4EDC /* PicoDrive.framework in Embed Frameworks */ = {isa = PBXBuildFile; fileRef = B324C31D219197D7009F4EDC /* PicoDrive.framework */; settings = {ATTRIBUTES = (CodeSignOnCopy, RemoveHeadersOnCopy, ); }; };
-<<<<<<< HEAD
-		B324C320219197FF009F4EDC /* HockeySDK.framework in Frameworks */ = {isa = PBXBuildFile; fileRef = B30670E420C29FE6002ECE63 /* HockeySDK.framework */; };
-=======
 		B324C5F72191FD89009F4EDC /* PVLibrary.framework in Frameworks */ = {isa = PBXBuildFile; fileRef = B3AF701221916C3A000FA7F9 /* PVLibrary.framework */; };
->>>>>>> b0e751fb
 		B324C5F82191FDAA009F4EDC /* PVSupport.framework in Frameworks */ = {isa = PBXBuildFile; fileRef = B3AF701B21916E38000FA7F9 /* PVSupport.framework */; };
 		B324C5F92191FDB0009F4EDC /* PVSupport.framework in Frameworks */ = {isa = PBXBuildFile; fileRef = B3AF700F21916C30000FA7F9 /* PVSupport.framework */; };
 		B324C6082191FF9A009F4EDC /* PVAtari800.framework in Frameworks */ = {isa = PBXBuildFile; fileRef = B324C6072191FF9A009F4EDC /* PVAtari800.framework */; };
@@ -205,22 +201,6 @@
 		B336B91926B3A21800960A81 /* QuickTableViewController in Frameworks */ = {isa = PBXBuildFile; productRef = B336B91826B3A21800960A81 /* QuickTableViewController */; };
 		B336B91B26B3A26400960A81 /* QuickTableViewController in Frameworks */ = {isa = PBXBuildFile; productRef = B336B91A26B3A26400960A81 /* QuickTableViewController */; };
 		B3447E73218B596600557ACE /* PVDreamcastControllerViewController.swift in Sources */ = {isa = PBXBuildFile; fileRef = B3447E72218B596500557ACE /* PVDreamcastControllerViewController.swift */; };
-<<<<<<< HEAD
-		B346B09F2246EBCE006CB759 /* PVLibrary.framework in Frameworks */ = {isa = PBXBuildFile; fileRef = B346B09E2246EBCE006CB759 /* PVLibrary.framework */; };
-		B349AE5C1E9ABCF900ACD416 /* (null) in Sources */ = {isa = PBXBuildFile; };
-		B349AE661E9ABCF900ACD416 /* (null) in Sources */ = {isa = PBXBuildFile; };
-		B349AE8C1E9ABCF900ACD416 /* (null) in Sources */ = {isa = PBXBuildFile; };
-		B349AEC21E9ABCF900ACD416 /* (null) in Sources */ = {isa = PBXBuildFile; };
-		B349AECC1E9ABCF900ACD416 /* (null) in Sources */ = {isa = PBXBuildFile; };
-		B349AF2C1E9ABCF900ACD416 /* (null) in Sources */ = {isa = PBXBuildFile; };
-		B349AF3A1E9ABCF900ACD416 /* (null) in Sources */ = {isa = PBXBuildFile; };
-		B349AF3C1E9ABCF900ACD416 /* (null) in Sources */ = {isa = PBXBuildFile; };
-		B349AF641E9ABCFA00ACD416 /* (null) in Sources */ = {isa = PBXBuildFile; };
-		B349AF661E9ABCFA00ACD416 /* (null) in Sources */ = {isa = PBXBuildFile; };
-		B349AF6C1E9ABCFA00ACD416 /* (null) in Sources */ = {isa = PBXBuildFile; };
-		B349AF701E9ABCFA00ACD416 /* (null) in Sources */ = {isa = PBXBuildFile; };
-=======
->>>>>>> b0e751fb
 		B34EADAE218824C2008F52EE /* PViCadeControllerViewController.swift in Sources */ = {isa = PBXBuildFile; fileRef = B3AB37F421881CDC009D9244 /* PViCadeControllerViewController.swift */; };
 		B34EADAF218824C3008F52EE /* PViCadeControllerViewController.swift in Sources */ = {isa = PBXBuildFile; fileRef = B3AB37F421881CDC009D9244 /* PViCadeControllerViewController.swift */; };
 		B3532B2B21A78FB2006CDA0F /* PVSwitchCell.swift in Sources */ = {isa = PBXBuildFile; fileRef = B3532B2A21A78FB2006CDA0F /* PVSwitchCell.swift */; };
@@ -1220,33 +1200,6 @@
 		1A3D409617B2DCE4004DFFFC /* Frameworks */ = {
 			isa = PBXGroup;
 			children = (
-<<<<<<< HEAD
-				B346B09E2246EBCE006CB759 /* PVLibrary.framework */,
-				B3CDEED821D4D84E000C55F7 /* BitByteData.framework */,
-				B3CDEED421D4D50F000C55F7 /* FBLPromises.framework */,
-				B3CDEED621D4D517000C55F7 /* FBLPromises.framework */,
-				B3CDEED021D4D238000C55F7 /* Promises.framework */,
-				B3CDEED221D4D31A000C55F7 /* Promises.framework */,
-				B378226921D35A270077E86F /* SWCompression.framework */,
-				B378226421D358340077E86F /* BitByteData.framework */,
-				B378226321D358340077E86F /* SWCompression.framework */,
-				B3DE5B3221B110C70066069E /* PVLibrary.framework */,
-				B3DE5B3021B110C20066069E /* PVSupport.framework */,
-				B3532C3E21A9B681006CDA0F /* PromiseKit.framework */,
-				B3532C4021A9B698006CDA0F /* PromiseKit.framework */,
-				B3F5A92221A68BDB000BB0A5 /* Differentiator.framework */,
-				B3F5A92721A68C9E000BB0A5 /* Differentiator.framework */,
-				B3F5A92121A68BDB000BB0A5 /* RxDataSources.framework */,
-				B3F5A92621A68C9E000BB0A5 /* RxDataSources.framework */,
-				B3F5A92021A68BDA000BB0A5 /* RxGesture.framework */,
-				B369B0E621A458940064EDCA /* Reachability.framework */,
-				B369B0E821A4589E0064EDCA /* Reachability.framework */,
-				B369B0D9219EA29A0064EDCA /* Crashlytics.framework */,
-				B369B0D8219EA29A0064EDCA /* Fabric.framework */,
-				B3589E33219E954C001C5E12 /* Answers.framework */,
-				B3589E34219E954C001C5E12 /* Crashlytics.framework */,
-				B3589E35219E954D001C5E12 /* Fabric.framework */,
-=======
 				B37263A426EA159400E95488 /* PVMupen64Plus.framework */,
 				B37263A526EA159400E95488 /* PVMupen64PlusRspHLE.framework */,
 				B37263A626EA159400E95488 /* PVMupen64PlusVideoGlideN64.framework */,
@@ -1254,7 +1207,6 @@
 				B37263A826EA159400E95488 /* PVRSPCXD4.framework */,
 				B37263A026EA04E700E95488 /* ProSystem.framework */,
 				C13CC82823CABE2800463EDD /* Photos.framework */,
->>>>>>> b0e751fb
 				1A4DF9F91C0E411500DDBC20 /* iOS */,
 				1A4DF9F81C0E40FE00DDBC20 /* tvOS */,
 			);
