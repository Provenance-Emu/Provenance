--- conflicted
+++ resolved
@@ -1513,18 +1513,12 @@
 		1A3D408B17B2DCE4004DFFFC = {
 			isa = PBXGroup;
 			children = (
-<<<<<<< HEAD
-				B380EAC12759D689001B8532 /* Build.xcconfig */,
-				B380EAC22759D692001B8532 /* CodeSigning.xcconfig */,
-				37CFD7FF279C34C1007B5FC7 /* CodeSigning.xcconfig copy.sample */,
-=======
 				B380EAC32759D69A001B8532 /* CodeSigning.xcconfig.sample */,
 				B380EAC22759D692001B8532 /* CodeSigning.xcconfig */,
 				B380EAC12759D689001B8532 /* Build.xcconfig */,
 				B326758527B1E0BB0033C5D1 /* Build-iOS.xcconfig */,
 				B326758627B1E0BC0033C5D1 /* Build-tvOS.xcconfig */,
 				B326758727B1E27E0033C5D1 /* Build-watchOS.xcconfig */,
->>>>>>> 63661547
 				B399119326C0F41300E54426 /* CHANGELOG.md */,
 				B399119126C0F41300E54426 /* LICENSE.md */,
 				B399119226C0F41300E54426 /* README.md */,
