--- conflicted
+++ resolved
@@ -1456,12 +1456,8 @@
 					};
 					1AD481B31BA350A400FDA50A = {
 						CreatedOnToolsVersion = 7.1;
-<<<<<<< HEAD
-						DevelopmentTeam = V78REPMQFZ;
-=======
 						DevelopmentTeam = 63497P68S6;
 						ProvisioningStyle = Automatic;
->>>>>>> eb081259
 						SystemCapabilities = {
 							com.apple.ApplicationGroups.iOS = {
 								enabled = 0;
