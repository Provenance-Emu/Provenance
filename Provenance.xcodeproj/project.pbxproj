--- conflicted
+++ resolved
@@ -1765,12 +1765,8 @@
 				1AD481B81BA350A400FDA50A /* main.m in Sources */,
 				1AD481CB1BA353F600FDA50A /* PVMediaCache.m in Sources */,
 				1A52098D1BADD4F900DAE6E3 /* PVControllerSelectionViewController.m in Sources */,
-<<<<<<< HEAD
-				BEC075CD1C221F3A00305027 /* RLMRealmConfiguration+GroupConfig.m in Sources */,
+				BEC075CD1C221F3A00305027 /* RLMRealmConfiguration+Config.m in Sources */,
 				B32893741E0B250B0090B97A /* PVWonderSwanControllerViewController.m in Sources */,
-=======
-				BEC075CD1C221F3A00305027 /* RLMRealmConfiguration+Config.m in Sources */,
->>>>>>> 5b7e2424
 				1AD481D51BA3542A00FDA50A /* GCDWebUploader.m in Sources */,
 				B32893791E0B4EA30090B97A /* PVLynxControllerViewController.m in Sources */,
 				BE1E26681C2252CA00499BA0 /* PVEmulatorConstants.m in Sources */,
