--- conflicted
+++ resolved
@@ -789,15 +789,12 @@
 		BE9FDCB91C210B9E0046DF0E /* TVServices.framework in Frameworks */ = {isa = PBXBuildFile; fileRef = BE9FDCB81C210B9E0046DF0E /* TVServices.framework */; };
 		BE9FDCBD1C210B9F0046DF0E /* ServiceProvider.swift in Sources */ = {isa = PBXBuildFile; fileRef = BE9FDCBC1C210B9F0046DF0E /* ServiceProvider.swift */; };
 		BE9FDCC91C210C470046DF0E /* PVRecentGame+TopShelf.swift in Sources */ = {isa = PBXBuildFile; fileRef = BE9FDCC81C210C470046DF0E /* PVRecentGame+TopShelf.swift */; };
-<<<<<<< HEAD
+		BE9FDCCA1C210CC20046DF0E /* Realm.framework in Frameworks */ = {isa = PBXBuildFile; fileRef = 1AACCAE01BB60D8200DC21AE /* Realm.framework */; };
+		DA5EB00A206C4DEB000B5F30 /* PVGame+TopShelf.swift in Sources */ = {isa = PBXBuildFile; fileRef = DA5EB009206C4DEB000B5F30 /* PVGame+TopShelf.swift */; };
 		C6625F3F20D77C3B0013F439 /* PVPCFXControllerViewController.swift in Sources */ = {isa = PBXBuildFile; fileRef = C6BC505520D72BE600A19886 /* PVPCFXControllerViewController.swift */; };
 		C6BC505620D72BE600A19886 /* PVPCFXControllerViewController.swift in Sources */ = {isa = PBXBuildFile; fileRef = C6BC505520D72BE600A19886 /* PVPCFXControllerViewController.swift */; };
 		C6C125C020B0826900DC045B /* UILabel+Theming.swift in Sources */ = {isa = PBXBuildFile; fileRef = C6C125BF20B0826900DC045B /* UILabel+Theming.swift */; };
 		C6E8F64D2095CAE4003CC2D9 /* SubtleVolume.swift in Sources */ = {isa = PBXBuildFile; fileRef = C6E8F64C2095CAE4003CC2D9 /* SubtleVolume.swift */; };
-=======
-		BE9FDCCA1C210CC20046DF0E /* Realm.framework in Frameworks */ = {isa = PBXBuildFile; fileRef = 1AACCAE01BB60D8200DC21AE /* Realm.framework */; };
-		DA5EB00A206C4DEB000B5F30 /* PVGame+TopShelf.swift in Sources */ = {isa = PBXBuildFile; fileRef = DA5EB009206C4DEB000B5F30 /* PVGame+TopShelf.swift */; };
->>>>>>> 9dde7443
 		DF0035C5203C97D900F63831 /* GLideN64.custom.ini in Resources */ = {isa = PBXBuildFile; fileRef = DF0035C4203C97D800F63831 /* GLideN64.custom.ini */; };
 		DF0035C6203C97E100F63831 /* GLideN64.custom.ini in Resources */ = {isa = PBXBuildFile; fileRef = DF0035C4203C97D800F63831 /* GLideN64.custom.ini */; };
 		DF0035C8203C97FA00F63831 /* GLideN64.ini in Resources */ = {isa = PBXBuildFile; fileRef = DF0035C7203C97FA00F63831 /* GLideN64.ini */; };
@@ -1564,18 +1561,15 @@
 		BE9FDCC81C210C470046DF0E /* PVRecentGame+TopShelf.swift */ = {isa = PBXFileReference; fileEncoding = 4; lastKnownFileType = sourcecode.swift; path = "PVRecentGame+TopShelf.swift"; sourceTree = "<group>"; };
 		BE9FDCCC1C21109B0046DF0E /* Provenance.entitlements */ = {isa = PBXFileReference; lastKnownFileType = text.xml; path = Provenance.entitlements; sourceTree = "<group>"; };
 		BE9FDCCD1C21194B0046DF0E /* TopShelf.entitlements */ = {isa = PBXFileReference; lastKnownFileType = text.xml; path = TopShelf.entitlements; sourceTree = "<group>"; };
-<<<<<<< HEAD
+		DA5EB009206C4DEB000B5F30 /* PVGame+TopShelf.swift */ = {isa = PBXFileReference; lastKnownFileType = sourcecode.swift; path = "PVGame+TopShelf.swift"; sourceTree = "<group>"; };
+		DF0035C4203C97D800F63831 /* GLideN64.custom.ini */ = {isa = PBXFileReference; fileEncoding = 4; lastKnownFileType = text; name = GLideN64.custom.ini; path = "PVMupen64Plus/mupen64plus-video-gliden64/ini/GLideN64.custom.ini"; sourceTree = "<group>"; };
+		DF0035C7203C97FA00F63831 /* GLideN64.ini */ = {isa = PBXFileReference; fileEncoding = 4; lastKnownFileType = text; name = GLideN64.ini; path = "PVMupen64Plus/mupen64plus-video-gliden64/ini/GLideN64.ini"; sourceTree = "<group>"; };
+		DFB601882038AD65001E70F1 /* PVMupen64PlusVideoGlideN64.framework */ = {isa = PBXFileReference; explicitFileType = wrapper.framework; path = PVMupen64PlusVideoGlideN64.framework; sourceTree = BUILT_PRODUCTS_DIR; };
 		C6BC505520D72BE600A19886 /* PVPCFXControllerViewController.swift */ = {isa = PBXFileReference; lastKnownFileType = sourcecode.swift; path = PVPCFXControllerViewController.swift; sourceTree = "<group>"; };
 		C6C125BF20B0826900DC045B /* UILabel+Theming.swift */ = {isa = PBXFileReference; lastKnownFileType = sourcecode.swift; path = "UILabel+Theming.swift"; sourceTree = "<group>"; };
 		C6E8F64C2095CAE4003CC2D9 /* SubtleVolume.swift */ = {isa = PBXFileReference; fileEncoding = 4; lastKnownFileType = sourcecode.swift; path = SubtleVolume.swift; sourceTree = "<group>"; };
 		DF0035C4203C97D800F63831 /* GLideN64.custom.ini */ = {isa = PBXFileReference; fileEncoding = 4; lastKnownFileType = text; name = GLideN64.custom.ini; path = "PVMupen64Plus/Plugins/mupen64plus-video-gliden64/ini/GLideN64.custom.ini"; sourceTree = "<group>"; };
 		DF0035C7203C97FA00F63831 /* GLideN64.ini */ = {isa = PBXFileReference; fileEncoding = 4; lastKnownFileType = text; name = GLideN64.ini; path = "PVMupen64Plus/Plugins/mupen64plus-video-gliden64/ini/GLideN64.ini"; sourceTree = "<group>"; };
-=======
-		DA5EB009206C4DEB000B5F30 /* PVGame+TopShelf.swift */ = {isa = PBXFileReference; lastKnownFileType = sourcecode.swift; path = "PVGame+TopShelf.swift"; sourceTree = "<group>"; };
-		DF0035C4203C97D800F63831 /* GLideN64.custom.ini */ = {isa = PBXFileReference; fileEncoding = 4; lastKnownFileType = text; name = GLideN64.custom.ini; path = "PVMupen64Plus/mupen64plus-video-gliden64/ini/GLideN64.custom.ini"; sourceTree = "<group>"; };
-		DF0035C7203C97FA00F63831 /* GLideN64.ini */ = {isa = PBXFileReference; fileEncoding = 4; lastKnownFileType = text; name = GLideN64.ini; path = "PVMupen64Plus/mupen64plus-video-gliden64/ini/GLideN64.ini"; sourceTree = "<group>"; };
-		DFB601882038AD65001E70F1 /* PVMupen64PlusVideoGlideN64.framework */ = {isa = PBXFileReference; explicitFileType = wrapper.framework; path = PVMupen64PlusVideoGlideN64.framework; sourceTree = BUILT_PRODUCTS_DIR; };
->>>>>>> 9dde7443
 		DFB603BA2038B6AF001E70F1 /* PVMupen64PlusVideoGlideN64.framework */ = {isa = PBXFileReference; explicitFileType = wrapper.framework; path = PVMupen64PlusVideoGlideN64.framework; sourceTree = BUILT_PRODUCTS_DIR; };
 		DFB603BD2038B6C0001E70F1 /* PVMupen64PlusVideoGlideN64.framework */ = {isa = PBXFileReference; explicitFileType = wrapper.framework; path = PVMupen64PlusVideoGlideN64.framework; sourceTree = BUILT_PRODUCTS_DIR; };
 		DFCD6EBE203762AE00719289 /* shaders */ = {isa = PBXFileReference; lastKnownFileType = folder; path = shaders; sourceTree = "<group>"; };
