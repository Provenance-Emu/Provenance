--- conflicted
+++ resolved
@@ -225,7 +225,11 @@
 		B328937E1E0B87960090B97A /* PVVBControllerViewController.m in Sources */ = {isa = PBXBuildFile; fileRef = B328937C1E0B87960090B97A /* PVVBControllerViewController.m */; };
 		B32F46341D6A8BD70085BA9F /* PVSupport.framework in Frameworks */ = {isa = PBXBuildFile; fileRef = B32F46331D6A8BD70085BA9F /* PVSupport.framework */; };
 		B32F46351D6A8BD70085BA9F /* PVSupport.framework in Embed Frameworks */ = {isa = PBXBuildFile; fileRef = B32F46331D6A8BD70085BA9F /* PVSupport.framework */; settings = {ATTRIBUTES = (CodeSignOnCopy, RemoveHeadersOnCopy, ); }; };
-<<<<<<< HEAD
+		B35469381DECD8570018B6F3 /* PVAtari5200ControllerViewController.m in Sources */ = {isa = PBXBuildFile; fileRef = B35469371DECD8570018B6F3 /* PVAtari5200ControllerViewController.m */; };
+		B35469391DECD8570018B6F3 /* PVAtari5200ControllerViewController.m in Sources */ = {isa = PBXBuildFile; fileRef = B35469371DECD8570018B6F3 /* PVAtari5200ControllerViewController.m */; };
+		B354693A1DECD8640018B6F3 /* PVAtari5200ControllerViewController.m in Sources */ = {isa = PBXBuildFile; fileRef = B35469371DECD8570018B6F3 /* PVAtari5200ControllerViewController.m */; };
+		B354693C1DECDA710018B6F3 /* PVAtari800.framework in Frameworks */ = {isa = PBXBuildFile; fileRef = B354693B1DECDA710018B6F3 /* PVAtari800.framework */; };
+		B354693D1DECDA710018B6F3 /* PVAtari800.framework in Embed Frameworks */ = {isa = PBXBuildFile; fileRef = B354693B1DECDA710018B6F3 /* PVAtari800.framework */; settings = {ATTRIBUTES = (CodeSignOnCopy, RemoveHeadersOnCopy, ); }; };
 		B340E60A1E088CF900AD0E8B /* PVMednafen.framework in Frameworks */ = {isa = PBXBuildFile; fileRef = B340E6091E088CF900AD0E8B /* PVMednafen.framework */; settings = {ATTRIBUTES = (Weak, ); }; };
 		B340E60B1E088CF900AD0E8B /* PVMednafen.framework in Embed Frameworks */ = {isa = PBXBuildFile; fileRef = B340E6091E088CF900AD0E8B /* PVMednafen.framework */; settings = {ATTRIBUTES = (CodeSignOnCopy, RemoveHeadersOnCopy, ); }; };
 		B349AE371E9ABCF900ACD416 /* .gitignore in Resources */ = {isa = PBXBuildFile; fileRef = B349ACED1E9ABCF800ACD416 /* .gitignore */; };
@@ -534,13 +538,6 @@
 		B349AF701E9ABCFA00ACD416 /* LzmaSDKObjCUpdateCallback.mm in Sources */ = {isa = PBXBuildFile; fileRef = B349AE341E9ABCF900ACD416 /* LzmaSDKObjCUpdateCallback.mm */; };
 		B349AF711E9ABCFA00ACD416 /* LzmaSDKObjCWriter.mm in Sources */ = {isa = PBXBuildFile; fileRef = B349AE361E9ABCF900ACD416 /* LzmaSDKObjCWriter.mm */; };
 		B349AF721E9ABCFA00ACD416 /* LzmaSDKObjCWriter.mm in Sources */ = {isa = PBXBuildFile; fileRef = B349AE361E9ABCF900ACD416 /* LzmaSDKObjCWriter.mm */; };
-=======
-		B35469381DECD8570018B6F3 /* PVAtari5200ControllerViewController.m in Sources */ = {isa = PBXBuildFile; fileRef = B35469371DECD8570018B6F3 /* PVAtari5200ControllerViewController.m */; };
-		B35469391DECD8570018B6F3 /* PVAtari5200ControllerViewController.m in Sources */ = {isa = PBXBuildFile; fileRef = B35469371DECD8570018B6F3 /* PVAtari5200ControllerViewController.m */; };
-		B354693A1DECD8640018B6F3 /* PVAtari5200ControllerViewController.m in Sources */ = {isa = PBXBuildFile; fileRef = B35469371DECD8570018B6F3 /* PVAtari5200ControllerViewController.m */; };
-		B354693C1DECDA710018B6F3 /* PVAtari800.framework in Frameworks */ = {isa = PBXBuildFile; fileRef = B354693B1DECDA710018B6F3 /* PVAtari800.framework */; };
-		B354693D1DECDA710018B6F3 /* PVAtari800.framework in Embed Frameworks */ = {isa = PBXBuildFile; fileRef = B354693B1DECDA710018B6F3 /* PVAtari800.framework */; settings = {ATTRIBUTES = (CodeSignOnCopy, RemoveHeadersOnCopy, ); }; };
->>>>>>> 69040667
 		B36DE7CA1D6B80CA002EE3ED /* PVAtari7800ControllerViewController.m in Sources */ = {isa = PBXBuildFile; fileRef = B36DE7C91D6B80CA002EE3ED /* PVAtari7800ControllerViewController.m */; };
 		B36DE7CB1D6B80D3002EE3ED /* PVAtari7800ControllerViewController.m in Sources */ = {isa = PBXBuildFile; fileRef = B36DE7C91D6B80CA002EE3ED /* PVAtari7800ControllerViewController.m */; };
 		B36DE7CC1D6B80D4002EE3ED /* PVAtari7800ControllerViewController.m in Sources */ = {isa = PBXBuildFile; fileRef = B36DE7C91D6B80CA002EE3ED /* PVAtari7800ControllerViewController.m */; };
@@ -912,7 +909,10 @@
 		B328937B1E0B87960090B97A /* PVVBControllerViewController.h */ = {isa = PBXFileReference; fileEncoding = 4; lastKnownFileType = sourcecode.c.h; path = PVVBControllerViewController.h; sourceTree = "<group>"; };
 		B328937C1E0B87960090B97A /* PVVBControllerViewController.m */ = {isa = PBXFileReference; fileEncoding = 4; lastKnownFileType = sourcecode.c.objc; path = PVVBControllerViewController.m; sourceTree = "<group>"; };
 		B32F46331D6A8BD70085BA9F /* PVSupport.framework */ = {isa = PBXFileReference; explicitFileType = wrapper.framework; path = PVSupport.framework; sourceTree = BUILT_PRODUCTS_DIR; };
-<<<<<<< HEAD
+		B35469311DECCD4A0018B6F3 /* PVAtari800.framework */ = {isa = PBXFileReference; explicitFileType = wrapper.framework; path = PVAtari800.framework; sourceTree = BUILT_PRODUCTS_DIR; };
+		B35469361DECD8570018B6F3 /* PVAtari5200ControllerViewController.h */ = {isa = PBXFileReference; fileEncoding = 4; lastKnownFileType = sourcecode.c.h; path = PVAtari5200ControllerViewController.h; sourceTree = "<group>"; };
+		B35469371DECD8570018B6F3 /* PVAtari5200ControllerViewController.m */ = {isa = PBXFileReference; fileEncoding = 4; lastKnownFileType = sourcecode.c.objc; path = PVAtari5200ControllerViewController.m; sourceTree = "<group>"; };
+		B354693B1DECDA710018B6F3 /* PVAtari800.framework */ = {isa = PBXFileReference; explicitFileType = wrapper.framework; path = PVAtari800.framework; sourceTree = BUILT_PRODUCTS_DIR; };
 		B340E5FE1E088CA700AD0E8B /* PVMednafen.framework */ = {isa = PBXFileReference; lastKnownFileType = wrapper.framework; name = PVMednafen.framework; path = "../../Library/Developer/Xcode/DerivedData/Provenance-epgbyuhwmldnwnabzgpptirwwuer/Build/Products/Debug-iphoneos/PVMednafen.framework"; sourceTree = "<group>"; };
 		B340E6091E088CF900AD0E8B /* PVMednafen.framework */ = {isa = PBXFileReference; explicitFileType = wrapper.framework; path = PVMednafen.framework; sourceTree = BUILT_PRODUCTS_DIR; };
 		B349ACED1E9ABCF800ACD416 /* .gitignore */ = {isa = PBXFileReference; fileEncoding = 4; lastKnownFileType = text; path = .gitignore; sourceTree = "<group>"; };
@@ -1234,12 +1234,6 @@
 		B349AE361E9ABCF900ACD416 /* LzmaSDKObjCWriter.mm */ = {isa = PBXFileReference; fileEncoding = 4; lastKnownFileType = sourcecode.cpp.objcpp; path = LzmaSDKObjCWriter.mm; sourceTree = "<group>"; };
 		B349AF731E9AC31700ACD416 /* NSArray+Inlineobjc.h */ = {isa = PBXFileReference; fileEncoding = 4; lastKnownFileType = sourcecode.c.h; path = "NSArray+Inlineobjc.h"; sourceTree = "<group>"; };
 		B349AF741E9AC31700ACD416 /* NSString+Inlineobjc.h */ = {isa = PBXFileReference; fileEncoding = 4; lastKnownFileType = sourcecode.c.h; path = "NSString+Inlineobjc.h"; sourceTree = "<group>"; };
-=======
-		B35469311DECCD4A0018B6F3 /* PVAtari800.framework */ = {isa = PBXFileReference; explicitFileType = wrapper.framework; path = PVAtari800.framework; sourceTree = BUILT_PRODUCTS_DIR; };
-		B35469361DECD8570018B6F3 /* PVAtari5200ControllerViewController.h */ = {isa = PBXFileReference; fileEncoding = 4; lastKnownFileType = sourcecode.c.h; path = PVAtari5200ControllerViewController.h; sourceTree = "<group>"; };
-		B35469371DECD8570018B6F3 /* PVAtari5200ControllerViewController.m */ = {isa = PBXFileReference; fileEncoding = 4; lastKnownFileType = sourcecode.c.objc; path = PVAtari5200ControllerViewController.m; sourceTree = "<group>"; };
-		B354693B1DECDA710018B6F3 /* PVAtari800.framework */ = {isa = PBXFileReference; explicitFileType = wrapper.framework; path = PVAtari800.framework; sourceTree = BUILT_PRODUCTS_DIR; };
->>>>>>> 69040667
 		B36DE7C81D6B80CA002EE3ED /* PVAtari7800ControllerViewController.h */ = {isa = PBXFileReference; fileEncoding = 4; lastKnownFileType = sourcecode.c.h; path = PVAtari7800ControllerViewController.h; sourceTree = "<group>"; };
 		B36DE7C91D6B80CA002EE3ED /* PVAtari7800ControllerViewController.m */ = {isa = PBXFileReference; fileEncoding = 4; lastKnownFileType = sourcecode.c.objc; path = PVAtari7800ControllerViewController.m; sourceTree = "<group>"; };
 		B39578C01E6D2D8B00854D7A /* PVPCEControllerViewController.h */ = {isa = PBXFileReference; fileEncoding = 4; lastKnownFileType = sourcecode.c.h; name = PVPCEControllerViewController.h; path = Provenance/Controller/PVPCEControllerViewController.h; sourceTree = "<group>"; };
@@ -1923,7 +1917,15 @@
 			path = Reachability;
 			sourceTree = "<group>";
 		};
-<<<<<<< HEAD
+		B35469351DECD8250018B6F3 /* Atari5200 */ = {
+			isa = PBXGroup;
+			children = (
+				B35469361DECD8570018B6F3 /* PVAtari5200ControllerViewController.h */,
+				B35469371DECD8570018B6F3 /* PVAtari5200ControllerViewController.m */,
+			);
+			name = Atari5200;
+			sourceTree = "<group>";
+		};
 		AA9B6EDB1D7097C400422E5F /* PSX */ = {
 			isa = PBXGroup;
 			children = (
@@ -2388,15 +2390,6 @@
 				B349AE361E9ABCF900ACD416 /* LzmaSDKObjCWriter.mm */,
 			);
 			path = src;
-=======
-		B35469351DECD8250018B6F3 /* Atari5200 */ = {
-			isa = PBXGroup;
-			children = (
-				B35469361DECD8570018B6F3 /* PVAtari5200ControllerViewController.h */,
-				B35469371DECD8570018B6F3 /* PVAtari5200ControllerViewController.m */,
-			);
-			name = Atari5200;
->>>>>>> 69040667
 			sourceTree = "<group>";
 		};
 		B36DE7CD1D6B80DA002EE3ED /* Atari7800 */ = {
@@ -2795,11 +2788,8 @@
 				B349AEE91E9ABCF900ACD416 /* UniqBlocks.cpp in Sources */,
 				42E63AE917E12ECE00FE7098 /* PVSNESControllerViewController.m in Sources */,
 				E41448911B34B9600056D80A /* PViCadeController.m in Sources */,
-<<<<<<< HEAD
+				B35469381DECD8570018B6F3 /* PVAtari5200ControllerViewController.m in Sources */,
 				B349AF0D1E9ABCF900ACD416 /* LzmaRegister.cpp in Sources */,
-=======
-				B35469381DECD8570018B6F3 /* PVAtari5200ControllerViewController.m in Sources */,
->>>>>>> 69040667
 				378F4A081B63D7CD0065FA39 /* GCDWebServerURLEncodedFormRequest.m in Sources */,
 				B349AE611E9ABCF900ACD416 /* CpuArch.c in Sources */,
 				B349AF231E9ABCF900ACD416 /* CRC.cpp in Sources */,
@@ -3047,13 +3037,10 @@
 				1AD481E41BA3546400FDA50A /* PVEmulatorViewController.m in Sources */,
 				B349AEAE1E9ABCF900ACD416 /* ArchiveExports.cpp in Sources */,
 				B36DE7CB1D6B80D3002EE3ED /* PVAtari7800ControllerViewController.m in Sources */,
-<<<<<<< HEAD
+				B35469391DECD8570018B6F3 /* PVAtari5200ControllerViewController.m in Sources */,
 				B349AF481E9ABCF900ACD416 /* PropVariant.cpp in Sources */,
 				B349AE601E9ABCF900ACD416 /* BraIA64.c in Sources */,
 				B349AEEC1E9ABCF900ACD416 /* VirtThread.cpp in Sources */,
-=======
-				B35469391DECD8570018B6F3 /* PVAtari5200ControllerViewController.m in Sources */,
->>>>>>> 69040667
 				1AD481EE1BA3548800FDA50A /* MBProgressHUD.m in Sources */,
 				B349AE661E9ABCF900ACD416 /* LzFind.c in Sources */,
 				B349AF3C1E9ABCF900ACD416 /* StringToInt.cpp in Sources */,
