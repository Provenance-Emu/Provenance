--- conflicted
+++ resolved
@@ -1795,10 +1795,7 @@
 				1AAE7D3F1BC86C41003066C0 /* Embed Frameworks */,
 				B3E21D77203211BE009939D3 /* Embed App Extensions */,
 				08D8432816F423A53F9EFB60 /* [CP] Embed Pods Frameworks */,
-<<<<<<< HEAD
-=======
 				6EC10725E657EEC5F9B1D839 /* [CP] Copy Pods Resources */,
->>>>>>> 850f81e0
 			);
 			buildRules = (
 			);
@@ -2126,20 +2123,33 @@
 			shellScript = "\"${PODS_ROOT}/Target Support Files/Pods-ProvenanceApps-Provenance/Pods-ProvenanceApps-Provenance-resources.sh\"\n";
 			showEnvVarsInLog = 0;
 		};
-<<<<<<< HEAD
-		7768B8926078329394316EBF /* [CP] Check Pods Manifest.lock */ = {
-=======
 		6OBYKZXD36MCSZYQLYVIY1AY /* Carthage */ = {
->>>>>>> 850f81e0
 			isa = PBXShellScriptBuildPhase;
 			buildActionMask = 2147483647;
 			files = (
 			);
 			inputFileListPaths = (
-<<<<<<< HEAD
-=======
 				"$(SRCROOT)/Carthage/xcfilelists/Provenance Tests-inputPaths.xcfilelist",
->>>>>>> 850f81e0
+			);
+			inputPaths = (
+			);
+			name = Carthage;
+			outputFileListPaths = (
+				"$(SRCROOT)/Carthage/xcfilelists/Provenance Tests-outputPaths.xcfilelist",
+			);
+			outputPaths = (
+			);
+			runOnlyForDeploymentPostprocessing = 0;
+			shellPath = /bin/sh;
+			shellScript = "/usr/local/bin/carthage copy-frameworks";
+			showEnvVarsInLog = 0;
+		};
+		7768B8926078329394316EBF /* [CP] Check Pods Manifest.lock */ = {
+			isa = PBXShellScriptBuildPhase;
+			buildActionMask = 2147483647;
+			files = (
+			);
+			inputFileListPaths = (
 			);
 			inputPaths = (
 				"${PODS_PODFILE_DIR_PATH}/Podfile.lock",
@@ -2147,10 +2157,6 @@
 			);
 			name = "[CP] Check Pods Manifest.lock";
 			outputFileListPaths = (
-<<<<<<< HEAD
-=======
-				"$(SRCROOT)/Carthage/xcfilelists/Provenance Tests-outputPaths.xcfilelist",
->>>>>>> 850f81e0
 			);
 			outputPaths = (
 				"$(DERIVED_FILE_DIR)/Pods-Spotlight-checkManifestLockResult.txt",
@@ -2160,31 +2166,6 @@
 			shellScript = "diff \"${PODS_PODFILE_DIR_PATH}/Podfile.lock\" \"${PODS_ROOT}/Manifest.lock\" > /dev/null\nif [ $? != 0 ] ; then\n    # print error to STDERR\n    echo \"error: The sandbox is not in sync with the Podfile.lock. Run 'pod install' or update your CocoaPods installation.\" >&2\n    exit 1\nfi\n# This output is used by Xcode 'outputs' to avoid re-running this script phase.\necho \"SUCCESS\" > \"${SCRIPT_OUTPUT_FILE_0}\"\n";
 			showEnvVarsInLog = 0;
 		};
-<<<<<<< HEAD
-=======
-		7768B8926078329394316EBF /* [CP] Check Pods Manifest.lock */ = {
-			isa = PBXShellScriptBuildPhase;
-			buildActionMask = 2147483647;
-			files = (
-			);
-			inputFileListPaths = (
-			);
-			inputPaths = (
-				"${PODS_PODFILE_DIR_PATH}/Podfile.lock",
-				"${PODS_ROOT}/Manifest.lock",
-			);
-			name = "[CP] Check Pods Manifest.lock";
-			outputFileListPaths = (
-			);
-			outputPaths = (
-				"$(DERIVED_FILE_DIR)/Pods-Spotlight-checkManifestLockResult.txt",
-			);
-			runOnlyForDeploymentPostprocessing = 0;
-			shellPath = /bin/sh;
-			shellScript = "diff \"${PODS_PODFILE_DIR_PATH}/Podfile.lock\" \"${PODS_ROOT}/Manifest.lock\" > /dev/null\nif [ $? != 0 ] ; then\n    # print error to STDERR\n    echo \"error: The sandbox is not in sync with the Podfile.lock. Run 'pod install' or update your CocoaPods installation.\" >&2\n    exit 1\nfi\n# This output is used by Xcode 'outputs' to avoid re-running this script phase.\necho \"SUCCESS\" > \"${SCRIPT_OUTPUT_FILE_0}\"\n";
-			showEnvVarsInLog = 0;
-		};
->>>>>>> 850f81e0
 		A84BED96649A7D74694C4D66 /* [CP] Embed Pods Frameworks */ = {
 			isa = PBXShellScriptBuildPhase;
 			buildActionMask = 2147483647;
