--- conflicted
+++ resolved
@@ -1000,10 +1000,6 @@
 				B3B10475218F20FE00210C39 /* RxRealm.framework in Frameworks */,
 				B3B1047E218F20FE00210C39 /* RxSwift.framework in Frameworks */,
 				B3B10476218F20FE00210C39 /* SQLite.framework in Frameworks */,
-<<<<<<< HEAD
-=======
-				B339B8A524DE142A00FEF8C8 /* AppCenterCrashes.framework in Frameworks */,
->>>>>>> 5dd76795
 				B377E67E21252C6600D88973 /* GameController.framework in Frameworks */,
 				B3AD689D1D6EA6450021B949 /* PicoDrive.framework in Frameworks */,
 				B324C61F2192057E009F4EDC /* PVFCEU.framework in Frameworks */,
