// !$*UTF8*$!
{
	archiveVersion = 1;
	classes = {
	};
	objectVersion = 46;
	objects = {

/* Begin PBXBuildFile section */
		1A164EB317BC03E800FAC391 /* PVEmulatorViewController.m in Sources */ = {isa = PBXBuildFile; fileRef = 1A164EB217BC03E800FAC391 /* PVEmulatorViewController.m */; };
		1A1A83D01C0A1675008ED0EC /* PViCadeSteelSeriesController.m in Sources */ = {isa = PBXBuildFile; fileRef = F43211991BFB6AB300387909 /* PViCadeSteelSeriesController.m */; };
		1A1F0B6819CC4EB000764BE6 /* Assets.xcassets in Resources */ = {isa = PBXBuildFile; fileRef = 1A1F0B6719CC4EB000764BE6 /* Assets.xcassets */; };
		1A26EE331AD9FFBF004EA30B /* ioapi.c in Sources */ = {isa = PBXBuildFile; fileRef = 1A26EE291AD9FFBF004EA30B /* ioapi.c */; };
		1A26EE341AD9FFBF004EA30B /* mztools.c in Sources */ = {isa = PBXBuildFile; fileRef = 1A26EE2B1AD9FFBF004EA30B /* mztools.c */; };
		1A26EE351AD9FFBF004EA30B /* unzip.c in Sources */ = {isa = PBXBuildFile; fileRef = 1A26EE2D1AD9FFBF004EA30B /* unzip.c */; };
		1A26EE361AD9FFBF004EA30B /* zip.c in Sources */ = {isa = PBXBuildFile; fileRef = 1A26EE2F1AD9FFBF004EA30B /* zip.c */; };
		1A26EE371AD9FFBF004EA30B /* SSZipArchive.m in Sources */ = {isa = PBXBuildFile; fileRef = 1A26EE321AD9FFBF004EA30B /* SSZipArchive.m */; };
		1A2A95AA17F7682400F1CB0D /* libstdc++.dylib in Frameworks */ = {isa = PBXBuildFile; fileRef = 1A2A95A917F7682400F1CB0D /* libstdc++.dylib */; };
		1A2B0E881AD1842A005FB77C /* NSData+Hashing.m in Sources */ = {isa = PBXBuildFile; fileRef = 423BB97E17DD46BC0048F457 /* NSData+Hashing.m */; };
		1A2B0E8B1AD187F4005FB77C /* testdata.txt in Resources */ = {isa = PBXBuildFile; fileRef = 1A2B0E8A1AD187F4005FB77C /* testdata.txt */; };
		1A2B0E8C1AD187F4005FB77C /* testdata.txt in Resources */ = {isa = PBXBuildFile; fileRef = 1A2B0E8A1AD187F4005FB77C /* testdata.txt */; };
		1A2B0E8E1AD18961005FB77C /* libc++.dylib in Frameworks */ = {isa = PBXBuildFile; fileRef = 1A2B0E8D1AD18961005FB77C /* libc++.dylib */; };
		1A2B13CD1D0DFF5100D0B863 /* PVSearchViewController.m in Sources */ = {isa = PBXBuildFile; fileRef = 1A2B13CC1D0DFF5100D0B863 /* PVSearchViewController.m */; };
		1A34C58617D517760058E7D1 /* systems.plist in Resources */ = {isa = PBXBuildFile; fileRef = 1A34C58517D517760058E7D1 /* systems.plist */; };
		1A34C58A17D53C9B0058E7D1 /* PVEmulatorConfiguration.m in Sources */ = {isa = PBXBuildFile; fileRef = 1A34C58917D53C9B0058E7D1 /* PVEmulatorConfiguration.m */; };
		1A3D409817B2DCE4004DFFFC /* UIKit.framework in Frameworks */ = {isa = PBXBuildFile; fileRef = 1A3D409717B2DCE4004DFFFC /* UIKit.framework */; settings = {ATTRIBUTES = (Required, ); }; };
		1A3D409A17B2DCE4004DFFFC /* Foundation.framework in Frameworks */ = {isa = PBXBuildFile; fileRef = 1A3D409917B2DCE4004DFFFC /* Foundation.framework */; };
		1A3D409C17B2DCE4004DFFFC /* CoreGraphics.framework in Frameworks */ = {isa = PBXBuildFile; fileRef = 1A3D409B17B2DCE4004DFFFC /* CoreGraphics.framework */; };
		1A3D40A217B2DCE4004DFFFC /* InfoPlist.strings in Resources */ = {isa = PBXBuildFile; fileRef = 1A3D40A017B2DCE4004DFFFC /* InfoPlist.strings */; };
		1A3D40A417B2DCE4004DFFFC /* main.m in Sources */ = {isa = PBXBuildFile; fileRef = 1A3D40A317B2DCE4004DFFFC /* main.m */; };
		1A3D40A817B2DCE4004DFFFC /* PVAppDelegate.m in Sources */ = {isa = PBXBuildFile; fileRef = 1A3D40A717B2DCE4004DFFFC /* PVAppDelegate.m */; };
		1A3D431E17B2F01F004DFFFC /* OpenGLES.framework in Frameworks */ = {isa = PBXBuildFile; fileRef = 1A3D431D17B2F01F004DFFFC /* OpenGLES.framework */; };
		1A3D432C17B2FDFE004DFFFC /* libz.dylib in Frameworks */ = {isa = PBXBuildFile; fileRef = 1A3D432B17B2FDFE004DFFFC /* libz.dylib */; };
		1A3D433B17B30BA3004DFFFC /* PVGLViewController.m in Sources */ = {isa = PBXBuildFile; fileRef = 1A3D433A17B30BA3004DFFFC /* PVGLViewController.m */; };
		1A3FD78E1AC7744100F8C23C /* MBProgressHUD.m in Sources */ = {isa = PBXBuildFile; fileRef = 1A3FD78D1AC7744100F8C23C /* MBProgressHUD.m */; };
		1A47C94417BC1BC400C27644 /* AudioToolbox.framework in Frameworks */ = {isa = PBXBuildFile; fileRef = 1A47C94217BC1BC400C27644 /* AudioToolbox.framework */; };
		1A47C97B17BC310700C27644 /* JSButton.m in Sources */ = {isa = PBXBuildFile; fileRef = 1A47C96217BC310700C27644 /* JSButton.m */; };
		1A47C97C17BC310700C27644 /* JSDPad.m in Sources */ = {isa = PBXBuildFile; fileRef = 1A47C96417BC310700C27644 /* JSDPad.m */; };
		1A4850BB1AE1A6C500F7EF2E /* PVConflictViewController.m in Sources */ = {isa = PBXBuildFile; fileRef = 1A4850BA1AE1A6C500F7EF2E /* PVConflictViewController.m */; };
		1A48697417C8C0DE0019F6D2 /* PVDirectoryWatcher.m in Sources */ = {isa = PBXBuildFile; fileRef = 1A48696B17C8C0DE0019F6D2 /* PVDirectoryWatcher.m */; };
		1A48697517C8C0DE0019F6D2 /* PVGameLibraryViewController.m in Sources */ = {isa = PBXBuildFile; fileRef = 1A48696D17C8C0DE0019F6D2 /* PVGameLibraryViewController.m */; };
		1A48697617C8C0DE0019F6D2 /* PVGameLibraryCollectionViewCell.m in Sources */ = {isa = PBXBuildFile; fileRef = 1A48696F17C8C0DE0019F6D2 /* PVGameLibraryCollectionViewCell.m */; };
		1A48697717C8C0DE0019F6D2 /* PVGame.m in Sources */ = {isa = PBXBuildFile; fileRef = 1A48697117C8C0DE0019F6D2 /* PVGame.m */; };
		1A48697817C8C0DE0019F6D2 /* PVMediaCache.m in Sources */ = {isa = PBXBuildFile; fileRef = 1A48697317C8C0DE0019F6D2 /* PVMediaCache.m */; };
		1A48698317C8C1170019F6D2 /* NSString+Hashing.m in Sources */ = {isa = PBXBuildFile; fileRef = 1A48698017C8C1170019F6D2 /* NSString+Hashing.m */; };
		1A4869D617C8D5450019F6D2 /* CoreData.framework in Frameworks */ = {isa = PBXBuildFile; fileRef = 1A4869D517C8D5450019F6D2 /* CoreData.framework */; };
		1A4869D817C8D54D0019F6D2 /* libxml2.dylib in Frameworks */ = {isa = PBXBuildFile; fileRef = 1A4869D717C8D54D0019F6D2 /* libxml2.dylib */; };
		1A4869DD17C8D60C0019F6D2 /* CFNetwork.framework in Frameworks */ = {isa = PBXBuildFile; fileRef = 1A4869D917C8D60B0019F6D2 /* CFNetwork.framework */; };
		1A4869DE17C8D60C0019F6D2 /* MobileCoreServices.framework in Frameworks */ = {isa = PBXBuildFile; fileRef = 1A4869DA17C8D60C0019F6D2 /* MobileCoreServices.framework */; };
		1A4869DF17C8D60C0019F6D2 /* Security.framework in Frameworks */ = {isa = PBXBuildFile; fileRef = 1A4869DB17C8D60C0019F6D2 /* Security.framework */; };
		1A4869E017C8D60C0019F6D2 /* SystemConfiguration.framework in Frameworks */ = {isa = PBXBuildFile; fileRef = 1A4869DC17C8D60C0019F6D2 /* SystemConfiguration.framework */; };
		1A5209881BADCBB500DAE6E3 /* PVControllerManager.m in Sources */ = {isa = PBXBuildFile; fileRef = 1A5209871BADCBB500DAE6E3 /* PVControllerManager.m */; };
		1A5209891BADCBB500DAE6E3 /* PVControllerManager.m in Sources */ = {isa = PBXBuildFile; fileRef = 1A5209871BADCBB500DAE6E3 /* PVControllerManager.m */; };
		1A52098C1BADD4F900DAE6E3 /* PVControllerSelectionViewController.m in Sources */ = {isa = PBXBuildFile; fileRef = 1A52098B1BADD4F900DAE6E3 /* PVControllerSelectionViewController.m */; };
		1A52098D1BADD4F900DAE6E3 /* PVControllerSelectionViewController.m in Sources */ = {isa = PBXBuildFile; fileRef = 1A52098B1BADD4F900DAE6E3 /* PVControllerSelectionViewController.m */; };
		1A5665091D96A18A006EAE01 /* UIDevice+Hardware.m in Sources */ = {isa = PBXBuildFile; fileRef = 1A5665081D96A18A006EAE01 /* UIDevice+Hardware.m */; };
		1A65D1C619917D55004E1777 /* UIImage+ImageEffects.m in Sources */ = {isa = PBXBuildFile; fileRef = 1A65D1C519917D55004E1777 /* UIImage+ImageEffects.m */; };
		1A74171D1ABF231500F3CD3C /* PVNESControllerViewController.m in Sources */ = {isa = PBXBuildFile; fileRef = 1A74171C1ABF231500F3CD3C /* PVNESControllerViewController.m */; };
		1A9442571AD9A7AA008B32D4 /* NSDate+NSDate_SignificantDates.m in Sources */ = {isa = PBXBuildFile; fileRef = 1A9442561AD9A7AA008B32D4 /* NSDate+NSDate_SignificantDates.m */; };
		1A9647B117D6864300A55612 /* PVControllerViewController.m in Sources */ = {isa = PBXBuildFile; fileRef = 1A9647B017D6864300A55612 /* PVControllerViewController.m */; };
		1A9938A21BBB02590050A2B7 /* PVRecentGame.m in Sources */ = {isa = PBXBuildFile; fileRef = 1A9938A11BBB02590050A2B7 /* PVRecentGame.m */; };
		1A9938A31BBB02590050A2B7 /* PVRecentGame.m in Sources */ = {isa = PBXBuildFile; fileRef = 1A9938A11BBB02590050A2B7 /* PVRecentGame.m */; };
		1A9FBE1B1ABD23DD004E778B /* vba-over.ini in Resources */ = {isa = PBXBuildFile; fileRef = 1A9FBE1A1ABD23DD004E778B /* vba-over.ini */; };
		1A9FBE231ABD28DA004E778B /* PVGBAControllerViewController.m in Sources */ = {isa = PBXBuildFile; fileRef = 1A9FBE221ABD28DA004E778B /* PVGBAControllerViewController.m */; };
		1AABE0D01ABE3E5900FF6AEF /* PVGBControllerViewController.m in Sources */ = {isa = PBXBuildFile; fileRef = 1AABE0CF1ABE3E5900FF6AEF /* PVGBControllerViewController.m */; };
		1AACCAE31BB60D8E00DC21AE /* Realm.framework in Frameworks */ = {isa = PBXBuildFile; fileRef = 1AACCAE01BB60D8200DC21AE /* Realm.framework */; };
		1AACCAE51BB60DB500DC21AE /* Realm.framework in Embed Frameworks */ = {isa = PBXBuildFile; fileRef = 1AACCAE01BB60D8200DC21AE /* Realm.framework */; settings = {ATTRIBUTES = (CodeSignOnCopy, RemoveHeadersOnCopy, ); }; };
		1AACCAE91BB615FE00DC21AE /* PVSynchronousURLSession.m in Sources */ = {isa = PBXBuildFile; fileRef = 1AACCAE81BB615FE00DC21AE /* PVSynchronousURLSession.m */; };
		1AACCAEA1BB615FE00DC21AE /* PVSynchronousURLSession.m in Sources */ = {isa = PBXBuildFile; fileRef = 1AACCAE81BB615FE00DC21AE /* PVSynchronousURLSession.m */; };
		1AACCAED1BB61D5600DC21AE /* PVTVSplitViewController.m in Sources */ = {isa = PBXBuildFile; fileRef = 1AACCAEC1BB61D5600DC21AE /* PVTVSplitViewController.m */; };
		1AADCDB817BD998A00F53CFE /* UIActionSheet+BlockAdditions.m in Sources */ = {isa = PBXBuildFile; fileRef = 1AADCDB317BD998A00F53CFE /* UIActionSheet+BlockAdditions.m */; };
		1AADCDB917BD998A00F53CFE /* UIView+FrameAdditions.m in Sources */ = {isa = PBXBuildFile; fileRef = 1AADCDB517BD998A00F53CFE /* UIView+FrameAdditions.m */; };
		1AADCDBA17BD998A00F53CFE /* UIAlertView+BlockAdditions.m in Sources */ = {isa = PBXBuildFile; fileRef = 1AADCDB717BD998A00F53CFE /* UIAlertView+BlockAdditions.m */; };
		1AAE7D421BC870A2003066C0 /* Realm.framework in Frameworks */ = {isa = PBXBuildFile; fileRef = 1AAE7D411BC870A2003066C0 /* Realm.framework */; };
		1AAE7D431BC870A8003066C0 /* Realm.framework in Embed Frameworks */ = {isa = PBXBuildFile; fileRef = 1AAE7D411BC870A2003066C0 /* Realm.framework */; settings = {ATTRIBUTES = (CodeSignOnCopy, RemoveHeadersOnCopy, ); }; };
		1AB183621AD9BF8000E094F6 /* NSFileManager+Hashing.m in Sources */ = {isa = PBXBuildFile; fileRef = 1AB183611AD9BF8000E094F6 /* NSFileManager+Hashing.m */; };
		1AB95FFD17C563C200D3E392 /* PVSettingsViewController.m in Sources */ = {isa = PBXBuildFile; fileRef = 1AB95FFB17C563C100D3E392 /* PVSettingsViewController.m */; };
		1AB9600017C5640A00D3E392 /* Provenance.storyboard in Resources */ = {isa = PBXBuildFile; fileRef = 1AB95FFF17C5640A00D3E392 /* Provenance.storyboard */; };
		1AB9600317C572B400D3E392 /* PVSettingsModel.m in Sources */ = {isa = PBXBuildFile; fileRef = 1AB9600217C572B400D3E392 /* PVSettingsModel.m */; };
		1ACD487717BEEABC0053407A /* PVButtonGroupOverlayView.m in Sources */ = {isa = PBXBuildFile; fileRef = 1ACD487617BEEABC0053407A /* PVButtonGroupOverlayView.m */; };
		1ACE9A0A1BACBC9E00C72AA5 /* PVTVSettingsViewController.m in Sources */ = {isa = PBXBuildFile; fileRef = 1ACE9A091BACBC9E00C72AA5 /* PVTVSettingsViewController.m */; };
		1AD481B81BA350A400FDA50A /* main.m in Sources */ = {isa = PBXBuildFile; fileRef = 1AD481B71BA350A400FDA50A /* main.m */; };
		1AD481C11BA350A400FDA50A /* Main.storyboard in Resources */ = {isa = PBXBuildFile; fileRef = 1AD481BF1BA350A400FDA50A /* Main.storyboard */; };
		1AD481C31BA350A400FDA50A /* TVAssets.xcassets in Resources */ = {isa = PBXBuildFile; fileRef = 1AD481C21BA350A400FDA50A /* TVAssets.xcassets */; };
		1AD481C91BA3530B00FDA50A /* PVAppDelegate.m in Sources */ = {isa = PBXBuildFile; fileRef = 1A3D40A717B2DCE4004DFFFC /* PVAppDelegate.m */; };
		1AD481CA1BA353F300FDA50A /* OESQLiteDatabase.m in Sources */ = {isa = PBXBuildFile; fileRef = 1AECF4AB1966D7A600F8704E /* OESQLiteDatabase.m */; };
		1AD481CB1BA353F600FDA50A /* PVMediaCache.m in Sources */ = {isa = PBXBuildFile; fileRef = 1A48697317C8C0DE0019F6D2 /* PVMediaCache.m */; };
		1AD481CC1BA353F900FDA50A /* PVDirectoryWatcher.m in Sources */ = {isa = PBXBuildFile; fileRef = 1A48696B17C8C0DE0019F6D2 /* PVDirectoryWatcher.m */; };
		1AD481CD1BA353FC00FDA50A /* PVGameImporter.m in Sources */ = {isa = PBXBuildFile; fileRef = 1AD9AA2F1ACC871F00EC87A0 /* PVGameImporter.m */; };
		1AD481CE1BA353FE00FDA50A /* PVGameLibraryViewController.m in Sources */ = {isa = PBXBuildFile; fileRef = 1A48696D17C8C0DE0019F6D2 /* PVGameLibraryViewController.m */; };
		1AD481CF1BA3540000FDA50A /* PVGameLibraryCollectionViewCell.m in Sources */ = {isa = PBXBuildFile; fileRef = 1A48696F17C8C0DE0019F6D2 /* PVGameLibraryCollectionViewCell.m */; };
		1AD481D01BA3540300FDA50A /* PVGameLibrarySectionHeaderView.m in Sources */ = {isa = PBXBuildFile; fileRef = 42BC83A817E6775E00E9A607 /* PVGameLibrarySectionHeaderView.m */; };
		1AD481D11BA3540600FDA50A /* PVConflictViewController.m in Sources */ = {isa = PBXBuildFile; fileRef = 1A4850BA1AE1A6C500F7EF2E /* PVConflictViewController.m */; };
		1AD481D21BA3540900FDA50A /* PVGame.m in Sources */ = {isa = PBXBuildFile; fileRef = 1A48697117C8C0DE0019F6D2 /* PVGame.m */; };
		1AD481D31BA3541E00FDA50A /* Reachability.m in Sources */ = {isa = PBXBuildFile; fileRef = 378F4A141B63F2240065FA39 /* Reachability.m */; };
		1AD481D41BA3542200FDA50A /* PVWebServer.m in Sources */ = {isa = PBXBuildFile; fileRef = 378F4A101B63DCF00065FA39 /* PVWebServer.m */; };
		1AD481D51BA3542A00FDA50A /* GCDWebUploader.m in Sources */ = {isa = PBXBuildFile; fileRef = 378F49FF1B63D7CD0065FA39 /* GCDWebUploader.m */; };
		1AD481D61BA3542D00FDA50A /* GCDWebUploader.bundle in Resources */ = {isa = PBXBuildFile; fileRef = 378F49FD1B63D7CD0065FA39 /* GCDWebUploader.bundle */; };
		1AD481D71BA3543500FDA50A /* GCDWebServer.m in Sources */ = {isa = PBXBuildFile; fileRef = 378F49DF1B63D7CD0065FA39 /* GCDWebServer.m */; };
		1AD481D81BA3543700FDA50A /* GCDWebServerConnection.m in Sources */ = {isa = PBXBuildFile; fileRef = 378F49E11B63D7CD0065FA39 /* GCDWebServerConnection.m */; };
		1AD481D91BA3543B00FDA50A /* GCDWebServerFunctions.m in Sources */ = {isa = PBXBuildFile; fileRef = 378F49E31B63D7CD0065FA39 /* GCDWebServerFunctions.m */; };
		1AD481DA1BA3543E00FDA50A /* GCDWebServerRequest.m in Sources */ = {isa = PBXBuildFile; fileRef = 378F49E71B63D7CD0065FA39 /* GCDWebServerRequest.m */; };
		1AD481DB1BA3544100FDA50A /* GCDWebServerResponse.m in Sources */ = {isa = PBXBuildFile; fileRef = 378F49E91B63D7CD0065FA39 /* GCDWebServerResponse.m */; };
		1AD481DC1BA3544500FDA50A /* GCDWebServerDataRequest.m in Sources */ = {isa = PBXBuildFile; fileRef = 378F49EC1B63D7CD0065FA39 /* GCDWebServerDataRequest.m */; };
		1AD481DD1BA3544800FDA50A /* GCDWebServerFileRequest.m in Sources */ = {isa = PBXBuildFile; fileRef = 378F49EE1B63D7CD0065FA39 /* GCDWebServerFileRequest.m */; };
		1AD481DE1BA3544A00FDA50A /* GCDWebServerMultiPartFormRequest.m in Sources */ = {isa = PBXBuildFile; fileRef = 378F49F01B63D7CD0065FA39 /* GCDWebServerMultiPartFormRequest.m */; };
		1AD481DF1BA3544D00FDA50A /* GCDWebServerURLEncodedFormRequest.m in Sources */ = {isa = PBXBuildFile; fileRef = 378F49F21B63D7CD0065FA39 /* GCDWebServerURLEncodedFormRequest.m */; };
		1AD481E01BA3545400FDA50A /* GCDWebServerDataResponse.m in Sources */ = {isa = PBXBuildFile; fileRef = 378F49F51B63D7CD0065FA39 /* GCDWebServerDataResponse.m */; };
		1AD481E11BA3545800FDA50A /* GCDWebServerErrorResponse.m in Sources */ = {isa = PBXBuildFile; fileRef = 378F49F71B63D7CD0065FA39 /* GCDWebServerErrorResponse.m */; };
		1AD481E21BA3545B00FDA50A /* GCDWebServerFileResponse.m in Sources */ = {isa = PBXBuildFile; fileRef = 378F49F91B63D7CD0065FA39 /* GCDWebServerFileResponse.m */; };
		1AD481E31BA3545D00FDA50A /* GCDWebServerStreamedResponse.m in Sources */ = {isa = PBXBuildFile; fileRef = 378F49FB1B63D7CD0065FA39 /* GCDWebServerStreamedResponse.m */; };
		1AD481E41BA3546400FDA50A /* PVEmulatorViewController.m in Sources */ = {isa = PBXBuildFile; fileRef = 1A164EB217BC03E800FAC391 /* PVEmulatorViewController.m */; };
		1AD481E51BA3546600FDA50A /* PVGLViewController.m in Sources */ = {isa = PBXBuildFile; fileRef = 1A3D433A17B30BA3004DFFFC /* PVGLViewController.m */; };
		1AD481E61BA3546A00FDA50A /* PVEmulatorConfiguration.m in Sources */ = {isa = PBXBuildFile; fileRef = 1A34C58917D53C9B0058E7D1 /* PVEmulatorConfiguration.m */; };
		1AD481E81BA3547200FDA50A /* PVSettingsModel.m in Sources */ = {isa = PBXBuildFile; fileRef = 1AB9600217C572B400D3E392 /* PVSettingsModel.m */; };
		1AD481E91BA3547800FDA50A /* SSZipArchive.m in Sources */ = {isa = PBXBuildFile; fileRef = 1A26EE321AD9FFBF004EA30B /* SSZipArchive.m */; };
		1AD481EA1BA3547B00FDA50A /* ioapi.c in Sources */ = {isa = PBXBuildFile; fileRef = 1A26EE291AD9FFBF004EA30B /* ioapi.c */; };
		1AD481EB1BA3547E00FDA50A /* mztools.c in Sources */ = {isa = PBXBuildFile; fileRef = 1A26EE2B1AD9FFBF004EA30B /* mztools.c */; };
		1AD481EC1BA3548200FDA50A /* unzip.c in Sources */ = {isa = PBXBuildFile; fileRef = 1A26EE2D1AD9FFBF004EA30B /* unzip.c */; };
		1AD481ED1BA3548400FDA50A /* zip.c in Sources */ = {isa = PBXBuildFile; fileRef = 1A26EE2F1AD9FFBF004EA30B /* zip.c */; };
		1AD481EE1BA3548800FDA50A /* MBProgressHUD.m in Sources */ = {isa = PBXBuildFile; fileRef = 1A3FD78D1AC7744100F8C23C /* MBProgressHUD.m */; };
		1AD481F01BA3548E00FDA50A /* UIView+FrameAdditions.m in Sources */ = {isa = PBXBuildFile; fileRef = 1AADCDB517BD998A00F53CFE /* UIView+FrameAdditions.m */; };
		1AD481F21BA3549400FDA50A /* NSString+Hashing.m in Sources */ = {isa = PBXBuildFile; fileRef = 1A48698017C8C1170019F6D2 /* NSString+Hashing.m */; };
		1AD481F31BA3549700FDA50A /* NSFileManager+Hashing.m in Sources */ = {isa = PBXBuildFile; fileRef = 1AB183611AD9BF8000E094F6 /* NSFileManager+Hashing.m */; };
		1AD481F41BA3549A00FDA50A /* NSData+Hashing.m in Sources */ = {isa = PBXBuildFile; fileRef = 423BB97E17DD46BC0048F457 /* NSData+Hashing.m */; };
		1AD481F51BA3549C00FDA50A /* UIImage+Scaling.m in Sources */ = {isa = PBXBuildFile; fileRef = 42E63F0517DE78AB005802B0 /* UIImage+Scaling.m */; };
		1AD481F61BA3549F00FDA50A /* UIImage+ImageEffects.m in Sources */ = {isa = PBXBuildFile; fileRef = 1A65D1C519917D55004E1777 /* UIImage+ImageEffects.m */; };
		1AD481F71BA354A200FDA50A /* NSDate+NSDate_SignificantDates.m in Sources */ = {isa = PBXBuildFile; fileRef = 1A9442561AD9A7AA008B32D4 /* NSDate+NSDate_SignificantDates.m */; };
		1AD481F81BA354B100FDA50A /* PViCadeControllerViewController.m in Sources */ = {isa = PBXBuildFile; fileRef = E4F9369C1B50BF3B009403C5 /* PViCadeControllerViewController.m */; };
		1AD481F91BA354B100FDA50A /* iCadeReaderView.m in Sources */ = {isa = PBXBuildFile; fileRef = E41448891B3125D90056D80A /* iCadeReaderView.m */; };
		1AD481FA1BA354B100FDA50A /* PViCadeGamepad.m in Sources */ = {isa = PBXBuildFile; fileRef = E414488D1B3126190056D80A /* PViCadeGamepad.m */; };
		1AD481FB1BA354B100FDA50A /* PViCadeController.m in Sources */ = {isa = PBXBuildFile; fileRef = E41448901B34B9600056D80A /* PViCadeController.m */; };
		1AD481FC1BA354B100FDA50A /* PViCade8BitdoController.m in Sources */ = {isa = PBXBuildFile; fileRef = E4F936991B50829F009403C5 /* PViCade8BitdoController.m */; };
		1AD481FD1BA354B100FDA50A /* PViCadeReader.m in Sources */ = {isa = PBXBuildFile; fileRef = E41448931B34BBAB0056D80A /* PViCadeReader.m */; };
		1AD481FE1BA354B100FDA50A /* PViCadeGamepadButtonInput.m in Sources */ = {isa = PBXBuildFile; fileRef = E41448961B34C4080056D80A /* PViCadeGamepadButtonInput.m */; };
		1AD481FF1BA354B100FDA50A /* PViCadeGamepadDirectionPad.m in Sources */ = {isa = PBXBuildFile; fileRef = E41448991B34C48D0056D80A /* PViCadeGamepadDirectionPad.m */; };
		1AD482001BA354B100FDA50A /* PViCadeInputAxis.m in Sources */ = {isa = PBXBuildFile; fileRef = E414489C1B34C4E50056D80A /* PViCadeInputAxis.m */; };
		1AD482011BA354B100FDA50A /* kICadeControllerSetting.m in Sources */ = {isa = PBXBuildFile; fileRef = E4F9369F1B50C95E009403C5 /* kICadeControllerSetting.m */; };
		1AD482021BA354B100FDA50A /* PVControllerViewController.m in Sources */ = {isa = PBXBuildFile; fileRef = 1A9647B017D6864300A55612 /* PVControllerViewController.m */; };
		1AD482031BA354C400FDA50A /* PVGenesisControllerViewController.m in Sources */ = {isa = PBXBuildFile; fileRef = 1ADB316417D9341600DB6043 /* PVGenesisControllerViewController.m */; };
		1AD482041BA354C400FDA50A /* PVSNESControllerViewController.m in Sources */ = {isa = PBXBuildFile; fileRef = 42E63AE817E12ECE00FE7098 /* PVSNESControllerViewController.m */; };
		1AD482051BA354C400FDA50A /* PVGBAControllerViewController.m in Sources */ = {isa = PBXBuildFile; fileRef = 1A9FBE221ABD28DA004E778B /* PVGBAControllerViewController.m */; };
		1AD482061BA354C400FDA50A /* PVGBControllerViewController.m in Sources */ = {isa = PBXBuildFile; fileRef = 1AABE0CF1ABE3E5900FF6AEF /* PVGBControllerViewController.m */; };
		1AD482071BA354C400FDA50A /* PVNESControllerViewController.m in Sources */ = {isa = PBXBuildFile; fileRef = 1A74171C1ABF231500F3CD3C /* PVNESControllerViewController.m */; };
		1AD482081BA354C400FDA50A /* PVButtonGroupOverlayView.m in Sources */ = {isa = PBXBuildFile; fileRef = 1ACD487617BEEABC0053407A /* PVButtonGroupOverlayView.m */; };
		1AD482091BA354C400FDA50A /* JSButton.m in Sources */ = {isa = PBXBuildFile; fileRef = 1A47C96217BC310700C27644 /* JSButton.m */; };
		1AD4820A1BA354C400FDA50A /* JSDPad.m in Sources */ = {isa = PBXBuildFile; fileRef = 1A47C96417BC310700C27644 /* JSDPad.m */; };
		1AD482171BA3592D00FDA50A /* libsqlite3.tbd in Frameworks */ = {isa = PBXBuildFile; fileRef = 1AD482161BA3592D00FDA50A /* libsqlite3.tbd */; };
		1AD482191BA3593900FDA50A /* libc++.tbd in Frameworks */ = {isa = PBXBuildFile; fileRef = 1AD482181BA3593900FDA50A /* libc++.tbd */; };
		1AD4821B1BA3594300FDA50A /* libstdc++.tbd in Frameworks */ = {isa = PBXBuildFile; fileRef = 1AD4821A1BA3594300FDA50A /* libstdc++.tbd */; };
		1AD4821D1BA3596200FDA50A /* CFNetwork.framework in Frameworks */ = {isa = PBXBuildFile; fileRef = 1AD4821C1BA3596200FDA50A /* CFNetwork.framework */; };
		1AD4821F1BA3596D00FDA50A /* MobileCoreServices.framework in Frameworks */ = {isa = PBXBuildFile; fileRef = 1AD4821E1BA3596D00FDA50A /* MobileCoreServices.framework */; };
		1AD482211BA3597500FDA50A /* Security.framework in Frameworks */ = {isa = PBXBuildFile; fileRef = 1AD482201BA3597500FDA50A /* Security.framework */; };
		1AD482231BA3598100FDA50A /* SystemConfiguration.framework in Frameworks */ = {isa = PBXBuildFile; fileRef = 1AD482221BA3598100FDA50A /* SystemConfiguration.framework */; };
		1AD482251BA3598C00FDA50A /* libxml2.tbd in Frameworks */ = {isa = PBXBuildFile; fileRef = 1AD482241BA3598C00FDA50A /* libxml2.tbd */; };
		1AD482271BA3599400FDA50A /* CoreData.framework in Frameworks */ = {isa = PBXBuildFile; fileRef = 1AD482261BA3599400FDA50A /* CoreData.framework */; };
		1AD482291BA359BA00FDA50A /* AudioToolbox.framework in Frameworks */ = {isa = PBXBuildFile; fileRef = 1AD482281BA359BA00FDA50A /* AudioToolbox.framework */; };
		1AD4822B1BA359C800FDA50A /* GLKit.framework in Frameworks */ = {isa = PBXBuildFile; fileRef = 1AD4822A1BA359C800FDA50A /* GLKit.framework */; };
		1AD4822D1BA359D300FDA50A /* libz.tbd in Frameworks */ = {isa = PBXBuildFile; fileRef = 1AD4822C1BA359D300FDA50A /* libz.tbd */; };
		1AD4822F1BA359DA00FDA50A /* OpenGLES.framework in Frameworks */ = {isa = PBXBuildFile; fileRef = 1AD4822E1BA359DA00FDA50A /* OpenGLES.framework */; };
		1AD482311BA359FF00FDA50A /* UIKit.framework in Frameworks */ = {isa = PBXBuildFile; fileRef = 1AD482301BA359FF00FDA50A /* UIKit.framework */; };
		1AD482331BA35A0500FDA50A /* Foundation.framework in Frameworks */ = {isa = PBXBuildFile; fileRef = 1AD482321BA35A0500FDA50A /* Foundation.framework */; };
		1AD482351BA35A0B00FDA50A /* CoreGraphics.framework in Frameworks */ = {isa = PBXBuildFile; fileRef = 1AD482341BA35A0B00FDA50A /* CoreGraphics.framework */; };
		1AD482361BA35A2D00FDA50A /* Assets.xcassets in Resources */ = {isa = PBXBuildFile; fileRef = 1A1F0B6719CC4EB000764BE6 /* Assets.xcassets */; };
		1AD482371BA35A3300FDA50A /* systems.plist in Resources */ = {isa = PBXBuildFile; fileRef = 1A34C58517D517760058E7D1 /* systems.plist */; };
		1AD482381BA35A3500FDA50A /* openvgdb.sqlite in Resources */ = {isa = PBXBuildFile; fileRef = 1AECF4A61966D6D600F8704E /* openvgdb.sqlite */; };
		1AD482391BA35A3800FDA50A /* vba-over.ini in Resources */ = {isa = PBXBuildFile; fileRef = 1A9FBE1A1ABD23DD004E778B /* vba-over.ini */; };
		1AD4BC6D1BFD3896007D6C7C /* AVFoundation.framework in Frameworks */ = {isa = PBXBuildFile; fileRef = 1AD4BC6C1BFD3896007D6C7C /* AVFoundation.framework */; };
		1AD4BC6F1BFD38D6007D6C7C /* AVFoundation.framework in Frameworks */ = {isa = PBXBuildFile; fileRef = 1AD4BC6E1BFD38D6007D6C7C /* AVFoundation.framework */; };
		1AD9AA301ACC871F00EC87A0 /* PVGameImporter.m in Sources */ = {isa = PBXBuildFile; fileRef = 1AD9AA2F1ACC871F00EC87A0 /* PVGameImporter.m */; };
		1AD9AA3A1ACC988F00EC87A0 /* Provenance_Tests.m in Sources */ = {isa = PBXBuildFile; fileRef = 1AD9AA391ACC988F00EC87A0 /* Provenance_Tests.m */; };
		1AD9AA411ACC98A200EC87A0 /* systems.plist in Resources */ = {isa = PBXBuildFile; fileRef = 1A34C58517D517760058E7D1 /* systems.plist */; };
		1AD9AA431ACC98F500EC87A0 /* PVGameImporterTests.m in Sources */ = {isa = PBXBuildFile; fileRef = 1AD9AA421ACC98F500EC87A0 /* PVGameImporterTests.m */; };
		1AD9AA441ACC999000EC87A0 /* PVGameImporter.m in Sources */ = {isa = PBXBuildFile; fileRef = 1AD9AA2F1ACC871F00EC87A0 /* PVGameImporter.m */; };
		1AD9AA451ACC999700EC87A0 /* PVEmulatorConfiguration.m in Sources */ = {isa = PBXBuildFile; fileRef = 1A34C58917D53C9B0058E7D1 /* PVEmulatorConfiguration.m */; };
		1AD9AA461ACC99B900EC87A0 /* PVControllerViewController.m in Sources */ = {isa = PBXBuildFile; fileRef = 1A9647B017D6864300A55612 /* PVControllerViewController.m */; };
		1AD9AA471ACC99BD00EC87A0 /* PVGenesisControllerViewController.m in Sources */ = {isa = PBXBuildFile; fileRef = 1ADB316417D9341600DB6043 /* PVGenesisControllerViewController.m */; };
		1AD9AA481ACC99C900EC87A0 /* PVSNESControllerViewController.m in Sources */ = {isa = PBXBuildFile; fileRef = 42E63AE817E12ECE00FE7098 /* PVSNESControllerViewController.m */; };
		1AD9AA491ACC99C900EC87A0 /* PVGBAControllerViewController.m in Sources */ = {isa = PBXBuildFile; fileRef = 1A9FBE221ABD28DA004E778B /* PVGBAControllerViewController.m */; };
		1AD9AA4A1ACC99C900EC87A0 /* PVGBControllerViewController.m in Sources */ = {isa = PBXBuildFile; fileRef = 1AABE0CF1ABE3E5900FF6AEF /* PVGBControllerViewController.m */; };
		1AD9AA4B1ACC99C900EC87A0 /* PVNESControllerViewController.m in Sources */ = {isa = PBXBuildFile; fileRef = 1A74171C1ABF231500F3CD3C /* PVNESControllerViewController.m */; };
		1ADB316517D9341600DB6043 /* PVGenesisControllerViewController.m in Sources */ = {isa = PBXBuildFile; fileRef = 1ADB316417D9341600DB6043 /* PVGenesisControllerViewController.m */; };
		1ADDA5B417B30CD7008A7ADD /* GLKit.framework in Frameworks */ = {isa = PBXBuildFile; fileRef = 1ADDA5B317B30CD7008A7ADD /* GLKit.framework */; };
		1AECF4A91966D76100F8704E /* libsqlite3.dylib in Frameworks */ = {isa = PBXBuildFile; fileRef = 1AECF4A81966D76100F8704E /* libsqlite3.dylib */; };
		1AECF4AC1966D7A600F8704E /* OESQLiteDatabase.m in Sources */ = {isa = PBXBuildFile; fileRef = 1AECF4AB1966D7A600F8704E /* OESQLiteDatabase.m */; };
		1AFA7C9F1D10B06D0058C637 /* PVAppConstants.m in Sources */ = {isa = PBXBuildFile; fileRef = BE1E266C1C22552800499BA0 /* PVAppConstants.m */; };
		1F8D52461D9198E000C29F90 /* PVLicensesViewController.m in Sources */ = {isa = PBXBuildFile; fileRef = 1F8D52451D9198E000C29F90 /* PVLicensesViewController.m */; };
		1F8D52481D91993000C29F90 /* licenses.html in Resources */ = {isa = PBXBuildFile; fileRef = 1F8D52471D91993000C29F90 /* licenses.html */; };
		1FB125961D93E57F00D045D0 /* PVAppearanceViewController.m in Sources */ = {isa = PBXBuildFile; fileRef = 1FB125951D93E57F00D045D0 /* PVAppearanceViewController.m */; };
		1FE10F291D94ECC600A20D1A /* PVAppearanceViewController.m in Sources */ = {isa = PBXBuildFile; fileRef = 1FB125951D93E57F00D045D0 /* PVAppearanceViewController.m */; };
		25A64E171CB1C41100EDD19D /* UIImage+Color.m in Sources */ = {isa = PBXBuildFile; fileRef = 25A64E161CB1C41100EDD19D /* UIImage+Color.m */; };
		25A64E181CB1C57900EDD19D /* UIImage+Color.m in Sources */ = {isa = PBXBuildFile; fileRef = 25A64E161CB1C41100EDD19D /* UIImage+Color.m */; };
		377152D61B61D77300BAE15B /* openvgdb.sqlite in Resources */ = {isa = PBXBuildFile; fileRef = 1AECF4A61966D6D600F8704E /* openvgdb.sqlite */; };
		378F4A001B63D7CD0065FA39 /* GCDWebServer.m in Sources */ = {isa = PBXBuildFile; fileRef = 378F49DF1B63D7CD0065FA39 /* GCDWebServer.m */; };
		378F4A011B63D7CD0065FA39 /* GCDWebServerConnection.m in Sources */ = {isa = PBXBuildFile; fileRef = 378F49E11B63D7CD0065FA39 /* GCDWebServerConnection.m */; };
		378F4A021B63D7CD0065FA39 /* GCDWebServerFunctions.m in Sources */ = {isa = PBXBuildFile; fileRef = 378F49E31B63D7CD0065FA39 /* GCDWebServerFunctions.m */; };
		378F4A031B63D7CD0065FA39 /* GCDWebServerRequest.m in Sources */ = {isa = PBXBuildFile; fileRef = 378F49E71B63D7CD0065FA39 /* GCDWebServerRequest.m */; };
		378F4A041B63D7CD0065FA39 /* GCDWebServerResponse.m in Sources */ = {isa = PBXBuildFile; fileRef = 378F49E91B63D7CD0065FA39 /* GCDWebServerResponse.m */; };
		378F4A051B63D7CD0065FA39 /* GCDWebServerDataRequest.m in Sources */ = {isa = PBXBuildFile; fileRef = 378F49EC1B63D7CD0065FA39 /* GCDWebServerDataRequest.m */; };
		378F4A061B63D7CD0065FA39 /* GCDWebServerFileRequest.m in Sources */ = {isa = PBXBuildFile; fileRef = 378F49EE1B63D7CD0065FA39 /* GCDWebServerFileRequest.m */; };
		378F4A071B63D7CD0065FA39 /* GCDWebServerMultiPartFormRequest.m in Sources */ = {isa = PBXBuildFile; fileRef = 378F49F01B63D7CD0065FA39 /* GCDWebServerMultiPartFormRequest.m */; };
		378F4A081B63D7CD0065FA39 /* GCDWebServerURLEncodedFormRequest.m in Sources */ = {isa = PBXBuildFile; fileRef = 378F49F21B63D7CD0065FA39 /* GCDWebServerURLEncodedFormRequest.m */; };
		378F4A091B63D7CD0065FA39 /* GCDWebServerDataResponse.m in Sources */ = {isa = PBXBuildFile; fileRef = 378F49F51B63D7CD0065FA39 /* GCDWebServerDataResponse.m */; };
		378F4A0A1B63D7CD0065FA39 /* GCDWebServerErrorResponse.m in Sources */ = {isa = PBXBuildFile; fileRef = 378F49F71B63D7CD0065FA39 /* GCDWebServerErrorResponse.m */; };
		378F4A0B1B63D7CD0065FA39 /* GCDWebServerFileResponse.m in Sources */ = {isa = PBXBuildFile; fileRef = 378F49F91B63D7CD0065FA39 /* GCDWebServerFileResponse.m */; };
		378F4A0C1B63D7CD0065FA39 /* GCDWebServerStreamedResponse.m in Sources */ = {isa = PBXBuildFile; fileRef = 378F49FB1B63D7CD0065FA39 /* GCDWebServerStreamedResponse.m */; };
		378F4A0D1B63D7CD0065FA39 /* GCDWebUploader.bundle in Resources */ = {isa = PBXBuildFile; fileRef = 378F49FD1B63D7CD0065FA39 /* GCDWebUploader.bundle */; };
		378F4A0E1B63D7CD0065FA39 /* GCDWebUploader.m in Sources */ = {isa = PBXBuildFile; fileRef = 378F49FF1B63D7CD0065FA39 /* GCDWebUploader.m */; };
		378F4A111B63DCF00065FA39 /* PVWebServer.m in Sources */ = {isa = PBXBuildFile; fileRef = 378F4A101B63DCF00065FA39 /* PVWebServer.m */; };
		378F4A151B63F2240065FA39 /* Reachability.m in Sources */ = {isa = PBXBuildFile; fileRef = 378F4A141B63F2240065FA39 /* Reachability.m */; };
		423BB97B17DD35B10048F457 /* AssetsLibrary.framework in Frameworks */ = {isa = PBXBuildFile; fileRef = 423BB97A17DD35B10048F457 /* AssetsLibrary.framework */; };
		423BB97F17DD46BC0048F457 /* NSData+Hashing.m in Sources */ = {isa = PBXBuildFile; fileRef = 423BB97E17DD46BC0048F457 /* NSData+Hashing.m */; };
		42BC83A917E6775E00E9A607 /* PVGameLibrarySectionHeaderView.m in Sources */ = {isa = PBXBuildFile; fileRef = 42BC83A817E6775E00E9A607 /* PVGameLibrarySectionHeaderView.m */; };
		42E63AE917E12ECE00FE7098 /* PVSNESControllerViewController.m in Sources */ = {isa = PBXBuildFile; fileRef = 42E63AE817E12ECE00FE7098 /* PVSNESControllerViewController.m */; };
		42E63F0617DE78AB005802B0 /* UIImage+Scaling.m in Sources */ = {isa = PBXBuildFile; fileRef = 42E63F0517DE78AB005802B0 /* UIImage+Scaling.m */; };
		7556CF7A19DC15C1007F8F97 /* Default.xib in Resources */ = {isa = PBXBuildFile; fileRef = 7556CF7919DC15C1007F8F97 /* Default.xib */; };
		AA9B6EDE1D70981000422E5F /* PVPSXControllerViewController.m in Sources */ = {isa = PBXBuildFile; fileRef = AA9B6EDD1D70981000422E5F /* PVPSXControllerViewController.m */; };
		AA9B6EDF1D70981000422E5F /* PVPSXControllerViewController.m in Sources */ = {isa = PBXBuildFile; fileRef = AA9B6EDD1D70981000422E5F /* PVPSXControllerViewController.m */; };
		B311698D1D70A3A200D7AECA /* ProSystem.framework in Embed Frameworks */ = {isa = PBXBuildFile; fileRef = B3AD68A21D6EA7070021B949 /* ProSystem.framework */; settings = {ATTRIBUTES = (CodeSignOnCopy, RemoveHeadersOnCopy, ); }; };
		B32893731E0B250B0090B97A /* PVWonderSwanControllerViewController.m in Sources */ = {isa = PBXBuildFile; fileRef = B32893721E0B250B0090B97A /* PVWonderSwanControllerViewController.m */; };
		B32893741E0B250B0090B97A /* PVWonderSwanControllerViewController.m in Sources */ = {isa = PBXBuildFile; fileRef = B32893721E0B250B0090B97A /* PVWonderSwanControllerViewController.m */; };
		B32893781E0B4EA30090B97A /* PVLynxControllerViewController.m in Sources */ = {isa = PBXBuildFile; fileRef = B32893771E0B4EA30090B97A /* PVLynxControllerViewController.m */; };
		B32893791E0B4EA30090B97A /* PVLynxControllerViewController.m in Sources */ = {isa = PBXBuildFile; fileRef = B32893771E0B4EA30090B97A /* PVLynxControllerViewController.m */; };
		B328937D1E0B87960090B97A /* PVVBControllerViewController.m in Sources */ = {isa = PBXBuildFile; fileRef = B328937C1E0B87960090B97A /* PVVBControllerViewController.m */; };
		B328937E1E0B87960090B97A /* PVVBControllerViewController.m in Sources */ = {isa = PBXBuildFile; fileRef = B328937C1E0B87960090B97A /* PVVBControllerViewController.m */; };
		B32F46341D6A8BD70085BA9F /* PVSupport.framework in Frameworks */ = {isa = PBXBuildFile; fileRef = B32F46331D6A8BD70085BA9F /* PVSupport.framework */; };
		B32F46351D6A8BD70085BA9F /* PVSupport.framework in Embed Frameworks */ = {isa = PBXBuildFile; fileRef = B32F46331D6A8BD70085BA9F /* PVSupport.framework */; settings = {ATTRIBUTES = (CodeSignOnCopy, RemoveHeadersOnCopy, ); }; };
		B340E60A1E088CF900AD0E8B /* PVMednafen.framework in Frameworks */ = {isa = PBXBuildFile; fileRef = B340E6091E088CF900AD0E8B /* PVMednafen.framework */; settings = {ATTRIBUTES = (Weak, ); }; };
		B340E60B1E088CF900AD0E8B /* PVMednafen.framework in Embed Frameworks */ = {isa = PBXBuildFile; fileRef = B340E6091E088CF900AD0E8B /* PVMednafen.framework */; settings = {ATTRIBUTES = (CodeSignOnCopy, RemoveHeadersOnCopy, ); }; };
		B349AE371E9ABCF900ACD416 /* .gitignore in Resources */ = {isa = PBXBuildFile; fileRef = B349ACED1E9ABCF800ACD416 /* .gitignore */; };
		B349AE381E9ABCF900ACD416 /* .gitignore in Resources */ = {isa = PBXBuildFile; fileRef = B349ACED1E9ABCF800ACD416 /* .gitignore */; };
		B349AE391E9ABCF900ACD416 /* .travis.yml in Resources */ = {isa = PBXBuildFile; fileRef = B349ACEE1E9ABCF800ACD416 /* .travis.yml */; };
		B349AE3A1E9ABCF900ACD416 /* .travis.yml in Resources */ = {isa = PBXBuildFile; fileRef = B349ACEE1E9ABCF800ACD416 /* .travis.yml */; };
		B349AE3B1E9ABCF900ACD416 /* CHANGELOG in Resources */ = {isa = PBXBuildFile; fileRef = B349ACEF1E9ABCF800ACD416 /* CHANGELOG */; };
		B349AE3C1E9ABCF900ACD416 /* CHANGELOG in Resources */ = {isa = PBXBuildFile; fileRef = B349ACEF1E9ABCF800ACD416 /* CHANGELOG */; };
		B349AE3D1E9ABCF900ACD416 /* LICENSE in Resources */ = {isa = PBXBuildFile; fileRef = B349ACF01E9ABCF800ACD416 /* LICENSE */; };
		B349AE3E1E9ABCF900ACD416 /* LICENSE in Resources */ = {isa = PBXBuildFile; fileRef = B349ACF01E9ABCF800ACD416 /* LICENSE */; };
		B349AE3F1E9ABCF900ACD416 /* 7zAlloc.c in Sources */ = {isa = PBXBuildFile; fileRef = B349ACF41E9ABCF800ACD416 /* 7zAlloc.c */; };
		B349AE401E9ABCF900ACD416 /* 7zAlloc.c in Sources */ = {isa = PBXBuildFile; fileRef = B349ACF41E9ABCF800ACD416 /* 7zAlloc.c */; };
		B349AE411E9ABCF900ACD416 /* 7zArcIn.c in Sources */ = {isa = PBXBuildFile; fileRef = B349ACF61E9ABCF800ACD416 /* 7zArcIn.c */; };
		B349AE421E9ABCF900ACD416 /* 7zArcIn.c in Sources */ = {isa = PBXBuildFile; fileRef = B349ACF61E9ABCF800ACD416 /* 7zArcIn.c */; };
		B349AE431E9ABCF900ACD416 /* 7zBuf.c in Sources */ = {isa = PBXBuildFile; fileRef = B349ACF71E9ABCF800ACD416 /* 7zBuf.c */; };
		B349AE441E9ABCF900ACD416 /* 7zBuf.c in Sources */ = {isa = PBXBuildFile; fileRef = B349ACF71E9ABCF800ACD416 /* 7zBuf.c */; };
		B349AE451E9ABCF900ACD416 /* 7zBuf2.c in Sources */ = {isa = PBXBuildFile; fileRef = B349ACF91E9ABCF800ACD416 /* 7zBuf2.c */; };
		B349AE461E9ABCF900ACD416 /* 7zBuf2.c in Sources */ = {isa = PBXBuildFile; fileRef = B349ACF91E9ABCF800ACD416 /* 7zBuf2.c */; };
		B349AE471E9ABCF900ACD416 /* 7zCrc.c in Sources */ = {isa = PBXBuildFile; fileRef = B349ACFA1E9ABCF800ACD416 /* 7zCrc.c */; };
		B349AE481E9ABCF900ACD416 /* 7zCrc.c in Sources */ = {isa = PBXBuildFile; fileRef = B349ACFA1E9ABCF800ACD416 /* 7zCrc.c */; };
		B349AE491E9ABCF900ACD416 /* 7zCrcOpt.c in Sources */ = {isa = PBXBuildFile; fileRef = B349ACFC1E9ABCF800ACD416 /* 7zCrcOpt.c */; };
		B349AE4A1E9ABCF900ACD416 /* 7zCrcOpt.c in Sources */ = {isa = PBXBuildFile; fileRef = B349ACFC1E9ABCF800ACD416 /* 7zCrcOpt.c */; };
		B349AE4B1E9ABCF900ACD416 /* 7zDec.c in Sources */ = {isa = PBXBuildFile; fileRef = B349ACFD1E9ABCF800ACD416 /* 7zDec.c */; };
		B349AE4C1E9ABCF900ACD416 /* 7zDec.c in Sources */ = {isa = PBXBuildFile; fileRef = B349ACFD1E9ABCF800ACD416 /* 7zDec.c */; };
		B349AE4D1E9ABCF900ACD416 /* 7zFile.c in Sources */ = {isa = PBXBuildFile; fileRef = B349ACFE1E9ABCF800ACD416 /* 7zFile.c */; };
		B349AE4E1E9ABCF900ACD416 /* 7zFile.c in Sources */ = {isa = PBXBuildFile; fileRef = B349ACFE1E9ABCF800ACD416 /* 7zFile.c */; };
		B349AE4F1E9ABCF900ACD416 /* 7zStream.c in Sources */ = {isa = PBXBuildFile; fileRef = B349AD001E9ABCF800ACD416 /* 7zStream.c */; };
		B349AE501E9ABCF900ACD416 /* 7zStream.c in Sources */ = {isa = PBXBuildFile; fileRef = B349AD001E9ABCF800ACD416 /* 7zStream.c */; };
		B349AE511E9ABCF900ACD416 /* Aes.c in Sources */ = {isa = PBXBuildFile; fileRef = B349AD031E9ABCF800ACD416 /* Aes.c */; };
		B349AE521E9ABCF900ACD416 /* Aes.c in Sources */ = {isa = PBXBuildFile; fileRef = B349AD031E9ABCF800ACD416 /* Aes.c */; };
		B349AE531E9ABCF900ACD416 /* AesOpt.c in Sources */ = {isa = PBXBuildFile; fileRef = B349AD051E9ABCF800ACD416 /* AesOpt.c */; };
		B349AE541E9ABCF900ACD416 /* AesOpt.c in Sources */ = {isa = PBXBuildFile; fileRef = B349AD051E9ABCF800ACD416 /* AesOpt.c */; };
		B349AE551E9ABCF900ACD416 /* Alloc.c in Sources */ = {isa = PBXBuildFile; fileRef = B349AD061E9ABCF800ACD416 /* Alloc.c */; };
		B349AE561E9ABCF900ACD416 /* Alloc.c in Sources */ = {isa = PBXBuildFile; fileRef = B349AD061E9ABCF800ACD416 /* Alloc.c */; };
		B349AE571E9ABCF900ACD416 /* Bcj2.c in Sources */ = {isa = PBXBuildFile; fileRef = B349AD081E9ABCF800ACD416 /* Bcj2.c */; };
		B349AE581E9ABCF900ACD416 /* Bcj2.c in Sources */ = {isa = PBXBuildFile; fileRef = B349AD081E9ABCF800ACD416 /* Bcj2.c */; };
		B349AE591E9ABCF900ACD416 /* Bcj2Enc.c in Sources */ = {isa = PBXBuildFile; fileRef = B349AD0A1E9ABCF800ACD416 /* Bcj2Enc.c */; };
		B349AE5A1E9ABCF900ACD416 /* Bcj2Enc.c in Sources */ = {isa = PBXBuildFile; fileRef = B349AD0A1E9ABCF800ACD416 /* Bcj2Enc.c */; };
		B349AE5B1E9ABCF900ACD416 /* Bra.c in Sources */ = {isa = PBXBuildFile; fileRef = B349AD0B1E9ABCF800ACD416 /* Bra.c */; };
		B349AE5C1E9ABCF900ACD416 /* Bra.c in Sources */ = {isa = PBXBuildFile; fileRef = B349AD0B1E9ABCF800ACD416 /* Bra.c */; };
		B349AE5D1E9ABCF900ACD416 /* Bra86.c in Sources */ = {isa = PBXBuildFile; fileRef = B349AD0D1E9ABCF800ACD416 /* Bra86.c */; };
		B349AE5E1E9ABCF900ACD416 /* Bra86.c in Sources */ = {isa = PBXBuildFile; fileRef = B349AD0D1E9ABCF800ACD416 /* Bra86.c */; };
		B349AE5F1E9ABCF900ACD416 /* BraIA64.c in Sources */ = {isa = PBXBuildFile; fileRef = B349AD0E1E9ABCF800ACD416 /* BraIA64.c */; };
		B349AE601E9ABCF900ACD416 /* BraIA64.c in Sources */ = {isa = PBXBuildFile; fileRef = B349AD0E1E9ABCF800ACD416 /* BraIA64.c */; };
		B349AE611E9ABCF900ACD416 /* CpuArch.c in Sources */ = {isa = PBXBuildFile; fileRef = B349AD101E9ABCF800ACD416 /* CpuArch.c */; };
		B349AE621E9ABCF900ACD416 /* CpuArch.c in Sources */ = {isa = PBXBuildFile; fileRef = B349AD101E9ABCF800ACD416 /* CpuArch.c */; };
		B349AE631E9ABCF900ACD416 /* Delta.c in Sources */ = {isa = PBXBuildFile; fileRef = B349AD121E9ABCF800ACD416 /* Delta.c */; };
		B349AE641E9ABCF900ACD416 /* Delta.c in Sources */ = {isa = PBXBuildFile; fileRef = B349AD121E9ABCF800ACD416 /* Delta.c */; };
		B349AE651E9ABCF900ACD416 /* LzFind.c in Sources */ = {isa = PBXBuildFile; fileRef = B349AD141E9ABCF800ACD416 /* LzFind.c */; };
		B349AE661E9ABCF900ACD416 /* LzFind.c in Sources */ = {isa = PBXBuildFile; fileRef = B349AD141E9ABCF800ACD416 /* LzFind.c */; };
		B349AE671E9ABCF900ACD416 /* LzFindMt.c in Sources */ = {isa = PBXBuildFile; fileRef = B349AD161E9ABCF800ACD416 /* LzFindMt.c */; };
		B349AE681E9ABCF900ACD416 /* LzFindMt.c in Sources */ = {isa = PBXBuildFile; fileRef = B349AD161E9ABCF800ACD416 /* LzFindMt.c */; };
		B349AE691E9ABCF900ACD416 /* Lzma2Dec.c in Sources */ = {isa = PBXBuildFile; fileRef = B349AD191E9ABCF800ACD416 /* Lzma2Dec.c */; };
		B349AE6A1E9ABCF900ACD416 /* Lzma2Dec.c in Sources */ = {isa = PBXBuildFile; fileRef = B349AD191E9ABCF800ACD416 /* Lzma2Dec.c */; };
		B349AE6B1E9ABCF900ACD416 /* Lzma2Enc.c in Sources */ = {isa = PBXBuildFile; fileRef = B349AD1B1E9ABCF800ACD416 /* Lzma2Enc.c */; };
		B349AE6C1E9ABCF900ACD416 /* Lzma2Enc.c in Sources */ = {isa = PBXBuildFile; fileRef = B349AD1B1E9ABCF800ACD416 /* Lzma2Enc.c */; };
		B349AE6D1E9ABCF900ACD416 /* Lzma86Dec.c in Sources */ = {isa = PBXBuildFile; fileRef = B349AD1E1E9ABCF800ACD416 /* Lzma86Dec.c */; };
		B349AE6E1E9ABCF900ACD416 /* Lzma86Dec.c in Sources */ = {isa = PBXBuildFile; fileRef = B349AD1E1E9ABCF800ACD416 /* Lzma86Dec.c */; };
		B349AE6F1E9ABCF900ACD416 /* Lzma86Enc.c in Sources */ = {isa = PBXBuildFile; fileRef = B349AD1F1E9ABCF800ACD416 /* Lzma86Enc.c */; };
		B349AE701E9ABCF900ACD416 /* Lzma86Enc.c in Sources */ = {isa = PBXBuildFile; fileRef = B349AD1F1E9ABCF800ACD416 /* Lzma86Enc.c */; };
		B349AE711E9ABCF900ACD416 /* LzmaDec.c in Sources */ = {isa = PBXBuildFile; fileRef = B349AD201E9ABCF800ACD416 /* LzmaDec.c */; };
		B349AE721E9ABCF900ACD416 /* LzmaDec.c in Sources */ = {isa = PBXBuildFile; fileRef = B349AD201E9ABCF800ACD416 /* LzmaDec.c */; };
		B349AE731E9ABCF900ACD416 /* LzmaEnc.c in Sources */ = {isa = PBXBuildFile; fileRef = B349AD221E9ABCF800ACD416 /* LzmaEnc.c */; };
		B349AE741E9ABCF900ACD416 /* LzmaEnc.c in Sources */ = {isa = PBXBuildFile; fileRef = B349AD221E9ABCF800ACD416 /* LzmaEnc.c */; };
		B349AE751E9ABCF900ACD416 /* LzmaLib.c in Sources */ = {isa = PBXBuildFile; fileRef = B349AD241E9ABCF800ACD416 /* LzmaLib.c */; };
		B349AE761E9ABCF900ACD416 /* LzmaLib.c in Sources */ = {isa = PBXBuildFile; fileRef = B349AD241E9ABCF800ACD416 /* LzmaLib.c */; };
		B349AE771E9ABCF900ACD416 /* MtCoder.c in Sources */ = {isa = PBXBuildFile; fileRef = B349AD261E9ABCF800ACD416 /* MtCoder.c */; };
		B349AE781E9ABCF900ACD416 /* MtCoder.c in Sources */ = {isa = PBXBuildFile; fileRef = B349AD261E9ABCF800ACD416 /* MtCoder.c */; };
		B349AE791E9ABCF900ACD416 /* Ppmd7.c in Sources */ = {isa = PBXBuildFile; fileRef = B349AD291E9ABCF800ACD416 /* Ppmd7.c */; };
		B349AE7A1E9ABCF900ACD416 /* Ppmd7.c in Sources */ = {isa = PBXBuildFile; fileRef = B349AD291E9ABCF800ACD416 /* Ppmd7.c */; };
		B349AE7B1E9ABCF900ACD416 /* Ppmd7Dec.c in Sources */ = {isa = PBXBuildFile; fileRef = B349AD2B1E9ABCF800ACD416 /* Ppmd7Dec.c */; };
		B349AE7C1E9ABCF900ACD416 /* Ppmd7Dec.c in Sources */ = {isa = PBXBuildFile; fileRef = B349AD2B1E9ABCF800ACD416 /* Ppmd7Dec.c */; };
		B349AE7D1E9ABCF900ACD416 /* Ppmd7Enc.c in Sources */ = {isa = PBXBuildFile; fileRef = B349AD2C1E9ABCF800ACD416 /* Ppmd7Enc.c */; };
		B349AE7E1E9ABCF900ACD416 /* Ppmd7Enc.c in Sources */ = {isa = PBXBuildFile; fileRef = B349AD2C1E9ABCF800ACD416 /* Ppmd7Enc.c */; };
		B349AE7F1E9ABCF900ACD416 /* Sha256.c in Sources */ = {isa = PBXBuildFile; fileRef = B349AD2F1E9ABCF800ACD416 /* Sha256.c */; };
		B349AE801E9ABCF900ACD416 /* Sha256.c in Sources */ = {isa = PBXBuildFile; fileRef = B349AD2F1E9ABCF800ACD416 /* Sha256.c */; };
		B349AE811E9ABCF900ACD416 /* Sort.c in Sources */ = {isa = PBXBuildFile; fileRef = B349AD311E9ABCF800ACD416 /* Sort.c */; };
		B349AE821E9ABCF900ACD416 /* Sort.c in Sources */ = {isa = PBXBuildFile; fileRef = B349AD311E9ABCF800ACD416 /* Sort.c */; };
		B349AE831E9ABCF900ACD416 /* Threads.c in Sources */ = {isa = PBXBuildFile; fileRef = B349AD331E9ABCF800ACD416 /* Threads.c */; };
		B349AE841E9ABCF900ACD416 /* Threads.c in Sources */ = {isa = PBXBuildFile; fileRef = B349AD331E9ABCF800ACD416 /* Threads.c */; };
		B349AE851E9ABCF900ACD416 /* Xz.c in Sources */ = {isa = PBXBuildFile; fileRef = B349AD351E9ABCF800ACD416 /* Xz.c */; };
		B349AE861E9ABCF900ACD416 /* Xz.c in Sources */ = {isa = PBXBuildFile; fileRef = B349AD351E9ABCF800ACD416 /* Xz.c */; };
		B349AE871E9ABCF900ACD416 /* XzCrc64.c in Sources */ = {isa = PBXBuildFile; fileRef = B349AD371E9ABCF800ACD416 /* XzCrc64.c */; };
		B349AE881E9ABCF900ACD416 /* XzCrc64.c in Sources */ = {isa = PBXBuildFile; fileRef = B349AD371E9ABCF800ACD416 /* XzCrc64.c */; };
		B349AE891E9ABCF900ACD416 /* XzCrc64Opt.c in Sources */ = {isa = PBXBuildFile; fileRef = B349AD391E9ABCF800ACD416 /* XzCrc64Opt.c */; };
		B349AE8A1E9ABCF900ACD416 /* XzCrc64Opt.c in Sources */ = {isa = PBXBuildFile; fileRef = B349AD391E9ABCF800ACD416 /* XzCrc64Opt.c */; };
		B349AE8B1E9ABCF900ACD416 /* XzDec.c in Sources */ = {isa = PBXBuildFile; fileRef = B349AD3A1E9ABCF800ACD416 /* XzDec.c */; };
		B349AE8C1E9ABCF900ACD416 /* XzDec.c in Sources */ = {isa = PBXBuildFile; fileRef = B349AD3A1E9ABCF800ACD416 /* XzDec.c */; };
		B349AE8D1E9ABCF900ACD416 /* XzEnc.c in Sources */ = {isa = PBXBuildFile; fileRef = B349AD3B1E9ABCF800ACD416 /* XzEnc.c */; };
		B349AE8E1E9ABCF900ACD416 /* XzEnc.c in Sources */ = {isa = PBXBuildFile; fileRef = B349AD3B1E9ABCF800ACD416 /* XzEnc.c */; };
		B349AE8F1E9ABCF900ACD416 /* XzIn.c in Sources */ = {isa = PBXBuildFile; fileRef = B349AD3D1E9ABCF800ACD416 /* XzIn.c */; };
		B349AE901E9ABCF900ACD416 /* XzIn.c in Sources */ = {isa = PBXBuildFile; fileRef = B349AD3D1E9ABCF800ACD416 /* XzIn.c */; };
		B349AE911E9ABCF900ACD416 /* 7zCompressionMode.cpp in Sources */ = {isa = PBXBuildFile; fileRef = B349AD421E9ABCF800ACD416 /* 7zCompressionMode.cpp */; };
		B349AE921E9ABCF900ACD416 /* 7zCompressionMode.cpp in Sources */ = {isa = PBXBuildFile; fileRef = B349AD421E9ABCF800ACD416 /* 7zCompressionMode.cpp */; };
		B349AE931E9ABCF900ACD416 /* 7zDecode.cpp in Sources */ = {isa = PBXBuildFile; fileRef = B349AD441E9ABCF800ACD416 /* 7zDecode.cpp */; };
		B349AE941E9ABCF900ACD416 /* 7zDecode.cpp in Sources */ = {isa = PBXBuildFile; fileRef = B349AD441E9ABCF800ACD416 /* 7zDecode.cpp */; };
		B349AE951E9ABCF900ACD416 /* 7zEncode.cpp in Sources */ = {isa = PBXBuildFile; fileRef = B349AD461E9ABCF800ACD416 /* 7zEncode.cpp */; };
		B349AE961E9ABCF900ACD416 /* 7zEncode.cpp in Sources */ = {isa = PBXBuildFile; fileRef = B349AD461E9ABCF800ACD416 /* 7zEncode.cpp */; };
		B349AE971E9ABCF900ACD416 /* 7zExtract.cpp in Sources */ = {isa = PBXBuildFile; fileRef = B349AD481E9ABCF800ACD416 /* 7zExtract.cpp */; };
		B349AE981E9ABCF900ACD416 /* 7zExtract.cpp in Sources */ = {isa = PBXBuildFile; fileRef = B349AD481E9ABCF800ACD416 /* 7zExtract.cpp */; };
		B349AE991E9ABCF900ACD416 /* 7zFolderInStream.cpp in Sources */ = {isa = PBXBuildFile; fileRef = B349AD491E9ABCF800ACD416 /* 7zFolderInStream.cpp */; };
		B349AE9A1E9ABCF900ACD416 /* 7zFolderInStream.cpp in Sources */ = {isa = PBXBuildFile; fileRef = B349AD491E9ABCF800ACD416 /* 7zFolderInStream.cpp */; };
		B349AE9B1E9ABCF900ACD416 /* 7zHandler.cpp in Sources */ = {isa = PBXBuildFile; fileRef = B349AD4B1E9ABCF800ACD416 /* 7zHandler.cpp */; };
		B349AE9C1E9ABCF900ACD416 /* 7zHandler.cpp in Sources */ = {isa = PBXBuildFile; fileRef = B349AD4B1E9ABCF800ACD416 /* 7zHandler.cpp */; };
		B349AE9D1E9ABCF900ACD416 /* 7zHandlerOut.cpp in Sources */ = {isa = PBXBuildFile; fileRef = B349AD4D1E9ABCF800ACD416 /* 7zHandlerOut.cpp */; };
		B349AE9E1E9ABCF900ACD416 /* 7zHandlerOut.cpp in Sources */ = {isa = PBXBuildFile; fileRef = B349AD4D1E9ABCF800ACD416 /* 7zHandlerOut.cpp */; };
		B349AE9F1E9ABCF900ACD416 /* 7zHeader.cpp in Sources */ = {isa = PBXBuildFile; fileRef = B349AD4E1E9ABCF800ACD416 /* 7zHeader.cpp */; };
		B349AEA01E9ABCF900ACD416 /* 7zHeader.cpp in Sources */ = {isa = PBXBuildFile; fileRef = B349AD4E1E9ABCF800ACD416 /* 7zHeader.cpp */; };
		B349AEA11E9ABCF900ACD416 /* 7zIn.cpp in Sources */ = {isa = PBXBuildFile; fileRef = B349AD501E9ABCF800ACD416 /* 7zIn.cpp */; };
		B349AEA21E9ABCF900ACD416 /* 7zIn.cpp in Sources */ = {isa = PBXBuildFile; fileRef = B349AD501E9ABCF800ACD416 /* 7zIn.cpp */; };
		B349AEA31E9ABCF900ACD416 /* 7zOut.cpp in Sources */ = {isa = PBXBuildFile; fileRef = B349AD531E9ABCF800ACD416 /* 7zOut.cpp */; };
		B349AEA41E9ABCF900ACD416 /* 7zOut.cpp in Sources */ = {isa = PBXBuildFile; fileRef = B349AD531E9ABCF800ACD416 /* 7zOut.cpp */; };
		B349AEA51E9ABCF900ACD416 /* 7zProperties.cpp in Sources */ = {isa = PBXBuildFile; fileRef = B349AD551E9ABCF800ACD416 /* 7zProperties.cpp */; };
		B349AEA61E9ABCF900ACD416 /* 7zProperties.cpp in Sources */ = {isa = PBXBuildFile; fileRef = B349AD551E9ABCF800ACD416 /* 7zProperties.cpp */; };
		B349AEA71E9ABCF900ACD416 /* 7zRegister.cpp in Sources */ = {isa = PBXBuildFile; fileRef = B349AD571E9ABCF800ACD416 /* 7zRegister.cpp */; };
		B349AEA81E9ABCF900ACD416 /* 7zRegister.cpp in Sources */ = {isa = PBXBuildFile; fileRef = B349AD571E9ABCF800ACD416 /* 7zRegister.cpp */; };
		B349AEA91E9ABCF900ACD416 /* 7zSpecStream.cpp in Sources */ = {isa = PBXBuildFile; fileRef = B349AD581E9ABCF800ACD416 /* 7zSpecStream.cpp */; };
		B349AEAA1E9ABCF900ACD416 /* 7zSpecStream.cpp in Sources */ = {isa = PBXBuildFile; fileRef = B349AD581E9ABCF800ACD416 /* 7zSpecStream.cpp */; };
		B349AEAB1E9ABCF900ACD416 /* 7zUpdate.cpp in Sources */ = {isa = PBXBuildFile; fileRef = B349AD5A1E9ABCF800ACD416 /* 7zUpdate.cpp */; };
		B349AEAC1E9ABCF900ACD416 /* 7zUpdate.cpp in Sources */ = {isa = PBXBuildFile; fileRef = B349AD5A1E9ABCF800ACD416 /* 7zUpdate.cpp */; };
		B349AEAD1E9ABCF900ACD416 /* ArchiveExports.cpp in Sources */ = {isa = PBXBuildFile; fileRef = B349AD5D1E9ABCF800ACD416 /* ArchiveExports.cpp */; };
		B349AEAE1E9ABCF900ACD416 /* ArchiveExports.cpp in Sources */ = {isa = PBXBuildFile; fileRef = B349AD5D1E9ABCF800ACD416 /* ArchiveExports.cpp */; };
		B349AEAF1E9ABCF900ACD416 /* CoderMixer2.cpp in Sources */ = {isa = PBXBuildFile; fileRef = B349AD5F1E9ABCF800ACD416 /* CoderMixer2.cpp */; };
		B349AEB01E9ABCF900ACD416 /* CoderMixer2.cpp in Sources */ = {isa = PBXBuildFile; fileRef = B349AD5F1E9ABCF800ACD416 /* CoderMixer2.cpp */; };
		B349AEB11E9ABCF900ACD416 /* DummyOutStream.cpp in Sources */ = {isa = PBXBuildFile; fileRef = B349AD611E9ABCF800ACD416 /* DummyOutStream.cpp */; };
		B349AEB21E9ABCF900ACD416 /* DummyOutStream.cpp in Sources */ = {isa = PBXBuildFile; fileRef = B349AD611E9ABCF800ACD416 /* DummyOutStream.cpp */; };
		B349AEB31E9ABCF900ACD416 /* HandlerOut.cpp in Sources */ = {isa = PBXBuildFile; fileRef = B349AD631E9ABCF800ACD416 /* HandlerOut.cpp */; };
		B349AEB41E9ABCF900ACD416 /* HandlerOut.cpp in Sources */ = {isa = PBXBuildFile; fileRef = B349AD631E9ABCF800ACD416 /* HandlerOut.cpp */; };
		B349AEB51E9ABCF900ACD416 /* InStreamWithCRC.cpp in Sources */ = {isa = PBXBuildFile; fileRef = B349AD651E9ABCF800ACD416 /* InStreamWithCRC.cpp */; };
		B349AEB61E9ABCF900ACD416 /* InStreamWithCRC.cpp in Sources */ = {isa = PBXBuildFile; fileRef = B349AD651E9ABCF800ACD416 /* InStreamWithCRC.cpp */; };
		B349AEB71E9ABCF900ACD416 /* ItemNameUtils.cpp in Sources */ = {isa = PBXBuildFile; fileRef = B349AD671E9ABCF800ACD416 /* ItemNameUtils.cpp */; };
		B349AEB81E9ABCF900ACD416 /* ItemNameUtils.cpp in Sources */ = {isa = PBXBuildFile; fileRef = B349AD671E9ABCF800ACD416 /* ItemNameUtils.cpp */; };
		B349AEB91E9ABCF900ACD416 /* MultiStream.cpp in Sources */ = {isa = PBXBuildFile; fileRef = B349AD691E9ABCF800ACD416 /* MultiStream.cpp */; };
		B349AEBA1E9ABCF900ACD416 /* MultiStream.cpp in Sources */ = {isa = PBXBuildFile; fileRef = B349AD691E9ABCF800ACD416 /* MultiStream.cpp */; };
		B349AEBB1E9ABCF900ACD416 /* OutStreamWithCRC.cpp in Sources */ = {isa = PBXBuildFile; fileRef = B349AD6B1E9ABCF800ACD416 /* OutStreamWithCRC.cpp */; };
		B349AEBC1E9ABCF900ACD416 /* OutStreamWithCRC.cpp in Sources */ = {isa = PBXBuildFile; fileRef = B349AD6B1E9ABCF800ACD416 /* OutStreamWithCRC.cpp */; };
		B349AEBD1E9ABCF900ACD416 /* ParseProperties.cpp in Sources */ = {isa = PBXBuildFile; fileRef = B349AD6D1E9ABCF800ACD416 /* ParseProperties.cpp */; };
		B349AEBE1E9ABCF900ACD416 /* ParseProperties.cpp in Sources */ = {isa = PBXBuildFile; fileRef = B349AD6D1E9ABCF800ACD416 /* ParseProperties.cpp */; };
		B349AEBF1E9ABCF900ACD416 /* DllExports2.cpp in Sources */ = {isa = PBXBuildFile; fileRef = B349AD701E9ABCF800ACD416 /* DllExports2.cpp */; };
		B349AEC01E9ABCF900ACD416 /* DllExports2.cpp in Sources */ = {isa = PBXBuildFile; fileRef = B349AD701E9ABCF800ACD416 /* DllExports2.cpp */; };
		B349AEC11E9ABCF900ACD416 /* LzmaHandler.cpp in Sources */ = {isa = PBXBuildFile; fileRef = B349AD731E9ABCF800ACD416 /* LzmaHandler.cpp */; };
		B349AEC21E9ABCF900ACD416 /* LzmaHandler.cpp in Sources */ = {isa = PBXBuildFile; fileRef = B349AD731E9ABCF800ACD416 /* LzmaHandler.cpp */; };
		B349AEC31E9ABCF900ACD416 /* SplitHandler.cpp in Sources */ = {isa = PBXBuildFile; fileRef = B349AD741E9ABCF800ACD416 /* SplitHandler.cpp */; };
		B349AEC41E9ABCF900ACD416 /* SplitHandler.cpp in Sources */ = {isa = PBXBuildFile; fileRef = B349AD741E9ABCF800ACD416 /* SplitHandler.cpp */; };
		B349AEC51E9ABCF900ACD416 /* CreateCoder.cpp in Sources */ = {isa = PBXBuildFile; fileRef = B349AD771E9ABCF800ACD416 /* CreateCoder.cpp */; };
		B349AEC61E9ABCF900ACD416 /* CreateCoder.cpp in Sources */ = {isa = PBXBuildFile; fileRef = B349AD771E9ABCF800ACD416 /* CreateCoder.cpp */; };
		B349AEC71E9ABCF900ACD416 /* CWrappers.cpp in Sources */ = {isa = PBXBuildFile; fileRef = B349AD791E9ABCF800ACD416 /* CWrappers.cpp */; };
		B349AEC81E9ABCF900ACD416 /* CWrappers.cpp in Sources */ = {isa = PBXBuildFile; fileRef = B349AD791E9ABCF800ACD416 /* CWrappers.cpp */; };
		B349AECB1E9ABCF900ACD416 /* FileStreams.cpp in Sources */ = {isa = PBXBuildFile; fileRef = B349AD7D1E9ABCF800ACD416 /* FileStreams.cpp */; };
		B349AECC1E9ABCF900ACD416 /* FileStreams.cpp in Sources */ = {isa = PBXBuildFile; fileRef = B349AD7D1E9ABCF800ACD416 /* FileStreams.cpp */; };
		B349AECD1E9ABCF900ACD416 /* FilterCoder.cpp in Sources */ = {isa = PBXBuildFile; fileRef = B349AD7F1E9ABCF800ACD416 /* FilterCoder.cpp */; };
		B349AECE1E9ABCF900ACD416 /* FilterCoder.cpp in Sources */ = {isa = PBXBuildFile; fileRef = B349AD7F1E9ABCF800ACD416 /* FilterCoder.cpp */; };
		B349AECF1E9ABCF900ACD416 /* InBuffer.cpp in Sources */ = {isa = PBXBuildFile; fileRef = B349AD811E9ABCF800ACD416 /* InBuffer.cpp */; };
		B349AED01E9ABCF900ACD416 /* InBuffer.cpp in Sources */ = {isa = PBXBuildFile; fileRef = B349AD811E9ABCF800ACD416 /* InBuffer.cpp */; };
		B349AED11E9ABCF900ACD416 /* InOutTempBuffer.cpp in Sources */ = {isa = PBXBuildFile; fileRef = B349AD831E9ABCF800ACD416 /* InOutTempBuffer.cpp */; };
		B349AED21E9ABCF900ACD416 /* InOutTempBuffer.cpp in Sources */ = {isa = PBXBuildFile; fileRef = B349AD831E9ABCF800ACD416 /* InOutTempBuffer.cpp */; };
		B349AED31E9ABCF900ACD416 /* LimitedStreams.cpp in Sources */ = {isa = PBXBuildFile; fileRef = B349AD851E9ABCF800ACD416 /* LimitedStreams.cpp */; };
		B349AED41E9ABCF900ACD416 /* LimitedStreams.cpp in Sources */ = {isa = PBXBuildFile; fileRef = B349AD851E9ABCF800ACD416 /* LimitedStreams.cpp */; };
		B349AED51E9ABCF900ACD416 /* LockedStream.cpp in Sources */ = {isa = PBXBuildFile; fileRef = B349AD871E9ABCF800ACD416 /* LockedStream.cpp */; };
		B349AED61E9ABCF900ACD416 /* LockedStream.cpp in Sources */ = {isa = PBXBuildFile; fileRef = B349AD871E9ABCF800ACD416 /* LockedStream.cpp */; };
		B349AED71E9ABCF900ACD416 /* MethodId.cpp in Sources */ = {isa = PBXBuildFile; fileRef = B349AD891E9ABCF800ACD416 /* MethodId.cpp */; };
		B349AED81E9ABCF900ACD416 /* MethodId.cpp in Sources */ = {isa = PBXBuildFile; fileRef = B349AD891E9ABCF800ACD416 /* MethodId.cpp */; };
		B349AED91E9ABCF900ACD416 /* MethodProps.cpp in Sources */ = {isa = PBXBuildFile; fileRef = B349AD8B1E9ABCF800ACD416 /* MethodProps.cpp */; };
		B349AEDA1E9ABCF900ACD416 /* MethodProps.cpp in Sources */ = {isa = PBXBuildFile; fileRef = B349AD8B1E9ABCF800ACD416 /* MethodProps.cpp */; };
		B349AEDB1E9ABCF900ACD416 /* OffsetStream.cpp in Sources */ = {isa = PBXBuildFile; fileRef = B349AD8D1E9ABCF800ACD416 /* OffsetStream.cpp */; };
		B349AEDC1E9ABCF900ACD416 /* OffsetStream.cpp in Sources */ = {isa = PBXBuildFile; fileRef = B349AD8D1E9ABCF800ACD416 /* OffsetStream.cpp */; };
		B349AEDD1E9ABCF900ACD416 /* OutBuffer.cpp in Sources */ = {isa = PBXBuildFile; fileRef = B349AD8F1E9ABCF800ACD416 /* OutBuffer.cpp */; };
		B349AEDE1E9ABCF900ACD416 /* OutBuffer.cpp in Sources */ = {isa = PBXBuildFile; fileRef = B349AD8F1E9ABCF800ACD416 /* OutBuffer.cpp */; };
		B349AEDF1E9ABCF900ACD416 /* ProgressUtils.cpp in Sources */ = {isa = PBXBuildFile; fileRef = B349AD911E9ABCF800ACD416 /* ProgressUtils.cpp */; };
		B349AEE01E9ABCF900ACD416 /* ProgressUtils.cpp in Sources */ = {isa = PBXBuildFile; fileRef = B349AD911E9ABCF800ACD416 /* ProgressUtils.cpp */; };
		B349AEE11E9ABCF900ACD416 /* PropId.cpp in Sources */ = {isa = PBXBuildFile; fileRef = B349AD931E9ABCF800ACD416 /* PropId.cpp */; };
		B349AEE21E9ABCF900ACD416 /* PropId.cpp in Sources */ = {isa = PBXBuildFile; fileRef = B349AD931E9ABCF800ACD416 /* PropId.cpp */; };
		B349AEE31E9ABCF900ACD416 /* StreamBinder.cpp in Sources */ = {isa = PBXBuildFile; fileRef = B349AD971E9ABCF800ACD416 /* StreamBinder.cpp */; };
		B349AEE41E9ABCF900ACD416 /* StreamBinder.cpp in Sources */ = {isa = PBXBuildFile; fileRef = B349AD971E9ABCF800ACD416 /* StreamBinder.cpp */; };
		B349AEE51E9ABCF900ACD416 /* StreamObjects.cpp in Sources */ = {isa = PBXBuildFile; fileRef = B349AD991E9ABCF800ACD416 /* StreamObjects.cpp */; };
		B349AEE61E9ABCF900ACD416 /* StreamObjects.cpp in Sources */ = {isa = PBXBuildFile; fileRef = B349AD991E9ABCF800ACD416 /* StreamObjects.cpp */; };
		B349AEE71E9ABCF900ACD416 /* StreamUtils.cpp in Sources */ = {isa = PBXBuildFile; fileRef = B349AD9B1E9ABCF800ACD416 /* StreamUtils.cpp */; };
		B349AEE81E9ABCF900ACD416 /* StreamUtils.cpp in Sources */ = {isa = PBXBuildFile; fileRef = B349AD9B1E9ABCF800ACD416 /* StreamUtils.cpp */; };
		B349AEE91E9ABCF900ACD416 /* UniqBlocks.cpp in Sources */ = {isa = PBXBuildFile; fileRef = B349AD9D1E9ABCF800ACD416 /* UniqBlocks.cpp */; };
		B349AEEA1E9ABCF900ACD416 /* UniqBlocks.cpp in Sources */ = {isa = PBXBuildFile; fileRef = B349AD9D1E9ABCF800ACD416 /* UniqBlocks.cpp */; };
		B349AEEB1E9ABCF900ACD416 /* VirtThread.cpp in Sources */ = {isa = PBXBuildFile; fileRef = B349AD9F1E9ABCF800ACD416 /* VirtThread.cpp */; };
		B349AEEC1E9ABCF900ACD416 /* VirtThread.cpp in Sources */ = {isa = PBXBuildFile; fileRef = B349AD9F1E9ABCF800ACD416 /* VirtThread.cpp */; };
		B349AEED1E9ABCF900ACD416 /* Bcj2Coder.cpp in Sources */ = {isa = PBXBuildFile; fileRef = B349ADA21E9ABCF800ACD416 /* Bcj2Coder.cpp */; };
		B349AEEE1E9ABCF900ACD416 /* Bcj2Coder.cpp in Sources */ = {isa = PBXBuildFile; fileRef = B349ADA21E9ABCF800ACD416 /* Bcj2Coder.cpp */; };
		B349AEEF1E9ABCF900ACD416 /* Bcj2Register.cpp in Sources */ = {isa = PBXBuildFile; fileRef = B349ADA41E9ABCF800ACD416 /* Bcj2Register.cpp */; };
		B349AEF01E9ABCF900ACD416 /* Bcj2Register.cpp in Sources */ = {isa = PBXBuildFile; fileRef = B349ADA41E9ABCF800ACD416 /* Bcj2Register.cpp */; };
		B349AEF11E9ABCF900ACD416 /* BcjCoder.cpp in Sources */ = {isa = PBXBuildFile; fileRef = B349ADA51E9ABCF800ACD416 /* BcjCoder.cpp */; };
		B349AEF21E9ABCF900ACD416 /* BcjCoder.cpp in Sources */ = {isa = PBXBuildFile; fileRef = B349ADA51E9ABCF800ACD416 /* BcjCoder.cpp */; };
		B349AEF31E9ABCF900ACD416 /* BcjRegister.cpp in Sources */ = {isa = PBXBuildFile; fileRef = B349ADA71E9ABCF800ACD416 /* BcjRegister.cpp */; };
		B349AEF41E9ABCF900ACD416 /* BcjRegister.cpp in Sources */ = {isa = PBXBuildFile; fileRef = B349ADA71E9ABCF800ACD416 /* BcjRegister.cpp */; };
		B349AEF51E9ABCF900ACD416 /* BranchMisc.cpp in Sources */ = {isa = PBXBuildFile; fileRef = B349ADA81E9ABCF800ACD416 /* BranchMisc.cpp */; };
		B349AEF61E9ABCF900ACD416 /* BranchMisc.cpp in Sources */ = {isa = PBXBuildFile; fileRef = B349ADA81E9ABCF800ACD416 /* BranchMisc.cpp */; };
		B349AEF71E9ABCF900ACD416 /* BranchRegister.cpp in Sources */ = {isa = PBXBuildFile; fileRef = B349ADAA1E9ABCF800ACD416 /* BranchRegister.cpp */; };
		B349AEF81E9ABCF900ACD416 /* BranchRegister.cpp in Sources */ = {isa = PBXBuildFile; fileRef = B349ADAA1E9ABCF800ACD416 /* BranchRegister.cpp */; };
		B349AEF91E9ABCF900ACD416 /* ByteSwap.cpp in Sources */ = {isa = PBXBuildFile; fileRef = B349ADAB1E9ABCF800ACD416 /* ByteSwap.cpp */; };
		B349AEFA1E9ABCF900ACD416 /* ByteSwap.cpp in Sources */ = {isa = PBXBuildFile; fileRef = B349ADAB1E9ABCF800ACD416 /* ByteSwap.cpp */; };
		B349AEFB1E9ABCF900ACD416 /* CodecExports.cpp in Sources */ = {isa = PBXBuildFile; fileRef = B349ADAC1E9ABCF800ACD416 /* CodecExports.cpp */; };
		B349AEFC1E9ABCF900ACD416 /* CodecExports.cpp in Sources */ = {isa = PBXBuildFile; fileRef = B349ADAC1E9ABCF800ACD416 /* CodecExports.cpp */; };
		B349AEFD1E9ABCF900ACD416 /* CopyCoder.cpp in Sources */ = {isa = PBXBuildFile; fileRef = B349ADAD1E9ABCF800ACD416 /* CopyCoder.cpp */; };
		B349AEFE1E9ABCF900ACD416 /* CopyCoder.cpp in Sources */ = {isa = PBXBuildFile; fileRef = B349ADAD1E9ABCF800ACD416 /* CopyCoder.cpp */; };
		B349AEFF1E9ABCF900ACD416 /* CopyRegister.cpp in Sources */ = {isa = PBXBuildFile; fileRef = B349ADAF1E9ABCF800ACD416 /* CopyRegister.cpp */; };
		B349AF001E9ABCF900ACD416 /* CopyRegister.cpp in Sources */ = {isa = PBXBuildFile; fileRef = B349ADAF1E9ABCF800ACD416 /* CopyRegister.cpp */; };
		B349AF011E9ABCF900ACD416 /* DeltaFilter.cpp in Sources */ = {isa = PBXBuildFile; fileRef = B349ADB01E9ABCF800ACD416 /* DeltaFilter.cpp */; };
		B349AF021E9ABCF900ACD416 /* DeltaFilter.cpp in Sources */ = {isa = PBXBuildFile; fileRef = B349ADB01E9ABCF800ACD416 /* DeltaFilter.cpp */; };
		B349AF031E9ABCF900ACD416 /* Lzma2Decoder.cpp in Sources */ = {isa = PBXBuildFile; fileRef = B349ADB11E9ABCF800ACD416 /* Lzma2Decoder.cpp */; };
		B349AF041E9ABCF900ACD416 /* Lzma2Decoder.cpp in Sources */ = {isa = PBXBuildFile; fileRef = B349ADB11E9ABCF800ACD416 /* Lzma2Decoder.cpp */; };
		B349AF051E9ABCF900ACD416 /* Lzma2Encoder.cpp in Sources */ = {isa = PBXBuildFile; fileRef = B349ADB31E9ABCF800ACD416 /* Lzma2Encoder.cpp */; };
		B349AF061E9ABCF900ACD416 /* Lzma2Encoder.cpp in Sources */ = {isa = PBXBuildFile; fileRef = B349ADB31E9ABCF800ACD416 /* Lzma2Encoder.cpp */; };
		B349AF071E9ABCF900ACD416 /* Lzma2Register.cpp in Sources */ = {isa = PBXBuildFile; fileRef = B349ADB51E9ABCF800ACD416 /* Lzma2Register.cpp */; };
		B349AF081E9ABCF900ACD416 /* Lzma2Register.cpp in Sources */ = {isa = PBXBuildFile; fileRef = B349ADB51E9ABCF800ACD416 /* Lzma2Register.cpp */; };
		B349AF091E9ABCF900ACD416 /* LzmaDecoder.cpp in Sources */ = {isa = PBXBuildFile; fileRef = B349ADB61E9ABCF800ACD416 /* LzmaDecoder.cpp */; };
		B349AF0A1E9ABCF900ACD416 /* LzmaDecoder.cpp in Sources */ = {isa = PBXBuildFile; fileRef = B349ADB61E9ABCF800ACD416 /* LzmaDecoder.cpp */; };
		B349AF0B1E9ABCF900ACD416 /* LzmaEncoder.cpp in Sources */ = {isa = PBXBuildFile; fileRef = B349ADB81E9ABCF800ACD416 /* LzmaEncoder.cpp */; };
		B349AF0C1E9ABCF900ACD416 /* LzmaEncoder.cpp in Sources */ = {isa = PBXBuildFile; fileRef = B349ADB81E9ABCF800ACD416 /* LzmaEncoder.cpp */; };
		B349AF0D1E9ABCF900ACD416 /* LzmaRegister.cpp in Sources */ = {isa = PBXBuildFile; fileRef = B349ADBA1E9ABCF800ACD416 /* LzmaRegister.cpp */; };
		B349AF0E1E9ABCF900ACD416 /* LzmaRegister.cpp in Sources */ = {isa = PBXBuildFile; fileRef = B349ADBA1E9ABCF800ACD416 /* LzmaRegister.cpp */; };
		B349AF0F1E9ABCF900ACD416 /* PpmdDecoder.cpp in Sources */ = {isa = PBXBuildFile; fileRef = B349ADBB1E9ABCF800ACD416 /* PpmdDecoder.cpp */; };
		B349AF101E9ABCF900ACD416 /* PpmdDecoder.cpp in Sources */ = {isa = PBXBuildFile; fileRef = B349ADBB1E9ABCF800ACD416 /* PpmdDecoder.cpp */; };
		B349AF111E9ABCF900ACD416 /* PpmdEncoder.cpp in Sources */ = {isa = PBXBuildFile; fileRef = B349ADBD1E9ABCF800ACD416 /* PpmdEncoder.cpp */; };
		B349AF121E9ABCF900ACD416 /* PpmdEncoder.cpp in Sources */ = {isa = PBXBuildFile; fileRef = B349ADBD1E9ABCF800ACD416 /* PpmdEncoder.cpp */; };
		B349AF131E9ABCF900ACD416 /* PpmdRegister.cpp in Sources */ = {isa = PBXBuildFile; fileRef = B349ADBF1E9ABCF800ACD416 /* PpmdRegister.cpp */; };
		B349AF141E9ABCF900ACD416 /* PpmdRegister.cpp in Sources */ = {isa = PBXBuildFile; fileRef = B349ADBF1E9ABCF800ACD416 /* PpmdRegister.cpp */; };
		B349AF151E9ABCF900ACD416 /* 7zAes.cpp in Sources */ = {isa = PBXBuildFile; fileRef = B349ADC21E9ABCF800ACD416 /* 7zAes.cpp */; };
		B349AF161E9ABCF900ACD416 /* 7zAes.cpp in Sources */ = {isa = PBXBuildFile; fileRef = B349ADC21E9ABCF800ACD416 /* 7zAes.cpp */; };
		B349AF171E9ABCF900ACD416 /* 7zAesRegister.cpp in Sources */ = {isa = PBXBuildFile; fileRef = B349ADC41E9ABCF800ACD416 /* 7zAesRegister.cpp */; };
		B349AF181E9ABCF900ACD416 /* 7zAesRegister.cpp in Sources */ = {isa = PBXBuildFile; fileRef = B349ADC41E9ABCF800ACD416 /* 7zAesRegister.cpp */; };
		B349AF191E9ABCF900ACD416 /* MyAes.cpp in Sources */ = {isa = PBXBuildFile; fileRef = B349ADC51E9ABCF800ACD416 /* MyAes.cpp */; };
		B349AF1A1E9ABCF900ACD416 /* MyAes.cpp in Sources */ = {isa = PBXBuildFile; fileRef = B349ADC51E9ABCF800ACD416 /* MyAes.cpp */; };
		B349AF1B1E9ABCF900ACD416 /* MyAesReg.cpp in Sources */ = {isa = PBXBuildFile; fileRef = B349ADC71E9ABCF800ACD416 /* MyAesReg.cpp */; };
		B349AF1C1E9ABCF900ACD416 /* MyAesReg.cpp in Sources */ = {isa = PBXBuildFile; fileRef = B349ADC71E9ABCF800ACD416 /* MyAesReg.cpp */; };
		B349AF1D1E9ABCF900ACD416 /* RandGen.cpp in Sources */ = {isa = PBXBuildFile; fileRef = B349ADC81E9ABCF800ACD416 /* RandGen.cpp */; };
		B349AF1E1E9ABCF900ACD416 /* RandGen.cpp in Sources */ = {isa = PBXBuildFile; fileRef = B349ADC81E9ABCF800ACD416 /* RandGen.cpp */; };
		B349AF1F1E9ABCF900ACD416 /* C_FileIO.cpp in Sources */ = {isa = PBXBuildFile; fileRef = B349ADD41E9ABCF900ACD416 /* C_FileIO.cpp */; };
		B349AF201E9ABCF900ACD416 /* C_FileIO.cpp in Sources */ = {isa = PBXBuildFile; fileRef = B349ADD41E9ABCF900ACD416 /* C_FileIO.cpp */; };
		B349AF211E9ABCF900ACD416 /* CommandLineParser.cpp in Sources */ = {isa = PBXBuildFile; fileRef = B349ADD61E9ABCF900ACD416 /* CommandLineParser.cpp */; };
		B349AF221E9ABCF900ACD416 /* CommandLineParser.cpp in Sources */ = {isa = PBXBuildFile; fileRef = B349ADD61E9ABCF900ACD416 /* CommandLineParser.cpp */; };
		B349AF231E9ABCF900ACD416 /* CRC.cpp in Sources */ = {isa = PBXBuildFile; fileRef = B349ADDA1E9ABCF900ACD416 /* CRC.cpp */; };
		B349AF241E9ABCF900ACD416 /* CRC.cpp in Sources */ = {isa = PBXBuildFile; fileRef = B349ADDA1E9ABCF900ACD416 /* CRC.cpp */; };
		B349AF251E9ABCF900ACD416 /* CrcReg.cpp in Sources */ = {isa = PBXBuildFile; fileRef = B349ADDB1E9ABCF900ACD416 /* CrcReg.cpp */; };
		B349AF261E9ABCF900ACD416 /* CrcReg.cpp in Sources */ = {isa = PBXBuildFile; fileRef = B349ADDB1E9ABCF900ACD416 /* CrcReg.cpp */; };
		B349AF271E9ABCF900ACD416 /* IntToString.cpp in Sources */ = {isa = PBXBuildFile; fileRef = B349ADDE1E9ABCF900ACD416 /* IntToString.cpp */; };
		B349AF281E9ABCF900ACD416 /* IntToString.cpp in Sources */ = {isa = PBXBuildFile; fileRef = B349ADDE1E9ABCF900ACD416 /* IntToString.cpp */; };
		B349AF2B1E9ABCF900ACD416 /* MyString.cpp in Sources */ = {isa = PBXBuildFile; fileRef = B349ADE81E9ABCF900ACD416 /* MyString.cpp */; };
		B349AF2C1E9ABCF900ACD416 /* MyString.cpp in Sources */ = {isa = PBXBuildFile; fileRef = B349ADE81E9ABCF900ACD416 /* MyString.cpp */; };
		B349AF2D1E9ABCF900ACD416 /* MyVector.cpp in Sources */ = {isa = PBXBuildFile; fileRef = B349ADEC1E9ABCF900ACD416 /* MyVector.cpp */; };
		B349AF2E1E9ABCF900ACD416 /* MyVector.cpp in Sources */ = {isa = PBXBuildFile; fileRef = B349ADEC1E9ABCF900ACD416 /* MyVector.cpp */; };
		B349AF2F1E9ABCF900ACD416 /* MyWindows.cpp in Sources */ = {isa = PBXBuildFile; fileRef = B349ADEE1E9ABCF900ACD416 /* MyWindows.cpp */; };
		B349AF301E9ABCF900ACD416 /* MyWindows.cpp in Sources */ = {isa = PBXBuildFile; fileRef = B349ADEE1E9ABCF900ACD416 /* MyWindows.cpp */; };
		B349AF311E9ABCF900ACD416 /* NewHandler.cpp in Sources */ = {isa = PBXBuildFile; fileRef = B349ADF01E9ABCF900ACD416 /* NewHandler.cpp */; };
		B349AF321E9ABCF900ACD416 /* NewHandler.cpp in Sources */ = {isa = PBXBuildFile; fileRef = B349ADF01E9ABCF900ACD416 /* NewHandler.cpp */; };
		B349AF331E9ABCF900ACD416 /* Sha256Reg.cpp in Sources */ = {isa = PBXBuildFile; fileRef = B349ADF21E9ABCF900ACD416 /* Sha256Reg.cpp */; };
		B349AF341E9ABCF900ACD416 /* Sha256Reg.cpp in Sources */ = {isa = PBXBuildFile; fileRef = B349ADF21E9ABCF900ACD416 /* Sha256Reg.cpp */; };
		B349AF391E9ABCF900ACD416 /* StringConvert.cpp in Sources */ = {isa = PBXBuildFile; fileRef = B349ADF81E9ABCF900ACD416 /* StringConvert.cpp */; };
		B349AF3A1E9ABCF900ACD416 /* StringConvert.cpp in Sources */ = {isa = PBXBuildFile; fileRef = B349ADF81E9ABCF900ACD416 /* StringConvert.cpp */; };
		B349AF3B1E9ABCF900ACD416 /* StringToInt.cpp in Sources */ = {isa = PBXBuildFile; fileRef = B349ADFA1E9ABCF900ACD416 /* StringToInt.cpp */; };
		B349AF3C1E9ABCF900ACD416 /* StringToInt.cpp in Sources */ = {isa = PBXBuildFile; fileRef = B349ADFA1E9ABCF900ACD416 /* StringToInt.cpp */; };
		B349AF3D1E9ABCF900ACD416 /* TextConfig.cpp in Sources */ = {isa = PBXBuildFile; fileRef = B349ADFC1E9ABCF900ACD416 /* TextConfig.cpp */; };
		B349AF3E1E9ABCF900ACD416 /* TextConfig.cpp in Sources */ = {isa = PBXBuildFile; fileRef = B349ADFC1E9ABCF900ACD416 /* TextConfig.cpp */; };
		B349AF3F1E9ABCF900ACD416 /* UTFConvert.cpp in Sources */ = {isa = PBXBuildFile; fileRef = B349ADFE1E9ABCF900ACD416 /* UTFConvert.cpp */; };
		B349AF401E9ABCF900ACD416 /* UTFConvert.cpp in Sources */ = {isa = PBXBuildFile; fileRef = B349ADFE1E9ABCF900ACD416 /* UTFConvert.cpp */; };
		B349AF411E9ABCF900ACD416 /* Wildcard.cpp in Sources */ = {isa = PBXBuildFile; fileRef = B349AE001E9ABCF900ACD416 /* Wildcard.cpp */; };
		B349AF421E9ABCF900ACD416 /* Wildcard.cpp in Sources */ = {isa = PBXBuildFile; fileRef = B349AE001E9ABCF900ACD416 /* Wildcard.cpp */; };
		B349AF431E9ABCF900ACD416 /* XzCrc64Reg.cpp in Sources */ = {isa = PBXBuildFile; fileRef = B349AE021E9ABCF900ACD416 /* XzCrc64Reg.cpp */; };
		B349AF441E9ABCF900ACD416 /* XzCrc64Reg.cpp in Sources */ = {isa = PBXBuildFile; fileRef = B349AE021E9ABCF900ACD416 /* XzCrc64Reg.cpp */; };
		B349AF471E9ABCF900ACD416 /* PropVariant.cpp in Sources */ = {isa = PBXBuildFile; fileRef = B349AE061E9ABCF900ACD416 /* PropVariant.cpp */; };
		B349AF481E9ABCF900ACD416 /* PropVariant.cpp in Sources */ = {isa = PBXBuildFile; fileRef = B349AE061E9ABCF900ACD416 /* PropVariant.cpp */; };
		B349AF491E9ABCF900ACD416 /* PropVariantConv.cpp in Sources */ = {isa = PBXBuildFile; fileRef = B349AE081E9ABCF900ACD416 /* PropVariantConv.cpp */; };
		B349AF4A1E9ABCF900ACD416 /* PropVariantConv.cpp in Sources */ = {isa = PBXBuildFile; fileRef = B349AE081E9ABCF900ACD416 /* PropVariantConv.cpp */; };
		B349AF4B1E9ABCF900ACD416 /* LzmaSDK-ObjC.podspec in Resources */ = {isa = PBXBuildFile; fileRef = B349AE0D1E9ABCF900ACD416 /* LzmaSDK-ObjC.podspec */; };
		B349AF4C1E9ABCF900ACD416 /* LzmaSDK-ObjC.podspec in Resources */ = {isa = PBXBuildFile; fileRef = B349AE0D1E9ABCF900ACD416 /* LzmaSDK-ObjC.podspec */; };
		B349AF4D1E9ABCF900ACD416 /* LzmaSDKObjC.podspec in Resources */ = {isa = PBXBuildFile; fileRef = B349AE0E1E9ABCF900ACD416 /* LzmaSDKObjC.podspec */; };
		B349AF4E1E9ABCF900ACD416 /* LzmaSDKObjC.podspec in Resources */ = {isa = PBXBuildFile; fileRef = B349AE0E1E9ABCF900ACD416 /* LzmaSDKObjC.podspec */; };
		B349AF4F1E9ABCF900ACD416 /* README.md in Sources */ = {isa = PBXBuildFile; fileRef = B349AE0F1E9ABCF900ACD416 /* README.md */; };
		B349AF501E9ABCF900ACD416 /* README.md in Sources */ = {isa = PBXBuildFile; fileRef = B349AE0F1E9ABCF900ACD416 /* README.md */; };
		B349AF511E9ABCF900ACD416 /* LzmaSDKObjC.mm in Sources */ = {isa = PBXBuildFile; fileRef = B349AE131E9ABCF900ACD416 /* LzmaSDKObjC.mm */; };
		B349AF521E9ABCF900ACD416 /* LzmaSDKObjC.mm in Sources */ = {isa = PBXBuildFile; fileRef = B349AE131E9ABCF900ACD416 /* LzmaSDKObjC.mm */; };
		B349AF531E9ABCF900ACD416 /* LzmaSDKObjCBaseCoder.cpp in Sources */ = {isa = PBXBuildFile; fileRef = B349AE141E9ABCF900ACD416 /* LzmaSDKObjCBaseCoder.cpp */; };
		B349AF541E9ABCF900ACD416 /* LzmaSDKObjCBaseCoder.cpp in Sources */ = {isa = PBXBuildFile; fileRef = B349AE141E9ABCF900ACD416 /* LzmaSDKObjCBaseCoder.cpp */; };
		B349AF551E9ABCF900ACD416 /* LzmaSDKObjCBufferProcessor.mm in Sources */ = {isa = PBXBuildFile; fileRef = B349AE171E9ABCF900ACD416 /* LzmaSDKObjCBufferProcessor.mm */; };
		B349AF561E9ABCF900ACD416 /* LzmaSDKObjCBufferProcessor.mm in Sources */ = {isa = PBXBuildFile; fileRef = B349AE171E9ABCF900ACD416 /* LzmaSDKObjCBufferProcessor.mm */; };
		B349AF571E9ABCF900ACD416 /* LzmaSDKObjCCommon.cpp in Sources */ = {isa = PBXBuildFile; fileRef = B349AE181E9ABCF900ACD416 /* LzmaSDKObjCCommon.cpp */; };
		B349AF581E9ABCFA00ACD416 /* LzmaSDKObjCCommon.cpp in Sources */ = {isa = PBXBuildFile; fileRef = B349AE181E9ABCF900ACD416 /* LzmaSDKObjCCommon.cpp */; };
		B349AF591E9ABCFA00ACD416 /* LzmaSDKObjCError.mm in Sources */ = {isa = PBXBuildFile; fileRef = B349AE1B1E9ABCF900ACD416 /* LzmaSDKObjCError.mm */; };
		B349AF5A1E9ABCFA00ACD416 /* LzmaSDKObjCError.mm in Sources */ = {isa = PBXBuildFile; fileRef = B349AE1B1E9ABCF900ACD416 /* LzmaSDKObjCError.mm */; };
		B349AF5B1E9ABCFA00ACD416 /* LzmaSDKObjCExtern.mm in Sources */ = {isa = PBXBuildFile; fileRef = B349AE1D1E9ABCF900ACD416 /* LzmaSDKObjCExtern.mm */; };
		B349AF5C1E9ABCFA00ACD416 /* LzmaSDKObjCExtern.mm in Sources */ = {isa = PBXBuildFile; fileRef = B349AE1D1E9ABCF900ACD416 /* LzmaSDKObjCExtern.mm */; };
		B349AF5D1E9ABCFA00ACD416 /* LzmaSDKObjCExtractCallback.mm in Sources */ = {isa = PBXBuildFile; fileRef = B349AE1F1E9ABCF900ACD416 /* LzmaSDKObjCExtractCallback.mm */; };
		B349AF5E1E9ABCFA00ACD416 /* LzmaSDKObjCExtractCallback.mm in Sources */ = {isa = PBXBuildFile; fileRef = B349AE1F1E9ABCF900ACD416 /* LzmaSDKObjCExtractCallback.mm */; };
		B349AF5F1E9ABCFA00ACD416 /* LzmaSDKObjCFileDecoder.cpp in Sources */ = {isa = PBXBuildFile; fileRef = B349AE201E9ABCF900ACD416 /* LzmaSDKObjCFileDecoder.cpp */; };
		B349AF601E9ABCFA00ACD416 /* LzmaSDKObjCFileDecoder.cpp in Sources */ = {isa = PBXBuildFile; fileRef = B349AE201E9ABCF900ACD416 /* LzmaSDKObjCFileDecoder.cpp */; };
		B349AF611E9ABCFA00ACD416 /* LzmaSDKObjCFileEncoder.cpp in Sources */ = {isa = PBXBuildFile; fileRef = B349AE221E9ABCF900ACD416 /* LzmaSDKObjCFileEncoder.cpp */; };
		B349AF621E9ABCFA00ACD416 /* LzmaSDKObjCFileEncoder.cpp in Sources */ = {isa = PBXBuildFile; fileRef = B349AE221E9ABCF900ACD416 /* LzmaSDKObjCFileEncoder.cpp */; };
		B349AF631E9ABCFA00ACD416 /* LzmaSDKObjCInFile.cpp in Sources */ = {isa = PBXBuildFile; fileRef = B349AE241E9ABCF900ACD416 /* LzmaSDKObjCInFile.cpp */; };
		B349AF641E9ABCFA00ACD416 /* LzmaSDKObjCInFile.cpp in Sources */ = {isa = PBXBuildFile; fileRef = B349AE241E9ABCF900ACD416 /* LzmaSDKObjCInFile.cpp */; };
		B349AF651E9ABCFA00ACD416 /* LzmaSDKObjCItem.mm in Sources */ = {isa = PBXBuildFile; fileRef = B349AE281E9ABCF900ACD416 /* LzmaSDKObjCItem.mm */; };
		B349AF661E9ABCFA00ACD416 /* LzmaSDKObjCItem.mm in Sources */ = {isa = PBXBuildFile; fileRef = B349AE281E9ABCF900ACD416 /* LzmaSDKObjCItem.mm */; };
		B349AF671E9ABCFA00ACD416 /* LzmaSDKObjCMutableItem.mm in Sources */ = {isa = PBXBuildFile; fileRef = B349AE2B1E9ABCF900ACD416 /* LzmaSDKObjCMutableItem.mm */; };
		B349AF681E9ABCFA00ACD416 /* LzmaSDKObjCMutableItem.mm in Sources */ = {isa = PBXBuildFile; fileRef = B349AE2B1E9ABCF900ACD416 /* LzmaSDKObjCMutableItem.mm */; };
		B349AF691E9ABCFA00ACD416 /* LzmaSDKObjCOpenCallback.cpp in Sources */ = {isa = PBXBuildFile; fileRef = B349AE2C1E9ABCF900ACD416 /* LzmaSDKObjCOpenCallback.cpp */; };
		B349AF6A1E9ABCFA00ACD416 /* LzmaSDKObjCOpenCallback.cpp in Sources */ = {isa = PBXBuildFile; fileRef = B349AE2C1E9ABCF900ACD416 /* LzmaSDKObjCOpenCallback.cpp */; };
		B349AF6B1E9ABCFA00ACD416 /* LzmaSDKObjCOutFile.cpp in Sources */ = {isa = PBXBuildFile; fileRef = B349AE2E1E9ABCF900ACD416 /* LzmaSDKObjCOutFile.cpp */; };
		B349AF6C1E9ABCFA00ACD416 /* LzmaSDKObjCOutFile.cpp in Sources */ = {isa = PBXBuildFile; fileRef = B349AE2E1E9ABCF900ACD416 /* LzmaSDKObjCOutFile.cpp */; };
		B349AF6D1E9ABCFA00ACD416 /* LzmaSDKObjCReader.mm in Sources */ = {isa = PBXBuildFile; fileRef = B349AE311E9ABCF900ACD416 /* LzmaSDKObjCReader.mm */; };
		B349AF6E1E9ABCFA00ACD416 /* LzmaSDKObjCReader.mm in Sources */ = {isa = PBXBuildFile; fileRef = B349AE311E9ABCF900ACD416 /* LzmaSDKObjCReader.mm */; };
		B349AF6F1E9ABCFA00ACD416 /* LzmaSDKObjCUpdateCallback.mm in Sources */ = {isa = PBXBuildFile; fileRef = B349AE341E9ABCF900ACD416 /* LzmaSDKObjCUpdateCallback.mm */; };
		B349AF701E9ABCFA00ACD416 /* LzmaSDKObjCUpdateCallback.mm in Sources */ = {isa = PBXBuildFile; fileRef = B349AE341E9ABCF900ACD416 /* LzmaSDKObjCUpdateCallback.mm */; };
		B349AF711E9ABCFA00ACD416 /* LzmaSDKObjCWriter.mm in Sources */ = {isa = PBXBuildFile; fileRef = B349AE361E9ABCF900ACD416 /* LzmaSDKObjCWriter.mm */; };
		B349AF721E9ABCFA00ACD416 /* LzmaSDKObjCWriter.mm in Sources */ = {isa = PBXBuildFile; fileRef = B349AE361E9ABCF900ACD416 /* LzmaSDKObjCWriter.mm */; };
		B36DE7CA1D6B80CA002EE3ED /* PVAtari7800ControllerViewController.m in Sources */ = {isa = PBXBuildFile; fileRef = B36DE7C91D6B80CA002EE3ED /* PVAtari7800ControllerViewController.m */; };
		B36DE7CB1D6B80D3002EE3ED /* PVAtari7800ControllerViewController.m in Sources */ = {isa = PBXBuildFile; fileRef = B36DE7C91D6B80CA002EE3ED /* PVAtari7800ControllerViewController.m */; };
		B36DE7CC1D6B80D4002EE3ED /* PVAtari7800ControllerViewController.m in Sources */ = {isa = PBXBuildFile; fileRef = B36DE7C91D6B80CA002EE3ED /* PVAtari7800ControllerViewController.m */; };
		B39578C21E6D2D8B00854D7A /* PVPCEControllerViewController.m in Sources */ = {isa = PBXBuildFile; fileRef = B39578C11E6D2D8B00854D7A /* PVPCEControllerViewController.m */; };
		B39578C31E6D2D8B00854D7A /* PVPCEControllerViewController.m in Sources */ = {isa = PBXBuildFile; fileRef = B39578C11E6D2D8B00854D7A /* PVPCEControllerViewController.m */; };
		B39578C71E6D4DC200854D7A /* PVNeoGeoPocketControllerViewController.m in Sources */ = {isa = PBXBuildFile; fileRef = B39578C61E6D4DC200854D7A /* PVNeoGeoPocketControllerViewController.m */; };
		B39578C81E6D4DC200854D7A /* PVNeoGeoPocketControllerViewController.m in Sources */ = {isa = PBXBuildFile; fileRef = B39578C61E6D4DC200854D7A /* PVNeoGeoPocketControllerViewController.m */; };
		B3A9F4251DE86389008450F5 /* ProSystem.framework in Frameworks */ = {isa = PBXBuildFile; fileRef = B3AD68A21D6EA7070021B949 /* ProSystem.framework */; };
		B3AD689B1D6EA6180021B949 /* PicoDrive.framework in Frameworks */ = {isa = PBXBuildFile; fileRef = B3AD689A1D6EA6180021B949 /* PicoDrive.framework */; };
		B3AD689C1D6EA6180021B949 /* PicoDrive.framework in Embed Frameworks */ = {isa = PBXBuildFile; fileRef = B3AD689A1D6EA6180021B949 /* PicoDrive.framework */; settings = {ATTRIBUTES = (CodeSignOnCopy, RemoveHeadersOnCopy, ); }; };
		B3AD689D1D6EA6450021B949 /* PicoDrive.framework in Frameworks */ = {isa = PBXBuildFile; fileRef = B3AD689A1D6EA6180021B949 /* PicoDrive.framework */; };
		B3AD689E1D6EA6450021B949 /* PicoDrive.framework in Embed Frameworks */ = {isa = PBXBuildFile; fileRef = B3AD689A1D6EA6180021B949 /* PicoDrive.framework */; settings = {ATTRIBUTES = (CodeSignOnCopy, RemoveHeadersOnCopy, ); }; };
		B3AD68A31D6EA7070021B949 /* ProSystem.framework in Frameworks */ = {isa = PBXBuildFile; fileRef = B3AD68A21D6EA7070021B949 /* ProSystem.framework */; };
		B3AD68A41D6EA7070021B949 /* ProSystem.framework in Embed Frameworks */ = {isa = PBXBuildFile; fileRef = B3AD68A21D6EA7070021B949 /* ProSystem.framework */; settings = {ATTRIBUTES = (CodeSignOnCopy, RemoveHeadersOnCopy, ); }; };
		B3AD68A71D6EA7220021B949 /* ProSystem.framework in Frameworks */ = {isa = PBXBuildFile; fileRef = B3AD68A21D6EA7070021B949 /* ProSystem.framework */; };
		B3AD68A91D6EA7220021B949 /* PVSupport.framework in Frameworks */ = {isa = PBXBuildFile; fileRef = B32F46331D6A8BD70085BA9F /* PVSupport.framework */; };
		B3AD68AA1D6EA7220021B949 /* PicoDrive.framework in Frameworks */ = {isa = PBXBuildFile; fileRef = B3AD689A1D6EA6180021B949 /* PicoDrive.framework */; };
		B3B0860A1E71316A007F39E1 /* PVMednafen.framework in Frameworks */ = {isa = PBXBuildFile; fileRef = B340E6091E088CF900AD0E8B /* PVMednafen.framework */; };
		B3B0860B1E71316A007F39E1 /* PVMednafen.framework in Embed Frameworks */ = {isa = PBXBuildFile; fileRef = B340E6091E088CF900AD0E8B /* PVMednafen.framework */; settings = {ATTRIBUTES = (CodeSignOnCopy, RemoveHeadersOnCopy, ); }; };
		B3C9D4301DEA1B260068D057 /* PVNES.framework in Frameworks */ = {isa = PBXBuildFile; fileRef = B3C9D42F1DEA1B260068D057 /* PVNES.framework */; };
		B3C9D4311DEA1B260068D057 /* PVNES.framework in Embed Frameworks */ = {isa = PBXBuildFile; fileRef = B3C9D42F1DEA1B260068D057 /* PVNES.framework */; settings = {ATTRIBUTES = (CodeSignOnCopy, RemoveHeadersOnCopy, ); }; };
		B3C9D4331DEA1B340068D057 /* PVGenesis.framework in Frameworks */ = {isa = PBXBuildFile; fileRef = B3C9D4321DEA1B340068D057 /* PVGenesis.framework */; };
		B3C9D4341DEA1B340068D057 /* PVGenesis.framework in Embed Frameworks */ = {isa = PBXBuildFile; fileRef = B3C9D4321DEA1B340068D057 /* PVGenesis.framework */; settings = {ATTRIBUTES = (CodeSignOnCopy, RemoveHeadersOnCopy, ); }; };
		B3C9D4AE1DEA74390068D057 /* PVGB.framework in Frameworks */ = {isa = PBXBuildFile; fileRef = B3C9D4AD1DEA74390068D057 /* PVGB.framework */; };
		B3C9D4AF1DEA74390068D057 /* PVGB.framework in Embed Frameworks */ = {isa = PBXBuildFile; fileRef = B3C9D4AD1DEA74390068D057 /* PVGB.framework */; settings = {ATTRIBUTES = (CodeSignOnCopy, RemoveHeadersOnCopy, ); }; };
		B3C9D4B11DEA74500068D057 /* PVGB.framework in Frameworks */ = {isa = PBXBuildFile; fileRef = B3C9D4B01DEA74500068D057 /* PVGB.framework */; };
		B3C9D4B21DEA74500068D057 /* PVGB.framework in Embed Frameworks */ = {isa = PBXBuildFile; fileRef = B3C9D4B01DEA74500068D057 /* PVGB.framework */; settings = {ATTRIBUTES = (CodeSignOnCopy, RemoveHeadersOnCopy, ); }; };
		B3C9D5211DEA787D0068D057 /* PVGBA.framework in Frameworks */ = {isa = PBXBuildFile; fileRef = B3C9D5201DEA787D0068D057 /* PVGBA.framework */; };
		B3C9D5221DEA787D0068D057 /* PVGBA.framework in Embed Frameworks */ = {isa = PBXBuildFile; fileRef = B3C9D5201DEA787D0068D057 /* PVGBA.framework */; settings = {ATTRIBUTES = (CodeSignOnCopy, RemoveHeadersOnCopy, ); }; };
		B3C9D55D1DEA85C60068D057 /* PVSNES.framework in Frameworks */ = {isa = PBXBuildFile; fileRef = B3C9D55C1DEA85C60068D057 /* PVSNES.framework */; };
		B3C9D55E1DEA85C60068D057 /* PVSNES.framework in Embed Frameworks */ = {isa = PBXBuildFile; fileRef = B3C9D55C1DEA85C60068D057 /* PVSNES.framework */; settings = {ATTRIBUTES = (CodeSignOnCopy, RemoveHeadersOnCopy, ); }; };
		B3C9D5601DEA85D10068D057 /* PVSNES.framework in Frameworks */ = {isa = PBXBuildFile; fileRef = B3C9D55F1DEA85D10068D057 /* PVSNES.framework */; };
		B3C9D5611DEA85D10068D057 /* PVSNES.framework in Embed Frameworks */ = {isa = PBXBuildFile; fileRef = B3C9D55F1DEA85D10068D057 /* PVSNES.framework */; settings = {ATTRIBUTES = (CodeSignOnCopy, RemoveHeadersOnCopy, ); }; };
		B3C9D5DB1DEA8A200068D057 /* PVGBA.framework in Frameworks */ = {isa = PBXBuildFile; fileRef = B3C9D5DA1DEA8A200068D057 /* PVGBA.framework */; };
		B3C9D5DC1DEA8A200068D057 /* PVGBA.framework in Embed Frameworks */ = {isa = PBXBuildFile; fileRef = B3C9D5DA1DEA8A200068D057 /* PVGBA.framework */; settings = {ATTRIBUTES = (CodeSignOnCopy, RemoveHeadersOnCopy, ); }; };
		B3C9D5DE1DEA8A250068D057 /* PVNES.framework in Frameworks */ = {isa = PBXBuildFile; fileRef = B3C9D5DD1DEA8A250068D057 /* PVNES.framework */; };
		B3C9D5DF1DEA8A250068D057 /* PVNES.framework in Embed Frameworks */ = {isa = PBXBuildFile; fileRef = B3C9D5DD1DEA8A250068D057 /* PVNES.framework */; settings = {ATTRIBUTES = (CodeSignOnCopy, RemoveHeadersOnCopy, ); }; };
		B3C9D5E11DEA8A290068D057 /* PVGenesis.framework in Frameworks */ = {isa = PBXBuildFile; fileRef = B3C9D5E01DEA8A290068D057 /* PVGenesis.framework */; };
		B3C9D5E21DEA8A290068D057 /* PVGenesis.framework in Embed Frameworks */ = {isa = PBXBuildFile; fileRef = B3C9D5E01DEA8A290068D057 /* PVGenesis.framework */; settings = {ATTRIBUTES = (CodeSignOnCopy, RemoveHeadersOnCopy, ); }; };
		B3C9D5E41DEA8AED0068D057 /* PVStella.framework in Frameworks */ = {isa = PBXBuildFile; fileRef = B3C9D5E31DEA8AED0068D057 /* PVStella.framework */; };
		B3C9D5E51DEA8AED0068D057 /* PVStella.framework in Embed Frameworks */ = {isa = PBXBuildFile; fileRef = B3C9D5E31DEA8AED0068D057 /* PVStella.framework */; settings = {ATTRIBUTES = (CodeSignOnCopy, RemoveHeadersOnCopy, ); }; };
		B3C9D5E71DEAA7E80068D057 /* PVStella.framework in Frameworks */ = {isa = PBXBuildFile; fileRef = B3C9D5E61DEAA7E80068D057 /* PVStella.framework */; };
		B3C9D5E81DEAA7E80068D057 /* PVStella.framework in Embed Frameworks */ = {isa = PBXBuildFile; fileRef = B3C9D5E61DEAA7E80068D057 /* PVStella.framework */; settings = {ATTRIBUTES = (CodeSignOnCopy, RemoveHeadersOnCopy, ); }; };
		B3CB85BF1E9BFB07009155A6 /* PVPokeMini.framework in Frameworks */ = {isa = PBXBuildFile; fileRef = B3CB85BE1E9BFB07009155A6 /* PVPokeMini.framework */; };
		B3CB85C01E9BFB07009155A6 /* PVPokeMini.framework in Embed Frameworks */ = {isa = PBXBuildFile; fileRef = B3CB85BE1E9BFB07009155A6 /* PVPokeMini.framework */; settings = {ATTRIBUTES = (CodeSignOnCopy, RemoveHeadersOnCopy, ); }; };
		B3CB85C21E9BFB16009155A6 /* PVPokeMini.framework in Frameworks */ = {isa = PBXBuildFile; fileRef = B3CB85C11E9BFB16009155A6 /* PVPokeMini.framework */; };
		B3CB85C31E9BFB16009155A6 /* PVPokeMini.framework in Embed Frameworks */ = {isa = PBXBuildFile; fileRef = B3CB85C11E9BFB16009155A6 /* PVPokeMini.framework */; settings = {ATTRIBUTES = (CodeSignOnCopy, RemoveHeadersOnCopy, ); }; };
		B3CB85C71E9BFBA1009155A6 /* PVPokeMiniControllerViewController.m in Sources */ = {isa = PBXBuildFile; fileRef = B3CB85C61E9BFBA1009155A6 /* PVPokeMiniControllerViewController.m */; };
		B3CB85C81E9BFBA1009155A6 /* PVPokeMiniControllerViewController.m in Sources */ = {isa = PBXBuildFile; fileRef = B3CB85C61E9BFBA1009155A6 /* PVPokeMiniControllerViewController.m */; };
		B3D2E3911D6E8B3C0058544D /* PV32XControllerViewController.m in Sources */ = {isa = PBXBuildFile; fileRef = B3D2E3901D6E8B3C0058544D /* PV32XControllerViewController.m */; };
		B3D2E3921D6E8B3C0058544D /* PV32XControllerViewController.m in Sources */ = {isa = PBXBuildFile; fileRef = B3D2E3901D6E8B3C0058544D /* PV32XControllerViewController.m */; };
		B3D2E3931D6E8B3C0058544D /* PV32XControllerViewController.m in Sources */ = {isa = PBXBuildFile; fileRef = B3D2E3901D6E8B3C0058544D /* PV32XControllerViewController.m */; };
		B3D2E39B1D6E8BCD0058544D /* PVSupport.framework in Frameworks */ = {isa = PBXBuildFile; fileRef = B32F46331D6A8BD70085BA9F /* PVSupport.framework */; };
		B3D2E39C1D6E8BCD0058544D /* PVSupport.framework in Embed Frameworks */ = {isa = PBXBuildFile; fileRef = B32F46331D6A8BD70085BA9F /* PVSupport.framework */; settings = {ATTRIBUTES = (CodeSignOnCopy, RemoveHeadersOnCopy, ); }; };
		B3DF87651D6A5A5300D216D4 /* PVStellaControllerViewController.m in Sources */ = {isa = PBXBuildFile; fileRef = B3DF87641D6A5A5300D216D4 /* PVStellaControllerViewController.m */; };
		B3DF87661D6A5A5300D216D4 /* PVStellaControllerViewController.m in Sources */ = {isa = PBXBuildFile; fileRef = B3DF87641D6A5A5300D216D4 /* PVStellaControllerViewController.m */; };
		B3DF87671D6A5A5C00D216D4 /* PVStellaControllerViewController.m in Sources */ = {isa = PBXBuildFile; fileRef = B3DF87641D6A5A5300D216D4 /* PVStellaControllerViewController.m */; };
		BE1E26671C2252CA00499BA0 /* PVEmulatorConstants.m in Sources */ = {isa = PBXBuildFile; fileRef = BE1E26661C2252CA00499BA0 /* PVEmulatorConstants.m */; };
		BE1E26681C2252CA00499BA0 /* PVEmulatorConstants.m in Sources */ = {isa = PBXBuildFile; fileRef = BE1E26661C2252CA00499BA0 /* PVEmulatorConstants.m */; };
		BE1E26691C2252CA00499BA0 /* PVEmulatorConstants.m in Sources */ = {isa = PBXBuildFile; fileRef = BE1E26661C2252CA00499BA0 /* PVEmulatorConstants.m */; };
		BE1E266A1C2252CA00499BA0 /* PVEmulatorConstants.m in Sources */ = {isa = PBXBuildFile; fileRef = BE1E26661C2252CA00499BA0 /* PVEmulatorConstants.m */; };
		BE1E266D1C22552800499BA0 /* PVAppConstants.m in Sources */ = {isa = PBXBuildFile; fileRef = BE1E266C1C22552800499BA0 /* PVAppConstants.m */; };
		BE1E266E1C22552800499BA0 /* PVAppConstants.m in Sources */ = {isa = PBXBuildFile; fileRef = BE1E266C1C22552800499BA0 /* PVAppConstants.m */; };
		BE9FDCB91C210B9E0046DF0E /* TVServices.framework in Frameworks */ = {isa = PBXBuildFile; fileRef = BE9FDCB81C210B9E0046DF0E /* TVServices.framework */; };
		BE9FDCBD1C210B9F0046DF0E /* ServiceProvider.m in Sources */ = {isa = PBXBuildFile; fileRef = BE9FDCBC1C210B9F0046DF0E /* ServiceProvider.m */; };
		BE9FDCC11C210B9F0046DF0E /* TopShelf.appex in Embed App Extensions */ = {isa = PBXBuildFile; fileRef = BE9FDCB71C210B9E0046DF0E /* TopShelf.appex */; settings = {ATTRIBUTES = (RemoveHeadersOnCopy, ); }; };
		BE9FDCC91C210C470046DF0E /* PVRecentGame+TopShelf.m in Sources */ = {isa = PBXBuildFile; fileRef = BE9FDCC81C210C470046DF0E /* PVRecentGame+TopShelf.m */; };
		BE9FDCCA1C210CC20046DF0E /* Realm.framework in Frameworks */ = {isa = PBXBuildFile; fileRef = 1AACCAE01BB60D8200DC21AE /* Realm.framework */; };
		BE9FDCCB1C210CED0046DF0E /* PVRecentGame.m in Sources */ = {isa = PBXBuildFile; fileRef = 1A9938A11BBB02590050A2B7 /* PVRecentGame.m */; };
		BE9FDCCE1C211A220046DF0E /* PVGame.m in Sources */ = {isa = PBXBuildFile; fileRef = 1A48697117C8C0DE0019F6D2 /* PVGame.m */; };
		BEB3BDD51E1F3EAD0063E9A9 /* RLMRealmConfiguration+Config.m in Sources */ = {isa = PBXBuildFile; fileRef = BEC075CC1C221F3A00305027 /* RLMRealmConfiguration+Config.m */; };
		BEB41B3B1CAB01D6009E0B7E /* PVGame+Sizing.m in Sources */ = {isa = PBXBuildFile; fileRef = BEB41B3A1CAB01D6009E0B7E /* PVGame+Sizing.m */; };
		BEC075CD1C221F3A00305027 /* RLMRealmConfiguration+Config.m in Sources */ = {isa = PBXBuildFile; fileRef = BEC075CC1C221F3A00305027 /* RLMRealmConfiguration+Config.m */; };
		BEC075CE1C221F3A00305027 /* RLMRealmConfiguration+Config.m in Sources */ = {isa = PBXBuildFile; fileRef = BEC075CC1C221F3A00305027 /* RLMRealmConfiguration+Config.m */; };
		E414488B1B3125D90056D80A /* iCadeReaderView.m in Sources */ = {isa = PBXBuildFile; fileRef = E41448891B3125D90056D80A /* iCadeReaderView.m */; };
		E414488E1B3126190056D80A /* PViCadeGamepad.m in Sources */ = {isa = PBXBuildFile; fileRef = E414488D1B3126190056D80A /* PViCadeGamepad.m */; };
		E41448911B34B9600056D80A /* PViCadeController.m in Sources */ = {isa = PBXBuildFile; fileRef = E41448901B34B9600056D80A /* PViCadeController.m */; };
		E41448941B34BBAB0056D80A /* PViCadeReader.m in Sources */ = {isa = PBXBuildFile; fileRef = E41448931B34BBAB0056D80A /* PViCadeReader.m */; };
		E41448971B34C4080056D80A /* PViCadeGamepadButtonInput.m in Sources */ = {isa = PBXBuildFile; fileRef = E41448961B34C4080056D80A /* PViCadeGamepadButtonInput.m */; };
		E414489A1B34C48D0056D80A /* PViCadeGamepadDirectionPad.m in Sources */ = {isa = PBXBuildFile; fileRef = E41448991B34C48D0056D80A /* PViCadeGamepadDirectionPad.m */; };
		E414489D1B34C4E50056D80A /* PViCadeInputAxis.m in Sources */ = {isa = PBXBuildFile; fileRef = E414489C1B34C4E50056D80A /* PViCadeInputAxis.m */; };
		E4F9369A1B50829F009403C5 /* PViCade8BitdoController.m in Sources */ = {isa = PBXBuildFile; fileRef = E4F936991B50829F009403C5 /* PViCade8BitdoController.m */; };
		E4F9369D1B50BF3B009403C5 /* PViCadeControllerViewController.m in Sources */ = {isa = PBXBuildFile; fileRef = E4F9369C1B50BF3B009403C5 /* PViCadeControllerViewController.m */; };
		E4F936A01B50C95E009403C5 /* kICadeControllerSetting.m in Sources */ = {isa = PBXBuildFile; fileRef = E4F9369F1B50C95E009403C5 /* kICadeControllerSetting.m */; };
		F432119A1BFB6AB300387909 /* PViCadeSteelSeriesController.m in Sources */ = {isa = PBXBuildFile; fileRef = F43211991BFB6AB300387909 /* PViCadeSteelSeriesController.m */; };
/* End PBXBuildFile section */

/* Begin PBXContainerItemProxy section */
		1AD9AA511ACC9FA800EC87A0 /* PBXContainerItemProxy */ = {
			isa = PBXContainerItemProxy;
			containerPortal = 1A3D408C17B2DCE4004DFFFC /* Project object */;
			proxyType = 1;
			remoteGlobalIDString = 1A3D409317B2DCE4004DFFFC;
			remoteInfo = Provenance;
		};
		BE9FDCBF1C210B9F0046DF0E /* PBXContainerItemProxy */ = {
			isa = PBXContainerItemProxy;
			containerPortal = 1A3D408C17B2DCE4004DFFFC /* Project object */;
			proxyType = 1;
			remoteGlobalIDString = BE9FDCB61C210B9E0046DF0E;
			remoteInfo = TopShelf;
		};
/* End PBXContainerItemProxy section */

/* Begin PBXCopyFilesBuildPhase section */
		1AACCAE61BB60DB500DC21AE /* Embed Frameworks */ = {
			isa = PBXCopyFilesBuildPhase;
			buildActionMask = 2147483647;
			dstPath = "";
			dstSubfolderSpec = 10;
			files = (
				B3AD689C1D6EA6180021B949 /* PicoDrive.framework in Embed Frameworks */,
				B3CB85C31E9BFB16009155A6 /* PVPokeMini.framework in Embed Frameworks */,
				B3C9D5E21DEA8A290068D057 /* PVGenesis.framework in Embed Frameworks */,
				B340E60B1E088CF900AD0E8B /* PVMednafen.framework in Embed Frameworks */,
				B3C9D4B21DEA74500068D057 /* PVGB.framework in Embed Frameworks */,
				B3C9D5DF1DEA8A250068D057 /* PVNES.framework in Embed Frameworks */,
				B3C9D5DC1DEA8A200068D057 /* PVGBA.framework in Embed Frameworks */,
				B3C9D5E51DEA8AED0068D057 /* PVStella.framework in Embed Frameworks */,
				B3C9D5611DEA85D10068D057 /* PVSNES.framework in Embed Frameworks */,
				B32F46351D6A8BD70085BA9F /* PVSupport.framework in Embed Frameworks */,
				B3AD68A41D6EA7070021B949 /* ProSystem.framework in Embed Frameworks */,
				1AACCAE51BB60DB500DC21AE /* Realm.framework in Embed Frameworks */,
			);
			name = "Embed Frameworks";
			runOnlyForDeploymentPostprocessing = 0;
		};
		1AAE7D3F1BC86C41003066C0 /* Embed Frameworks */ = {
			isa = PBXCopyFilesBuildPhase;
			buildActionMask = 2147483647;
			dstPath = "";
			dstSubfolderSpec = 10;
			files = (
				B3D2E39C1D6E8BCD0058544D /* PVSupport.framework in Embed Frameworks */,
				B3CB85C01E9BFB07009155A6 /* PVPokeMini.framework in Embed Frameworks */,
				B3C9D4AF1DEA74390068D057 /* PVGB.framework in Embed Frameworks */,
				B3B0860B1E71316A007F39E1 /* PVMednafen.framework in Embed Frameworks */,
				B311698D1D70A3A200D7AECA /* ProSystem.framework in Embed Frameworks */,
				B3AD689E1D6EA6450021B949 /* PicoDrive.framework in Embed Frameworks */,
				B3C9D55E1DEA85C60068D057 /* PVSNES.framework in Embed Frameworks */,
				B3C9D5E81DEAA7E80068D057 /* PVStella.framework in Embed Frameworks */,
				B3C9D5221DEA787D0068D057 /* PVGBA.framework in Embed Frameworks */,
				B3C9D4341DEA1B340068D057 /* PVGenesis.framework in Embed Frameworks */,
				1AAE7D431BC870A8003066C0 /* Realm.framework in Embed Frameworks */,
				B3C9D4311DEA1B260068D057 /* PVNES.framework in Embed Frameworks */,
			);
			name = "Embed Frameworks";
			runOnlyForDeploymentPostprocessing = 0;
		};
		BE9FDCC61C210B9F0046DF0E /* Embed App Extensions */ = {
			isa = PBXCopyFilesBuildPhase;
			buildActionMask = 2147483647;
			dstPath = "";
			dstSubfolderSpec = 13;
			files = (
				BE9FDCC11C210B9F0046DF0E /* TopShelf.appex in Embed App Extensions */,
			);
			name = "Embed App Extensions";
			runOnlyForDeploymentPostprocessing = 0;
		};
/* End PBXCopyFilesBuildPhase section */

/* Begin PBXFileReference section */
		1A0938B917CD45D400029021 /* README.mdown */ = {isa = PBXFileReference; fileEncoding = 4; lastKnownFileType = text; path = README.mdown; sourceTree = SOURCE_ROOT; };
		1A164EB117BC03E800FAC391 /* PVEmulatorViewController.h */ = {isa = PBXFileReference; fileEncoding = 4; lastKnownFileType = sourcecode.c.h; path = PVEmulatorViewController.h; sourceTree = "<group>"; };
		1A164EB217BC03E800FAC391 /* PVEmulatorViewController.m */ = {isa = PBXFileReference; fileEncoding = 4; lastKnownFileType = sourcecode.c.objc; path = PVEmulatorViewController.m; sourceTree = "<group>"; };
		1A1F0B6719CC4EB000764BE6 /* Assets.xcassets */ = {isa = PBXFileReference; lastKnownFileType = folder.assetcatalog; path = Assets.xcassets; sourceTree = "<group>"; };
		1A26EE281AD9FFBF004EA30B /* crypt.h */ = {isa = PBXFileReference; fileEncoding = 4; lastKnownFileType = sourcecode.c.h; path = crypt.h; sourceTree = "<group>"; };
		1A26EE291AD9FFBF004EA30B /* ioapi.c */ = {isa = PBXFileReference; fileEncoding = 4; lastKnownFileType = sourcecode.c.c; path = ioapi.c; sourceTree = "<group>"; };
		1A26EE2A1AD9FFBF004EA30B /* ioapi.h */ = {isa = PBXFileReference; fileEncoding = 4; lastKnownFileType = sourcecode.c.h; path = ioapi.h; sourceTree = "<group>"; };
		1A26EE2B1AD9FFBF004EA30B /* mztools.c */ = {isa = PBXFileReference; fileEncoding = 4; lastKnownFileType = sourcecode.c.c; path = mztools.c; sourceTree = "<group>"; };
		1A26EE2C1AD9FFBF004EA30B /* mztools.h */ = {isa = PBXFileReference; fileEncoding = 4; lastKnownFileType = sourcecode.c.h; path = mztools.h; sourceTree = "<group>"; };
		1A26EE2D1AD9FFBF004EA30B /* unzip.c */ = {isa = PBXFileReference; fileEncoding = 4; lastKnownFileType = sourcecode.c.c; path = unzip.c; sourceTree = "<group>"; };
		1A26EE2E1AD9FFBF004EA30B /* unzip.h */ = {isa = PBXFileReference; fileEncoding = 4; lastKnownFileType = sourcecode.c.h; path = unzip.h; sourceTree = "<group>"; };
		1A26EE2F1AD9FFBF004EA30B /* zip.c */ = {isa = PBXFileReference; fileEncoding = 4; lastKnownFileType = sourcecode.c.c; path = zip.c; sourceTree = "<group>"; };
		1A26EE301AD9FFBF004EA30B /* zip.h */ = {isa = PBXFileReference; fileEncoding = 4; lastKnownFileType = sourcecode.c.h; path = zip.h; sourceTree = "<group>"; };
		1A26EE311AD9FFBF004EA30B /* SSZipArchive.h */ = {isa = PBXFileReference; fileEncoding = 4; lastKnownFileType = sourcecode.c.h; path = SSZipArchive.h; sourceTree = "<group>"; };
		1A26EE321AD9FFBF004EA30B /* SSZipArchive.m */ = {isa = PBXFileReference; fileEncoding = 4; lastKnownFileType = sourcecode.c.objc; path = SSZipArchive.m; sourceTree = "<group>"; };
		1A2A95A917F7682400F1CB0D /* libstdc++.dylib */ = {isa = PBXFileReference; lastKnownFileType = "compiled.mach-o.dylib"; name = "libstdc++.dylib"; path = "usr/lib/libstdc++.dylib"; sourceTree = SDKROOT; };
		1A2B0E8A1AD187F4005FB77C /* testdata.txt */ = {isa = PBXFileReference; fileEncoding = 4; lastKnownFileType = text; path = testdata.txt; sourceTree = "<group>"; };
		1A2B0E8D1AD18961005FB77C /* libc++.dylib */ = {isa = PBXFileReference; lastKnownFileType = "compiled.mach-o.dylib"; name = "libc++.dylib"; path = "usr/lib/libc++.dylib"; sourceTree = SDKROOT; };
		1A2B13CB1D0DFF5100D0B863 /* PVSearchViewController.h */ = {isa = PBXFileReference; fileEncoding = 4; lastKnownFileType = sourcecode.c.h; path = PVSearchViewController.h; sourceTree = "<group>"; };
		1A2B13CC1D0DFF5100D0B863 /* PVSearchViewController.m */ = {isa = PBXFileReference; fileEncoding = 4; lastKnownFileType = sourcecode.c.objc; path = PVSearchViewController.m; sourceTree = "<group>"; };
		1A34C58517D517760058E7D1 /* systems.plist */ = {isa = PBXFileReference; fileEncoding = 4; lastKnownFileType = text.plist.xml; path = systems.plist; sourceTree = "<group>"; };
		1A34C58817D53C9B0058E7D1 /* PVEmulatorConfiguration.h */ = {isa = PBXFileReference; fileEncoding = 4; lastKnownFileType = sourcecode.c.h; path = PVEmulatorConfiguration.h; sourceTree = "<group>"; };
		1A34C58917D53C9B0058E7D1 /* PVEmulatorConfiguration.m */ = {isa = PBXFileReference; fileEncoding = 4; lastKnownFileType = sourcecode.c.objc; path = PVEmulatorConfiguration.m; sourceTree = "<group>"; };
		1A3D409417B2DCE4004DFFFC /* Provenance.app */ = {isa = PBXFileReference; explicitFileType = wrapper.application; includeInIndex = 0; path = Provenance.app; sourceTree = BUILT_PRODUCTS_DIR; };
		1A3D409717B2DCE4004DFFFC /* UIKit.framework */ = {isa = PBXFileReference; lastKnownFileType = wrapper.framework; name = UIKit.framework; path = System/Library/Frameworks/UIKit.framework; sourceTree = SDKROOT; };
		1A3D409917B2DCE4004DFFFC /* Foundation.framework */ = {isa = PBXFileReference; lastKnownFileType = wrapper.framework; name = Foundation.framework; path = System/Library/Frameworks/Foundation.framework; sourceTree = SDKROOT; };
		1A3D409B17B2DCE4004DFFFC /* CoreGraphics.framework */ = {isa = PBXFileReference; lastKnownFileType = wrapper.framework; name = CoreGraphics.framework; path = System/Library/Frameworks/CoreGraphics.framework; sourceTree = SDKROOT; };
		1A3D409F17B2DCE4004DFFFC /* Provenance-Info.plist */ = {isa = PBXFileReference; lastKnownFileType = text.plist.xml; path = "Provenance-Info.plist"; sourceTree = "<group>"; };
		1A3D40A117B2DCE4004DFFFC /* en */ = {isa = PBXFileReference; lastKnownFileType = text.plist.strings; name = en; path = en.lproj/InfoPlist.strings; sourceTree = "<group>"; };
		1A3D40A317B2DCE4004DFFFC /* main.m */ = {isa = PBXFileReference; lastKnownFileType = sourcecode.c.objc; path = main.m; sourceTree = "<group>"; };
		1A3D40A517B2DCE4004DFFFC /* Provenance-Prefix.pch */ = {isa = PBXFileReference; lastKnownFileType = sourcecode.c.h; path = "Provenance-Prefix.pch"; sourceTree = "<group>"; };
		1A3D40A617B2DCE4004DFFFC /* PVAppDelegate.h */ = {isa = PBXFileReference; lastKnownFileType = sourcecode.c.h; path = PVAppDelegate.h; sourceTree = "<group>"; };
		1A3D40A717B2DCE4004DFFFC /* PVAppDelegate.m */ = {isa = PBXFileReference; lastKnownFileType = sourcecode.c.objc; path = PVAppDelegate.m; sourceTree = "<group>"; };
		1A3D431D17B2F01F004DFFFC /* OpenGLES.framework */ = {isa = PBXFileReference; lastKnownFileType = wrapper.framework; name = OpenGLES.framework; path = System/Library/Frameworks/OpenGLES.framework; sourceTree = SDKROOT; };
		1A3D432B17B2FDFE004DFFFC /* libz.dylib */ = {isa = PBXFileReference; lastKnownFileType = "compiled.mach-o.dylib"; name = libz.dylib; path = usr/lib/libz.dylib; sourceTree = SDKROOT; };
		1A3D433917B30BA2004DFFFC /* PVGLViewController.h */ = {isa = PBXFileReference; fileEncoding = 4; lastKnownFileType = sourcecode.c.h; path = PVGLViewController.h; sourceTree = "<group>"; };
		1A3D433A17B30BA3004DFFFC /* PVGLViewController.m */ = {isa = PBXFileReference; fileEncoding = 4; lastKnownFileType = sourcecode.c.objc; path = PVGLViewController.m; sourceTree = "<group>"; usesTabs = 0; };
		1A3FD78C1AC7744100F8C23C /* MBProgressHUD.h */ = {isa = PBXFileReference; fileEncoding = 4; lastKnownFileType = sourcecode.c.h; path = MBProgressHUD.h; sourceTree = "<group>"; };
		1A3FD78D1AC7744100F8C23C /* MBProgressHUD.m */ = {isa = PBXFileReference; fileEncoding = 4; lastKnownFileType = sourcecode.c.objc; path = MBProgressHUD.m; sourceTree = "<group>"; };
		1A47C94217BC1BC400C27644 /* AudioToolbox.framework */ = {isa = PBXFileReference; lastKnownFileType = wrapper.framework; name = AudioToolbox.framework; path = System/Library/Frameworks/AudioToolbox.framework; sourceTree = SDKROOT; };
		1A47C96117BC310700C27644 /* JSButton.h */ = {isa = PBXFileReference; fileEncoding = 4; lastKnownFileType = sourcecode.c.h; path = JSButton.h; sourceTree = "<group>"; };
		1A47C96217BC310700C27644 /* JSButton.m */ = {isa = PBXFileReference; fileEncoding = 4; lastKnownFileType = sourcecode.c.objc; path = JSButton.m; sourceTree = "<group>"; };
		1A47C96317BC310700C27644 /* JSDPad.h */ = {isa = PBXFileReference; fileEncoding = 4; lastKnownFileType = sourcecode.c.h; path = JSDPad.h; sourceTree = "<group>"; };
		1A47C96417BC310700C27644 /* JSDPad.m */ = {isa = PBXFileReference; fileEncoding = 4; lastKnownFileType = sourcecode.c.objc; path = JSDPad.m; sourceTree = "<group>"; };
		1A4850B91AE1A6C500F7EF2E /* PVConflictViewController.h */ = {isa = PBXFileReference; fileEncoding = 4; lastKnownFileType = sourcecode.c.h; path = PVConflictViewController.h; sourceTree = "<group>"; };
		1A4850BA1AE1A6C500F7EF2E /* PVConflictViewController.m */ = {isa = PBXFileReference; fileEncoding = 4; lastKnownFileType = sourcecode.c.objc; path = PVConflictViewController.m; sourceTree = "<group>"; };
		1A48696A17C8C0DE0019F6D2 /* PVDirectoryWatcher.h */ = {isa = PBXFileReference; fileEncoding = 4; lastKnownFileType = sourcecode.c.h; path = PVDirectoryWatcher.h; sourceTree = "<group>"; };
		1A48696B17C8C0DE0019F6D2 /* PVDirectoryWatcher.m */ = {isa = PBXFileReference; fileEncoding = 4; lastKnownFileType = sourcecode.c.objc; path = PVDirectoryWatcher.m; sourceTree = "<group>"; };
		1A48696C17C8C0DE0019F6D2 /* PVGameLibraryViewController.h */ = {isa = PBXFileReference; fileEncoding = 4; lastKnownFileType = sourcecode.c.h; path = PVGameLibraryViewController.h; sourceTree = "<group>"; };
		1A48696D17C8C0DE0019F6D2 /* PVGameLibraryViewController.m */ = {isa = PBXFileReference; fileEncoding = 4; lastKnownFileType = sourcecode.c.objc; path = PVGameLibraryViewController.m; sourceTree = "<group>"; };
		1A48696E17C8C0DE0019F6D2 /* PVGameLibraryCollectionViewCell.h */ = {isa = PBXFileReference; fileEncoding = 4; lastKnownFileType = sourcecode.c.h; path = PVGameLibraryCollectionViewCell.h; sourceTree = "<group>"; };
		1A48696F17C8C0DE0019F6D2 /* PVGameLibraryCollectionViewCell.m */ = {isa = PBXFileReference; fileEncoding = 4; lastKnownFileType = sourcecode.c.objc; path = PVGameLibraryCollectionViewCell.m; sourceTree = "<group>"; };
		1A48697017C8C0DE0019F6D2 /* PVGame.h */ = {isa = PBXFileReference; fileEncoding = 4; lastKnownFileType = sourcecode.c.h; path = PVGame.h; sourceTree = "<group>"; };
		1A48697117C8C0DE0019F6D2 /* PVGame.m */ = {isa = PBXFileReference; fileEncoding = 4; lastKnownFileType = sourcecode.c.objc; path = PVGame.m; sourceTree = "<group>"; };
		1A48697217C8C0DE0019F6D2 /* PVMediaCache.h */ = {isa = PBXFileReference; fileEncoding = 4; lastKnownFileType = sourcecode.c.h; path = PVMediaCache.h; sourceTree = "<group>"; };
		1A48697317C8C0DE0019F6D2 /* PVMediaCache.m */ = {isa = PBXFileReference; fileEncoding = 4; lastKnownFileType = sourcecode.c.objc; path = PVMediaCache.m; sourceTree = "<group>"; };
		1A48697F17C8C1170019F6D2 /* NSString+Hashing.h */ = {isa = PBXFileReference; fileEncoding = 4; lastKnownFileType = sourcecode.c.h; path = "NSString+Hashing.h"; sourceTree = "<group>"; };
		1A48698017C8C1170019F6D2 /* NSString+Hashing.m */ = {isa = PBXFileReference; fileEncoding = 4; lastKnownFileType = sourcecode.c.objc; path = "NSString+Hashing.m"; sourceTree = "<group>"; };
		1A4869D517C8D5450019F6D2 /* CoreData.framework */ = {isa = PBXFileReference; lastKnownFileType = wrapper.framework; name = CoreData.framework; path = System/Library/Frameworks/CoreData.framework; sourceTree = SDKROOT; };
		1A4869D717C8D54D0019F6D2 /* libxml2.dylib */ = {isa = PBXFileReference; lastKnownFileType = "compiled.mach-o.dylib"; name = libxml2.dylib; path = usr/lib/libxml2.dylib; sourceTree = SDKROOT; };
		1A4869D917C8D60B0019F6D2 /* CFNetwork.framework */ = {isa = PBXFileReference; lastKnownFileType = wrapper.framework; name = CFNetwork.framework; path = System/Library/Frameworks/CFNetwork.framework; sourceTree = SDKROOT; };
		1A4869DA17C8D60C0019F6D2 /* MobileCoreServices.framework */ = {isa = PBXFileReference; lastKnownFileType = wrapper.framework; name = MobileCoreServices.framework; path = System/Library/Frameworks/MobileCoreServices.framework; sourceTree = SDKROOT; };
		1A4869DB17C8D60C0019F6D2 /* Security.framework */ = {isa = PBXFileReference; lastKnownFileType = wrapper.framework; name = Security.framework; path = System/Library/Frameworks/Security.framework; sourceTree = SDKROOT; };
		1A4869DC17C8D60C0019F6D2 /* SystemConfiguration.framework */ = {isa = PBXFileReference; lastKnownFileType = wrapper.framework; name = SystemConfiguration.framework; path = System/Library/Frameworks/SystemConfiguration.framework; sourceTree = SDKROOT; };
		1A5209861BADCBB500DAE6E3 /* PVControllerManager.h */ = {isa = PBXFileReference; fileEncoding = 4; lastKnownFileType = sourcecode.c.h; path = PVControllerManager.h; sourceTree = "<group>"; };
		1A5209871BADCBB500DAE6E3 /* PVControllerManager.m */ = {isa = PBXFileReference; fileEncoding = 4; lastKnownFileType = sourcecode.c.objc; path = PVControllerManager.m; sourceTree = "<group>"; };
		1A52098A1BADD4F900DAE6E3 /* PVControllerSelectionViewController.h */ = {isa = PBXFileReference; fileEncoding = 4; lastKnownFileType = sourcecode.c.h; path = PVControllerSelectionViewController.h; sourceTree = "<group>"; };
		1A52098B1BADD4F900DAE6E3 /* PVControllerSelectionViewController.m */ = {isa = PBXFileReference; fileEncoding = 4; lastKnownFileType = sourcecode.c.objc; path = PVControllerSelectionViewController.m; sourceTree = "<group>"; };
		1A5665071D96A18A006EAE01 /* UIDevice+Hardware.h */ = {isa = PBXFileReference; fileEncoding = 4; lastKnownFileType = sourcecode.c.h; path = "UIDevice+Hardware.h"; sourceTree = "<group>"; };
		1A5665081D96A18A006EAE01 /* UIDevice+Hardware.m */ = {isa = PBXFileReference; fileEncoding = 4; lastKnownFileType = sourcecode.c.objc; path = "UIDevice+Hardware.m"; sourceTree = "<group>"; };
		1A65D1C419917D55004E1777 /* UIImage+ImageEffects.h */ = {isa = PBXFileReference; fileEncoding = 4; lastKnownFileType = sourcecode.c.h; path = "UIImage+ImageEffects.h"; sourceTree = "<group>"; };
		1A65D1C519917D55004E1777 /* UIImage+ImageEffects.m */ = {isa = PBXFileReference; fileEncoding = 4; lastKnownFileType = sourcecode.c.objc; path = "UIImage+ImageEffects.m"; sourceTree = "<group>"; };
		1A74171B1ABF231500F3CD3C /* PVNESControllerViewController.h */ = {isa = PBXFileReference; fileEncoding = 4; lastKnownFileType = sourcecode.c.h; path = PVNESControllerViewController.h; sourceTree = "<group>"; };
		1A74171C1ABF231500F3CD3C /* PVNESControllerViewController.m */ = {isa = PBXFileReference; fileEncoding = 4; lastKnownFileType = sourcecode.c.objc; path = PVNESControllerViewController.m; sourceTree = "<group>"; };
		1A9442551AD9A7AA008B32D4 /* NSDate+NSDate_SignificantDates.h */ = {isa = PBXFileReference; fileEncoding = 4; lastKnownFileType = sourcecode.c.h; path = "NSDate+NSDate_SignificantDates.h"; sourceTree = "<group>"; };
		1A9442561AD9A7AA008B32D4 /* NSDate+NSDate_SignificantDates.m */ = {isa = PBXFileReference; fileEncoding = 4; lastKnownFileType = sourcecode.c.objc; path = "NSDate+NSDate_SignificantDates.m"; sourceTree = "<group>"; };
		1A9647AF17D6864300A55612 /* PVControllerViewController.h */ = {isa = PBXFileReference; fileEncoding = 4; lastKnownFileType = sourcecode.c.h; path = PVControllerViewController.h; sourceTree = "<group>"; };
		1A9647B017D6864300A55612 /* PVControllerViewController.m */ = {isa = PBXFileReference; fileEncoding = 4; lastKnownFileType = sourcecode.c.objc; path = PVControllerViewController.m; sourceTree = "<group>"; };
		1A9938A01BBB02590050A2B7 /* PVRecentGame.h */ = {isa = PBXFileReference; fileEncoding = 4; lastKnownFileType = sourcecode.c.h; path = PVRecentGame.h; sourceTree = "<group>"; };
		1A9938A11BBB02590050A2B7 /* PVRecentGame.m */ = {isa = PBXFileReference; fileEncoding = 4; lastKnownFileType = sourcecode.c.objc; path = PVRecentGame.m; sourceTree = "<group>"; };
		1A9FBE1A1ABD23DD004E778B /* vba-over.ini */ = {isa = PBXFileReference; fileEncoding = 4; lastKnownFileType = text; path = "vba-over.ini"; sourceTree = "<group>"; };
		1A9FBE211ABD28DA004E778B /* PVGBAControllerViewController.h */ = {isa = PBXFileReference; fileEncoding = 4; lastKnownFileType = sourcecode.c.h; path = PVGBAControllerViewController.h; sourceTree = "<group>"; };
		1A9FBE221ABD28DA004E778B /* PVGBAControllerViewController.m */ = {isa = PBXFileReference; fileEncoding = 4; lastKnownFileType = sourcecode.c.objc; path = PVGBAControllerViewController.m; sourceTree = "<group>"; };
		1AABE0CE1ABE3E5900FF6AEF /* PVGBControllerViewController.h */ = {isa = PBXFileReference; fileEncoding = 4; lastKnownFileType = sourcecode.c.h; path = PVGBControllerViewController.h; sourceTree = "<group>"; };
		1AABE0CF1ABE3E5900FF6AEF /* PVGBControllerViewController.m */ = {isa = PBXFileReference; fileEncoding = 4; lastKnownFileType = sourcecode.c.objc; path = PVGBControllerViewController.m; sourceTree = "<group>"; };
		1AACCAE01BB60D8200DC21AE /* Realm.framework */ = {isa = PBXFileReference; lastKnownFileType = wrapper.framework; path = Realm.framework; sourceTree = "<group>"; };
		1AACCAE71BB615FE00DC21AE /* PVSynchronousURLSession.h */ = {isa = PBXFileReference; fileEncoding = 4; lastKnownFileType = sourcecode.c.h; path = PVSynchronousURLSession.h; sourceTree = "<group>"; };
		1AACCAE81BB615FE00DC21AE /* PVSynchronousURLSession.m */ = {isa = PBXFileReference; fileEncoding = 4; lastKnownFileType = sourcecode.c.objc; path = PVSynchronousURLSession.m; sourceTree = "<group>"; };
		1AACCAEB1BB61D5600DC21AE /* PVTVSplitViewController.h */ = {isa = PBXFileReference; fileEncoding = 4; lastKnownFileType = sourcecode.c.h; path = PVTVSplitViewController.h; sourceTree = "<group>"; };
		1AACCAEC1BB61D5600DC21AE /* PVTVSplitViewController.m */ = {isa = PBXFileReference; fileEncoding = 4; lastKnownFileType = sourcecode.c.objc; path = PVTVSplitViewController.m; sourceTree = "<group>"; };
		1AADCDB217BD998A00F53CFE /* UIActionSheet+BlockAdditions.h */ = {isa = PBXFileReference; fileEncoding = 4; lastKnownFileType = sourcecode.c.h; path = "UIActionSheet+BlockAdditions.h"; sourceTree = "<group>"; };
		1AADCDB317BD998A00F53CFE /* UIActionSheet+BlockAdditions.m */ = {isa = PBXFileReference; fileEncoding = 4; lastKnownFileType = sourcecode.c.objc; path = "UIActionSheet+BlockAdditions.m"; sourceTree = "<group>"; };
		1AADCDB417BD998A00F53CFE /* UIView+FrameAdditions.h */ = {isa = PBXFileReference; fileEncoding = 4; lastKnownFileType = sourcecode.c.h; path = "UIView+FrameAdditions.h"; sourceTree = "<group>"; };
		1AADCDB517BD998A00F53CFE /* UIView+FrameAdditions.m */ = {isa = PBXFileReference; fileEncoding = 4; lastKnownFileType = sourcecode.c.objc; path = "UIView+FrameAdditions.m"; sourceTree = "<group>"; };
		1AADCDB617BD998A00F53CFE /* UIAlertView+BlockAdditions.h */ = {isa = PBXFileReference; fileEncoding = 4; lastKnownFileType = sourcecode.c.h; path = "UIAlertView+BlockAdditions.h"; sourceTree = "<group>"; };
		1AADCDB717BD998A00F53CFE /* UIAlertView+BlockAdditions.m */ = {isa = PBXFileReference; fileEncoding = 4; lastKnownFileType = sourcecode.c.objc; path = "UIAlertView+BlockAdditions.m"; sourceTree = "<group>"; };
		1AAE7D411BC870A2003066C0 /* Realm.framework */ = {isa = PBXFileReference; lastKnownFileType = wrapper.framework; path = Realm.framework; sourceTree = "<group>"; };
		1AB183601AD9BF8000E094F6 /* NSFileManager+Hashing.h */ = {isa = PBXFileReference; fileEncoding = 4; lastKnownFileType = sourcecode.c.h; path = "NSFileManager+Hashing.h"; sourceTree = "<group>"; };
		1AB183611AD9BF8000E094F6 /* NSFileManager+Hashing.m */ = {isa = PBXFileReference; fileEncoding = 4; lastKnownFileType = sourcecode.c.objc; path = "NSFileManager+Hashing.m"; sourceTree = "<group>"; };
		1AB95FFA17C563C100D3E392 /* PVSettingsViewController.h */ = {isa = PBXFileReference; fileEncoding = 4; lastKnownFileType = sourcecode.c.h; path = PVSettingsViewController.h; sourceTree = "<group>"; };
		1AB95FFB17C563C100D3E392 /* PVSettingsViewController.m */ = {isa = PBXFileReference; fileEncoding = 4; lastKnownFileType = sourcecode.c.objc; path = PVSettingsViewController.m; sourceTree = "<group>"; };
		1AB95FFF17C5640A00D3E392 /* Provenance.storyboard */ = {isa = PBXFileReference; fileEncoding = 4; lastKnownFileType = file.storyboard; path = Provenance.storyboard; sourceTree = "<group>"; };
		1AB9600117C572B400D3E392 /* PVSettingsModel.h */ = {isa = PBXFileReference; fileEncoding = 4; lastKnownFileType = sourcecode.c.h; path = PVSettingsModel.h; sourceTree = "<group>"; };
		1AB9600217C572B400D3E392 /* PVSettingsModel.m */ = {isa = PBXFileReference; fileEncoding = 4; lastKnownFileType = sourcecode.c.objc; path = PVSettingsModel.m; sourceTree = "<group>"; };
		1ACD487517BEEABC0053407A /* PVButtonGroupOverlayView.h */ = {isa = PBXFileReference; fileEncoding = 4; lastKnownFileType = sourcecode.c.h; path = PVButtonGroupOverlayView.h; sourceTree = "<group>"; };
		1ACD487617BEEABC0053407A /* PVButtonGroupOverlayView.m */ = {isa = PBXFileReference; fileEncoding = 4; lastKnownFileType = sourcecode.c.objc; path = PVButtonGroupOverlayView.m; sourceTree = "<group>"; };
		1ACE9A081BACBC9E00C72AA5 /* PVTVSettingsViewController.h */ = {isa = PBXFileReference; fileEncoding = 4; lastKnownFileType = sourcecode.c.h; path = PVTVSettingsViewController.h; sourceTree = "<group>"; };
		1ACE9A091BACBC9E00C72AA5 /* PVTVSettingsViewController.m */ = {isa = PBXFileReference; fileEncoding = 4; lastKnownFileType = sourcecode.c.objc; path = PVTVSettingsViewController.m; sourceTree = "<group>"; };
		1AD481B41BA350A400FDA50A /* Provenance.app */ = {isa = PBXFileReference; explicitFileType = wrapper.application; includeInIndex = 0; path = Provenance.app; sourceTree = BUILT_PRODUCTS_DIR; };
		1AD481B71BA350A400FDA50A /* main.m */ = {isa = PBXFileReference; lastKnownFileType = sourcecode.c.objc; path = main.m; sourceTree = "<group>"; };
		1AD481C01BA350A400FDA50A /* Base */ = {isa = PBXFileReference; lastKnownFileType = file.storyboard; name = Base; path = Base.lproj/Main.storyboard; sourceTree = "<group>"; };
		1AD481C21BA350A400FDA50A /* TVAssets.xcassets */ = {isa = PBXFileReference; lastKnownFileType = folder.assetcatalog; path = TVAssets.xcassets; sourceTree = "<group>"; };
		1AD481C41BA350A400FDA50A /* Info.plist */ = {isa = PBXFileReference; lastKnownFileType = text.plist.xml; path = Info.plist; sourceTree = "<group>"; };
		1AD482161BA3592D00FDA50A /* libsqlite3.tbd */ = {isa = PBXFileReference; lastKnownFileType = "sourcecode.text-based-dylib-definition"; name = libsqlite3.tbd; path = Platforms/AppleTVOS.platform/Developer/SDKs/AppleTVOS9.0.sdk/usr/lib/libsqlite3.tbd; sourceTree = DEVELOPER_DIR; };
		1AD482181BA3593900FDA50A /* libc++.tbd */ = {isa = PBXFileReference; lastKnownFileType = "sourcecode.text-based-dylib-definition"; name = "libc++.tbd"; path = "Platforms/AppleTVOS.platform/Developer/SDKs/AppleTVOS9.0.sdk/usr/lib/libc++.tbd"; sourceTree = DEVELOPER_DIR; };
		1AD4821A1BA3594300FDA50A /* libstdc++.tbd */ = {isa = PBXFileReference; lastKnownFileType = "sourcecode.text-based-dylib-definition"; name = "libstdc++.tbd"; path = "Platforms/AppleTVOS.platform/Developer/SDKs/AppleTVOS9.0.sdk/usr/lib/libstdc++.tbd"; sourceTree = DEVELOPER_DIR; };
		1AD4821C1BA3596200FDA50A /* CFNetwork.framework */ = {isa = PBXFileReference; lastKnownFileType = wrapper.framework; name = CFNetwork.framework; path = Platforms/AppleTVOS.platform/Developer/SDKs/AppleTVOS9.0.sdk/System/Library/Frameworks/CFNetwork.framework; sourceTree = DEVELOPER_DIR; };
		1AD4821E1BA3596D00FDA50A /* MobileCoreServices.framework */ = {isa = PBXFileReference; lastKnownFileType = wrapper.framework; name = MobileCoreServices.framework; path = Platforms/AppleTVOS.platform/Developer/SDKs/AppleTVOS9.0.sdk/System/Library/Frameworks/MobileCoreServices.framework; sourceTree = DEVELOPER_DIR; };
		1AD482201BA3597500FDA50A /* Security.framework */ = {isa = PBXFileReference; lastKnownFileType = wrapper.framework; name = Security.framework; path = Platforms/AppleTVOS.platform/Developer/SDKs/AppleTVOS9.0.sdk/System/Library/Frameworks/Security.framework; sourceTree = DEVELOPER_DIR; };
		1AD482221BA3598100FDA50A /* SystemConfiguration.framework */ = {isa = PBXFileReference; lastKnownFileType = wrapper.framework; name = SystemConfiguration.framework; path = Platforms/AppleTVOS.platform/Developer/SDKs/AppleTVOS9.0.sdk/System/Library/Frameworks/SystemConfiguration.framework; sourceTree = DEVELOPER_DIR; };
		1AD482241BA3598C00FDA50A /* libxml2.tbd */ = {isa = PBXFileReference; lastKnownFileType = "sourcecode.text-based-dylib-definition"; name = libxml2.tbd; path = Platforms/AppleTVOS.platform/Developer/SDKs/AppleTVOS9.0.sdk/usr/lib/libxml2.tbd; sourceTree = DEVELOPER_DIR; };
		1AD482261BA3599400FDA50A /* CoreData.framework */ = {isa = PBXFileReference; lastKnownFileType = wrapper.framework; name = CoreData.framework; path = Platforms/AppleTVOS.platform/Developer/SDKs/AppleTVOS9.0.sdk/System/Library/Frameworks/CoreData.framework; sourceTree = DEVELOPER_DIR; };
		1AD482281BA359BA00FDA50A /* AudioToolbox.framework */ = {isa = PBXFileReference; lastKnownFileType = wrapper.framework; name = AudioToolbox.framework; path = Platforms/AppleTVOS.platform/Developer/SDKs/AppleTVOS9.0.sdk/System/Library/Frameworks/AudioToolbox.framework; sourceTree = DEVELOPER_DIR; };
		1AD4822A1BA359C800FDA50A /* GLKit.framework */ = {isa = PBXFileReference; lastKnownFileType = wrapper.framework; name = GLKit.framework; path = Platforms/AppleTVOS.platform/Developer/SDKs/AppleTVOS9.0.sdk/System/Library/Frameworks/GLKit.framework; sourceTree = DEVELOPER_DIR; };
		1AD4822C1BA359D300FDA50A /* libz.tbd */ = {isa = PBXFileReference; lastKnownFileType = "sourcecode.text-based-dylib-definition"; name = libz.tbd; path = Platforms/AppleTVOS.platform/Developer/SDKs/AppleTVOS9.0.sdk/usr/lib/libz.tbd; sourceTree = DEVELOPER_DIR; };
		1AD4822E1BA359DA00FDA50A /* OpenGLES.framework */ = {isa = PBXFileReference; lastKnownFileType = wrapper.framework; name = OpenGLES.framework; path = Platforms/AppleTVOS.platform/Developer/SDKs/AppleTVOS9.0.sdk/System/Library/Frameworks/OpenGLES.framework; sourceTree = DEVELOPER_DIR; };
		1AD482301BA359FF00FDA50A /* UIKit.framework */ = {isa = PBXFileReference; lastKnownFileType = wrapper.framework; name = UIKit.framework; path = Platforms/AppleTVOS.platform/Developer/SDKs/AppleTVOS9.0.sdk/System/Library/Frameworks/UIKit.framework; sourceTree = DEVELOPER_DIR; };
		1AD482321BA35A0500FDA50A /* Foundation.framework */ = {isa = PBXFileReference; lastKnownFileType = wrapper.framework; name = Foundation.framework; path = Platforms/AppleTVOS.platform/Developer/SDKs/AppleTVOS9.0.sdk/System/Library/Frameworks/Foundation.framework; sourceTree = DEVELOPER_DIR; };
		1AD482341BA35A0B00FDA50A /* CoreGraphics.framework */ = {isa = PBXFileReference; lastKnownFileType = wrapper.framework; name = CoreGraphics.framework; path = Platforms/AppleTVOS.platform/Developer/SDKs/AppleTVOS9.0.sdk/System/Library/Frameworks/CoreGraphics.framework; sourceTree = DEVELOPER_DIR; };
		1AD4BC6C1BFD3896007D6C7C /* AVFoundation.framework */ = {isa = PBXFileReference; lastKnownFileType = wrapper.framework; name = AVFoundation.framework; path = Platforms/AppleTVOS.platform/Developer/SDKs/AppleTVOS9.0.sdk/System/Library/Frameworks/AVFoundation.framework; sourceTree = DEVELOPER_DIR; };
		1AD4BC6E1BFD38D6007D6C7C /* AVFoundation.framework */ = {isa = PBXFileReference; lastKnownFileType = wrapper.framework; name = AVFoundation.framework; path = System/Library/Frameworks/AVFoundation.framework; sourceTree = SDKROOT; };
		1AD9AA2E1ACC871F00EC87A0 /* PVGameImporter.h */ = {isa = PBXFileReference; fileEncoding = 4; lastKnownFileType = sourcecode.c.h; path = PVGameImporter.h; sourceTree = "<group>"; };
		1AD9AA2F1ACC871F00EC87A0 /* PVGameImporter.m */ = {isa = PBXFileReference; fileEncoding = 4; lastKnownFileType = sourcecode.c.objc; path = PVGameImporter.m; sourceTree = "<group>"; };
		1AD9AA351ACC988F00EC87A0 /* Provenance Tests.xctest */ = {isa = PBXFileReference; explicitFileType = wrapper.cfbundle; includeInIndex = 0; path = "Provenance Tests.xctest"; sourceTree = BUILT_PRODUCTS_DIR; };
		1AD9AA381ACC988F00EC87A0 /* Info.plist */ = {isa = PBXFileReference; lastKnownFileType = text.plist.xml; path = Info.plist; sourceTree = "<group>"; };
		1AD9AA391ACC988F00EC87A0 /* Provenance_Tests.m */ = {isa = PBXFileReference; lastKnownFileType = sourcecode.c.objc; path = Provenance_Tests.m; sourceTree = "<group>"; };
		1AD9AA421ACC98F500EC87A0 /* PVGameImporterTests.m */ = {isa = PBXFileReference; fileEncoding = 4; lastKnownFileType = sourcecode.c.objc; path = PVGameImporterTests.m; sourceTree = "<group>"; };
		1AD9AA501ACC9E4900EC87A0 /* Provenance_Tests-Prefix.pch */ = {isa = PBXFileReference; lastKnownFileType = sourcecode.c.h; path = "Provenance_Tests-Prefix.pch"; sourceTree = "<group>"; };
		1ADB316317D9341600DB6043 /* PVGenesisControllerViewController.h */ = {isa = PBXFileReference; fileEncoding = 4; lastKnownFileType = sourcecode.c.h; path = PVGenesisControllerViewController.h; sourceTree = "<group>"; };
		1ADB316417D9341600DB6043 /* PVGenesisControllerViewController.m */ = {isa = PBXFileReference; fileEncoding = 4; lastKnownFileType = sourcecode.c.objc; path = PVGenesisControllerViewController.m; sourceTree = "<group>"; };
		1ADDA5B317B30CD7008A7ADD /* GLKit.framework */ = {isa = PBXFileReference; lastKnownFileType = wrapper.framework; name = GLKit.framework; path = System/Library/Frameworks/GLKit.framework; sourceTree = SDKROOT; };
		1AECF4A61966D6D600F8704E /* openvgdb.sqlite */ = {isa = PBXFileReference; lastKnownFileType = file; path = openvgdb.sqlite; sourceTree = "<group>"; };
		1AECF4A81966D76100F8704E /* libsqlite3.dylib */ = {isa = PBXFileReference; lastKnownFileType = "compiled.mach-o.dylib"; name = libsqlite3.dylib; path = usr/lib/libsqlite3.dylib; sourceTree = SDKROOT; };
		1AECF4AA1966D7A600F8704E /* OESQLiteDatabase.h */ = {isa = PBXFileReference; fileEncoding = 4; lastKnownFileType = sourcecode.c.h; path = OESQLiteDatabase.h; sourceTree = "<group>"; };
		1AECF4AB1966D7A600F8704E /* OESQLiteDatabase.m */ = {isa = PBXFileReference; fileEncoding = 4; lastKnownFileType = sourcecode.c.objc; path = OESQLiteDatabase.m; sourceTree = "<group>"; };
		1F8D523E1D9190E900C29F90 /* PVAvailability.h */ = {isa = PBXFileReference; fileEncoding = 4; lastKnownFileType = sourcecode.c.h; path = PVAvailability.h; sourceTree = "<group>"; };
		1F8D52441D9198E000C29F90 /* PVLicensesViewController.h */ = {isa = PBXFileReference; fileEncoding = 4; lastKnownFileType = sourcecode.c.h; path = PVLicensesViewController.h; sourceTree = "<group>"; };
		1F8D52451D9198E000C29F90 /* PVLicensesViewController.m */ = {isa = PBXFileReference; fileEncoding = 4; lastKnownFileType = sourcecode.c.objc; path = PVLicensesViewController.m; sourceTree = "<group>"; };
		1F8D52471D91993000C29F90 /* licenses.html */ = {isa = PBXFileReference; fileEncoding = 4; lastKnownFileType = text.html; path = licenses.html; sourceTree = "<group>"; };
		1FB125941D93E57F00D045D0 /* PVAppearanceViewController.h */ = {isa = PBXFileReference; fileEncoding = 4; lastKnownFileType = sourcecode.c.h; path = PVAppearanceViewController.h; sourceTree = "<group>"; };
		1FB125951D93E57F00D045D0 /* PVAppearanceViewController.m */ = {isa = PBXFileReference; fileEncoding = 4; lastKnownFileType = sourcecode.c.objc; path = PVAppearanceViewController.m; sourceTree = "<group>"; };
		25A64E151CB1C41100EDD19D /* UIImage+Color.h */ = {isa = PBXFileReference; fileEncoding = 4; lastKnownFileType = sourcecode.c.h; path = "UIImage+Color.h"; sourceTree = "<group>"; };
		25A64E161CB1C41100EDD19D /* UIImage+Color.m */ = {isa = PBXFileReference; fileEncoding = 4; lastKnownFileType = sourcecode.c.objc; path = "UIImage+Color.m"; sourceTree = "<group>"; };
		378F49DE1B63D7CD0065FA39 /* GCDWebServer.h */ = {isa = PBXFileReference; fileEncoding = 4; lastKnownFileType = sourcecode.c.h; path = GCDWebServer.h; sourceTree = "<group>"; };
		378F49DF1B63D7CD0065FA39 /* GCDWebServer.m */ = {isa = PBXFileReference; fileEncoding = 4; lastKnownFileType = sourcecode.c.objc; path = GCDWebServer.m; sourceTree = "<group>"; };
		378F49E01B63D7CD0065FA39 /* GCDWebServerConnection.h */ = {isa = PBXFileReference; fileEncoding = 4; lastKnownFileType = sourcecode.c.h; path = GCDWebServerConnection.h; sourceTree = "<group>"; };
		378F49E11B63D7CD0065FA39 /* GCDWebServerConnection.m */ = {isa = PBXFileReference; fileEncoding = 4; lastKnownFileType = sourcecode.c.objc; path = GCDWebServerConnection.m; sourceTree = "<group>"; };
		378F49E21B63D7CD0065FA39 /* GCDWebServerFunctions.h */ = {isa = PBXFileReference; fileEncoding = 4; lastKnownFileType = sourcecode.c.h; path = GCDWebServerFunctions.h; sourceTree = "<group>"; };
		378F49E31B63D7CD0065FA39 /* GCDWebServerFunctions.m */ = {isa = PBXFileReference; fileEncoding = 4; lastKnownFileType = sourcecode.c.objc; path = GCDWebServerFunctions.m; sourceTree = "<group>"; };
		378F49E41B63D7CD0065FA39 /* GCDWebServerHTTPStatusCodes.h */ = {isa = PBXFileReference; fileEncoding = 4; lastKnownFileType = sourcecode.c.h; path = GCDWebServerHTTPStatusCodes.h; sourceTree = "<group>"; };
		378F49E51B63D7CD0065FA39 /* GCDWebServerPrivate.h */ = {isa = PBXFileReference; fileEncoding = 4; lastKnownFileType = sourcecode.c.h; path = GCDWebServerPrivate.h; sourceTree = "<group>"; };
		378F49E61B63D7CD0065FA39 /* GCDWebServerRequest.h */ = {isa = PBXFileReference; fileEncoding = 4; lastKnownFileType = sourcecode.c.h; path = GCDWebServerRequest.h; sourceTree = "<group>"; };
		378F49E71B63D7CD0065FA39 /* GCDWebServerRequest.m */ = {isa = PBXFileReference; fileEncoding = 4; lastKnownFileType = sourcecode.c.objc; path = GCDWebServerRequest.m; sourceTree = "<group>"; };
		378F49E81B63D7CD0065FA39 /* GCDWebServerResponse.h */ = {isa = PBXFileReference; fileEncoding = 4; lastKnownFileType = sourcecode.c.h; path = GCDWebServerResponse.h; sourceTree = "<group>"; };
		378F49E91B63D7CD0065FA39 /* GCDWebServerResponse.m */ = {isa = PBXFileReference; fileEncoding = 4; lastKnownFileType = sourcecode.c.objc; path = GCDWebServerResponse.m; sourceTree = "<group>"; };
		378F49EB1B63D7CD0065FA39 /* GCDWebServerDataRequest.h */ = {isa = PBXFileReference; fileEncoding = 4; lastKnownFileType = sourcecode.c.h; path = GCDWebServerDataRequest.h; sourceTree = "<group>"; };
		378F49EC1B63D7CD0065FA39 /* GCDWebServerDataRequest.m */ = {isa = PBXFileReference; fileEncoding = 4; lastKnownFileType = sourcecode.c.objc; path = GCDWebServerDataRequest.m; sourceTree = "<group>"; };
		378F49ED1B63D7CD0065FA39 /* GCDWebServerFileRequest.h */ = {isa = PBXFileReference; fileEncoding = 4; lastKnownFileType = sourcecode.c.h; path = GCDWebServerFileRequest.h; sourceTree = "<group>"; };
		378F49EE1B63D7CD0065FA39 /* GCDWebServerFileRequest.m */ = {isa = PBXFileReference; fileEncoding = 4; lastKnownFileType = sourcecode.c.objc; path = GCDWebServerFileRequest.m; sourceTree = "<group>"; };
		378F49EF1B63D7CD0065FA39 /* GCDWebServerMultiPartFormRequest.h */ = {isa = PBXFileReference; fileEncoding = 4; lastKnownFileType = sourcecode.c.h; path = GCDWebServerMultiPartFormRequest.h; sourceTree = "<group>"; };
		378F49F01B63D7CD0065FA39 /* GCDWebServerMultiPartFormRequest.m */ = {isa = PBXFileReference; fileEncoding = 4; lastKnownFileType = sourcecode.c.objc; path = GCDWebServerMultiPartFormRequest.m; sourceTree = "<group>"; };
		378F49F11B63D7CD0065FA39 /* GCDWebServerURLEncodedFormRequest.h */ = {isa = PBXFileReference; fileEncoding = 4; lastKnownFileType = sourcecode.c.h; path = GCDWebServerURLEncodedFormRequest.h; sourceTree = "<group>"; };
		378F49F21B63D7CD0065FA39 /* GCDWebServerURLEncodedFormRequest.m */ = {isa = PBXFileReference; fileEncoding = 4; lastKnownFileType = sourcecode.c.objc; path = GCDWebServerURLEncodedFormRequest.m; sourceTree = "<group>"; };
		378F49F41B63D7CD0065FA39 /* GCDWebServerDataResponse.h */ = {isa = PBXFileReference; fileEncoding = 4; lastKnownFileType = sourcecode.c.h; path = GCDWebServerDataResponse.h; sourceTree = "<group>"; };
		378F49F51B63D7CD0065FA39 /* GCDWebServerDataResponse.m */ = {isa = PBXFileReference; fileEncoding = 4; lastKnownFileType = sourcecode.c.objc; path = GCDWebServerDataResponse.m; sourceTree = "<group>"; };
		378F49F61B63D7CD0065FA39 /* GCDWebServerErrorResponse.h */ = {isa = PBXFileReference; fileEncoding = 4; lastKnownFileType = sourcecode.c.h; path = GCDWebServerErrorResponse.h; sourceTree = "<group>"; };
		378F49F71B63D7CD0065FA39 /* GCDWebServerErrorResponse.m */ = {isa = PBXFileReference; fileEncoding = 4; lastKnownFileType = sourcecode.c.objc; path = GCDWebServerErrorResponse.m; sourceTree = "<group>"; };
		378F49F81B63D7CD0065FA39 /* GCDWebServerFileResponse.h */ = {isa = PBXFileReference; fileEncoding = 4; lastKnownFileType = sourcecode.c.h; path = GCDWebServerFileResponse.h; sourceTree = "<group>"; };
		378F49F91B63D7CD0065FA39 /* GCDWebServerFileResponse.m */ = {isa = PBXFileReference; fileEncoding = 4; lastKnownFileType = sourcecode.c.objc; path = GCDWebServerFileResponse.m; sourceTree = "<group>"; };
		378F49FA1B63D7CD0065FA39 /* GCDWebServerStreamedResponse.h */ = {isa = PBXFileReference; fileEncoding = 4; lastKnownFileType = sourcecode.c.h; path = GCDWebServerStreamedResponse.h; sourceTree = "<group>"; };
		378F49FB1B63D7CD0065FA39 /* GCDWebServerStreamedResponse.m */ = {isa = PBXFileReference; fileEncoding = 4; lastKnownFileType = sourcecode.c.objc; path = GCDWebServerStreamedResponse.m; sourceTree = "<group>"; };
		378F49FD1B63D7CD0065FA39 /* GCDWebUploader.bundle */ = {isa = PBXFileReference; lastKnownFileType = "wrapper.plug-in"; path = GCDWebUploader.bundle; sourceTree = "<group>"; };
		378F49FE1B63D7CD0065FA39 /* GCDWebUploader.h */ = {isa = PBXFileReference; fileEncoding = 4; lastKnownFileType = sourcecode.c.h; path = GCDWebUploader.h; sourceTree = "<group>"; };
		378F49FF1B63D7CD0065FA39 /* GCDWebUploader.m */ = {isa = PBXFileReference; fileEncoding = 4; lastKnownFileType = sourcecode.c.objc; path = GCDWebUploader.m; sourceTree = "<group>"; };
		378F4A0F1B63DCF00065FA39 /* PVWebServer.h */ = {isa = PBXFileReference; fileEncoding = 4; lastKnownFileType = sourcecode.c.h; path = PVWebServer.h; sourceTree = "<group>"; };
		378F4A101B63DCF00065FA39 /* PVWebServer.m */ = {isa = PBXFileReference; fileEncoding = 4; lastKnownFileType = sourcecode.c.objc; path = PVWebServer.m; sourceTree = "<group>"; };
		378F4A131B63F2240065FA39 /* Reachability.h */ = {isa = PBXFileReference; fileEncoding = 4; lastKnownFileType = sourcecode.c.h; path = Reachability.h; sourceTree = "<group>"; };
		378F4A141B63F2240065FA39 /* Reachability.m */ = {isa = PBXFileReference; fileEncoding = 4; lastKnownFileType = sourcecode.c.objc; path = Reachability.m; sourceTree = "<group>"; };
		423BB97A17DD35B10048F457 /* AssetsLibrary.framework */ = {isa = PBXFileReference; lastKnownFileType = wrapper.framework; name = AssetsLibrary.framework; path = System/Library/Frameworks/AssetsLibrary.framework; sourceTree = SDKROOT; };
		423BB97D17DD46BC0048F457 /* NSData+Hashing.h */ = {isa = PBXFileReference; fileEncoding = 4; lastKnownFileType = sourcecode.c.h; path = "NSData+Hashing.h"; sourceTree = "<group>"; };
		423BB97E17DD46BC0048F457 /* NSData+Hashing.m */ = {isa = PBXFileReference; fileEncoding = 4; lastKnownFileType = sourcecode.c.objc; path = "NSData+Hashing.m"; sourceTree = "<group>"; };
		42BC83A717E6775E00E9A607 /* PVGameLibrarySectionHeaderView.h */ = {isa = PBXFileReference; fileEncoding = 4; lastKnownFileType = sourcecode.c.h; path = PVGameLibrarySectionHeaderView.h; sourceTree = "<group>"; };
		42BC83A817E6775E00E9A607 /* PVGameLibrarySectionHeaderView.m */ = {isa = PBXFileReference; fileEncoding = 4; lastKnownFileType = sourcecode.c.objc; path = PVGameLibrarySectionHeaderView.m; sourceTree = "<group>"; };
		42E63AE717E12ECE00FE7098 /* PVSNESControllerViewController.h */ = {isa = PBXFileReference; fileEncoding = 4; lastKnownFileType = sourcecode.c.h; path = PVSNESControllerViewController.h; sourceTree = "<group>"; };
		42E63AE817E12ECE00FE7098 /* PVSNESControllerViewController.m */ = {isa = PBXFileReference; fileEncoding = 4; lastKnownFileType = sourcecode.c.objc; path = PVSNESControllerViewController.m; sourceTree = "<group>"; };
		42E63F0417DE78AB005802B0 /* UIImage+Scaling.h */ = {isa = PBXFileReference; fileEncoding = 4; lastKnownFileType = sourcecode.c.h; path = "UIImage+Scaling.h"; sourceTree = "<group>"; };
		42E63F0517DE78AB005802B0 /* UIImage+Scaling.m */ = {isa = PBXFileReference; fileEncoding = 4; lastKnownFileType = sourcecode.c.objc; path = "UIImage+Scaling.m"; sourceTree = "<group>"; };
		7556CF7919DC15C1007F8F97 /* Default.xib */ = {isa = PBXFileReference; fileEncoding = 4; lastKnownFileType = file.xib; path = Default.xib; sourceTree = "<group>"; };
		AA9B6EDC1D70981000422E5F /* PVPSXControllerViewController.h */ = {isa = PBXFileReference; fileEncoding = 4; lastKnownFileType = sourcecode.c.h; path = PVPSXControllerViewController.h; sourceTree = "<group>"; };
		AA9B6EDD1D70981000422E5F /* PVPSXControllerViewController.m */ = {isa = PBXFileReference; fileEncoding = 4; lastKnownFileType = sourcecode.c.objc; path = PVPSXControllerViewController.m; sourceTree = "<group>"; };
		B32893711E0B250B0090B97A /* PVWonderSwanControllerViewController.h */ = {isa = PBXFileReference; fileEncoding = 4; lastKnownFileType = sourcecode.c.h; path = PVWonderSwanControllerViewController.h; sourceTree = "<group>"; };
		B32893721E0B250B0090B97A /* PVWonderSwanControllerViewController.m */ = {isa = PBXFileReference; fileEncoding = 4; lastKnownFileType = sourcecode.c.objc; path = PVWonderSwanControllerViewController.m; sourceTree = "<group>"; };
		B32893761E0B4EA30090B97A /* PVLynxControllerViewController.h */ = {isa = PBXFileReference; fileEncoding = 4; lastKnownFileType = sourcecode.c.h; path = PVLynxControllerViewController.h; sourceTree = "<group>"; };
		B32893771E0B4EA30090B97A /* PVLynxControllerViewController.m */ = {isa = PBXFileReference; fileEncoding = 4; lastKnownFileType = sourcecode.c.objc; path = PVLynxControllerViewController.m; sourceTree = "<group>"; };
		B328937B1E0B87960090B97A /* PVVBControllerViewController.h */ = {isa = PBXFileReference; fileEncoding = 4; lastKnownFileType = sourcecode.c.h; path = PVVBControllerViewController.h; sourceTree = "<group>"; };
		B328937C1E0B87960090B97A /* PVVBControllerViewController.m */ = {isa = PBXFileReference; fileEncoding = 4; lastKnownFileType = sourcecode.c.objc; path = PVVBControllerViewController.m; sourceTree = "<group>"; };
		B32F46331D6A8BD70085BA9F /* PVSupport.framework */ = {isa = PBXFileReference; explicitFileType = wrapper.framework; path = PVSupport.framework; sourceTree = BUILT_PRODUCTS_DIR; };
		B340E5FE1E088CA700AD0E8B /* PVMednafen.framework */ = {isa = PBXFileReference; lastKnownFileType = wrapper.framework; name = PVMednafen.framework; path = "../../Library/Developer/Xcode/DerivedData/Provenance-epgbyuhwmldnwnabzgpptirwwuer/Build/Products/Debug-iphoneos/PVMednafen.framework"; sourceTree = "<group>"; };
		B340E6091E088CF900AD0E8B /* PVMednafen.framework */ = {isa = PBXFileReference; explicitFileType = wrapper.framework; path = PVMednafen.framework; sourceTree = BUILT_PRODUCTS_DIR; };
		B349ACED1E9ABCF800ACD416 /* .gitignore */ = {isa = PBXFileReference; fileEncoding = 4; lastKnownFileType = text; path = .gitignore; sourceTree = "<group>"; };
		B349ACEE1E9ABCF800ACD416 /* .travis.yml */ = {isa = PBXFileReference; fileEncoding = 4; lastKnownFileType = text; path = .travis.yml; sourceTree = "<group>"; };
		B349ACEF1E9ABCF800ACD416 /* CHANGELOG */ = {isa = PBXFileReference; fileEncoding = 4; lastKnownFileType = text; path = CHANGELOG; sourceTree = "<group>"; };
		B349ACF01E9ABCF800ACD416 /* LICENSE */ = {isa = PBXFileReference; fileEncoding = 4; lastKnownFileType = text; path = LICENSE; sourceTree = "<group>"; };
		B349ACF31E9ABCF800ACD416 /* 7z.h */ = {isa = PBXFileReference; fileEncoding = 4; lastKnownFileType = sourcecode.c.h; path = 7z.h; sourceTree = "<group>"; };
		B349ACF41E9ABCF800ACD416 /* 7zAlloc.c */ = {isa = PBXFileReference; fileEncoding = 4; lastKnownFileType = sourcecode.c.c; path = 7zAlloc.c; sourceTree = "<group>"; };
		B349ACF51E9ABCF800ACD416 /* 7zAlloc.h */ = {isa = PBXFileReference; fileEncoding = 4; lastKnownFileType = sourcecode.c.h; path = 7zAlloc.h; sourceTree = "<group>"; };
		B349ACF61E9ABCF800ACD416 /* 7zArcIn.c */ = {isa = PBXFileReference; fileEncoding = 4; lastKnownFileType = sourcecode.c.c; path = 7zArcIn.c; sourceTree = "<group>"; };
		B349ACF71E9ABCF800ACD416 /* 7zBuf.c */ = {isa = PBXFileReference; fileEncoding = 4; lastKnownFileType = sourcecode.c.c; path = 7zBuf.c; sourceTree = "<group>"; };
		B349ACF81E9ABCF800ACD416 /* 7zBuf.h */ = {isa = PBXFileReference; fileEncoding = 4; lastKnownFileType = sourcecode.c.h; path = 7zBuf.h; sourceTree = "<group>"; };
		B349ACF91E9ABCF800ACD416 /* 7zBuf2.c */ = {isa = PBXFileReference; fileEncoding = 4; lastKnownFileType = sourcecode.c.c; path = 7zBuf2.c; sourceTree = "<group>"; };
		B349ACFA1E9ABCF800ACD416 /* 7zCrc.c */ = {isa = PBXFileReference; fileEncoding = 4; lastKnownFileType = sourcecode.c.c; path = 7zCrc.c; sourceTree = "<group>"; };
		B349ACFB1E9ABCF800ACD416 /* 7zCrc.h */ = {isa = PBXFileReference; fileEncoding = 4; lastKnownFileType = sourcecode.c.h; path = 7zCrc.h; sourceTree = "<group>"; };
		B349ACFC1E9ABCF800ACD416 /* 7zCrcOpt.c */ = {isa = PBXFileReference; fileEncoding = 4; lastKnownFileType = sourcecode.c.c; path = 7zCrcOpt.c; sourceTree = "<group>"; };
		B349ACFD1E9ABCF800ACD416 /* 7zDec.c */ = {isa = PBXFileReference; fileEncoding = 4; lastKnownFileType = sourcecode.c.c; path = 7zDec.c; sourceTree = "<group>"; };
		B349ACFE1E9ABCF800ACD416 /* 7zFile.c */ = {isa = PBXFileReference; fileEncoding = 4; lastKnownFileType = sourcecode.c.c; path = 7zFile.c; sourceTree = "<group>"; };
		B349ACFF1E9ABCF800ACD416 /* 7zFile.h */ = {isa = PBXFileReference; fileEncoding = 4; lastKnownFileType = sourcecode.c.h; path = 7zFile.h; sourceTree = "<group>"; };
		B349AD001E9ABCF800ACD416 /* 7zStream.c */ = {isa = PBXFileReference; fileEncoding = 4; lastKnownFileType = sourcecode.c.c; path = 7zStream.c; sourceTree = "<group>"; };
		B349AD011E9ABCF800ACD416 /* 7zTypes.h */ = {isa = PBXFileReference; fileEncoding = 4; lastKnownFileType = sourcecode.c.h; path = 7zTypes.h; sourceTree = "<group>"; };
		B349AD021E9ABCF800ACD416 /* 7zVersion.h */ = {isa = PBXFileReference; fileEncoding = 4; lastKnownFileType = sourcecode.c.h; path = 7zVersion.h; sourceTree = "<group>"; };
		B349AD031E9ABCF800ACD416 /* Aes.c */ = {isa = PBXFileReference; fileEncoding = 4; lastKnownFileType = sourcecode.c.c; path = Aes.c; sourceTree = "<group>"; };
		B349AD041E9ABCF800ACD416 /* Aes.h */ = {isa = PBXFileReference; fileEncoding = 4; lastKnownFileType = sourcecode.c.h; path = Aes.h; sourceTree = "<group>"; };
		B349AD051E9ABCF800ACD416 /* AesOpt.c */ = {isa = PBXFileReference; fileEncoding = 4; lastKnownFileType = sourcecode.c.c; path = AesOpt.c; sourceTree = "<group>"; };
		B349AD061E9ABCF800ACD416 /* Alloc.c */ = {isa = PBXFileReference; fileEncoding = 4; lastKnownFileType = sourcecode.c.c; path = Alloc.c; sourceTree = "<group>"; };
		B349AD071E9ABCF800ACD416 /* Alloc.h */ = {isa = PBXFileReference; fileEncoding = 4; lastKnownFileType = sourcecode.c.h; path = Alloc.h; sourceTree = "<group>"; };
		B349AD081E9ABCF800ACD416 /* Bcj2.c */ = {isa = PBXFileReference; fileEncoding = 4; lastKnownFileType = sourcecode.c.c; path = Bcj2.c; sourceTree = "<group>"; };
		B349AD091E9ABCF800ACD416 /* Bcj2.h */ = {isa = PBXFileReference; fileEncoding = 4; lastKnownFileType = sourcecode.c.h; path = Bcj2.h; sourceTree = "<group>"; };
		B349AD0A1E9ABCF800ACD416 /* Bcj2Enc.c */ = {isa = PBXFileReference; fileEncoding = 4; lastKnownFileType = sourcecode.c.c; path = Bcj2Enc.c; sourceTree = "<group>"; };
		B349AD0B1E9ABCF800ACD416 /* Bra.c */ = {isa = PBXFileReference; fileEncoding = 4; lastKnownFileType = sourcecode.c.c; path = Bra.c; sourceTree = "<group>"; };
		B349AD0C1E9ABCF800ACD416 /* Bra.h */ = {isa = PBXFileReference; fileEncoding = 4; lastKnownFileType = sourcecode.c.h; path = Bra.h; sourceTree = "<group>"; };
		B349AD0D1E9ABCF800ACD416 /* Bra86.c */ = {isa = PBXFileReference; fileEncoding = 4; lastKnownFileType = sourcecode.c.c; path = Bra86.c; sourceTree = "<group>"; };
		B349AD0E1E9ABCF800ACD416 /* BraIA64.c */ = {isa = PBXFileReference; fileEncoding = 4; lastKnownFileType = sourcecode.c.c; path = BraIA64.c; sourceTree = "<group>"; };
		B349AD0F1E9ABCF800ACD416 /* Compiler.h */ = {isa = PBXFileReference; fileEncoding = 4; lastKnownFileType = sourcecode.c.h; path = Compiler.h; sourceTree = "<group>"; };
		B349AD101E9ABCF800ACD416 /* CpuArch.c */ = {isa = PBXFileReference; fileEncoding = 4; lastKnownFileType = sourcecode.c.c; path = CpuArch.c; sourceTree = "<group>"; };
		B349AD111E9ABCF800ACD416 /* CpuArch.h */ = {isa = PBXFileReference; fileEncoding = 4; lastKnownFileType = sourcecode.c.h; path = CpuArch.h; sourceTree = "<group>"; };
		B349AD121E9ABCF800ACD416 /* Delta.c */ = {isa = PBXFileReference; fileEncoding = 4; lastKnownFileType = sourcecode.c.c; path = Delta.c; sourceTree = "<group>"; };
		B349AD131E9ABCF800ACD416 /* Delta.h */ = {isa = PBXFileReference; fileEncoding = 4; lastKnownFileType = sourcecode.c.h; path = Delta.h; sourceTree = "<group>"; };
		B349AD141E9ABCF800ACD416 /* LzFind.c */ = {isa = PBXFileReference; fileEncoding = 4; lastKnownFileType = sourcecode.c.c; path = LzFind.c; sourceTree = "<group>"; };
		B349AD151E9ABCF800ACD416 /* LzFind.h */ = {isa = PBXFileReference; fileEncoding = 4; lastKnownFileType = sourcecode.c.h; path = LzFind.h; sourceTree = "<group>"; };
		B349AD161E9ABCF800ACD416 /* LzFindMt.c */ = {isa = PBXFileReference; fileEncoding = 4; lastKnownFileType = sourcecode.c.c; path = LzFindMt.c; sourceTree = "<group>"; };
		B349AD171E9ABCF800ACD416 /* LzFindMt.h */ = {isa = PBXFileReference; fileEncoding = 4; lastKnownFileType = sourcecode.c.h; path = LzFindMt.h; sourceTree = "<group>"; };
		B349AD181E9ABCF800ACD416 /* LzHash.h */ = {isa = PBXFileReference; fileEncoding = 4; lastKnownFileType = sourcecode.c.h; path = LzHash.h; sourceTree = "<group>"; };
		B349AD191E9ABCF800ACD416 /* Lzma2Dec.c */ = {isa = PBXFileReference; fileEncoding = 4; lastKnownFileType = sourcecode.c.c; path = Lzma2Dec.c; sourceTree = "<group>"; };
		B349AD1A1E9ABCF800ACD416 /* Lzma2Dec.h */ = {isa = PBXFileReference; fileEncoding = 4; lastKnownFileType = sourcecode.c.h; path = Lzma2Dec.h; sourceTree = "<group>"; };
		B349AD1B1E9ABCF800ACD416 /* Lzma2Enc.c */ = {isa = PBXFileReference; fileEncoding = 4; lastKnownFileType = sourcecode.c.c; path = Lzma2Enc.c; sourceTree = "<group>"; };
		B349AD1C1E9ABCF800ACD416 /* Lzma2Enc.h */ = {isa = PBXFileReference; fileEncoding = 4; lastKnownFileType = sourcecode.c.h; path = Lzma2Enc.h; sourceTree = "<group>"; };
		B349AD1D1E9ABCF800ACD416 /* Lzma86.h */ = {isa = PBXFileReference; fileEncoding = 4; lastKnownFileType = sourcecode.c.h; path = Lzma86.h; sourceTree = "<group>"; };
		B349AD1E1E9ABCF800ACD416 /* Lzma86Dec.c */ = {isa = PBXFileReference; fileEncoding = 4; lastKnownFileType = sourcecode.c.c; path = Lzma86Dec.c; sourceTree = "<group>"; };
		B349AD1F1E9ABCF800ACD416 /* Lzma86Enc.c */ = {isa = PBXFileReference; fileEncoding = 4; lastKnownFileType = sourcecode.c.c; path = Lzma86Enc.c; sourceTree = "<group>"; };
		B349AD201E9ABCF800ACD416 /* LzmaDec.c */ = {isa = PBXFileReference; fileEncoding = 4; lastKnownFileType = sourcecode.c.c; path = LzmaDec.c; sourceTree = "<group>"; };
		B349AD211E9ABCF800ACD416 /* LzmaDec.h */ = {isa = PBXFileReference; fileEncoding = 4; lastKnownFileType = sourcecode.c.h; path = LzmaDec.h; sourceTree = "<group>"; };
		B349AD221E9ABCF800ACD416 /* LzmaEnc.c */ = {isa = PBXFileReference; fileEncoding = 4; lastKnownFileType = sourcecode.c.c; path = LzmaEnc.c; sourceTree = "<group>"; };
		B349AD231E9ABCF800ACD416 /* LzmaEnc.h */ = {isa = PBXFileReference; fileEncoding = 4; lastKnownFileType = sourcecode.c.h; path = LzmaEnc.h; sourceTree = "<group>"; };
		B349AD241E9ABCF800ACD416 /* LzmaLib.c */ = {isa = PBXFileReference; fileEncoding = 4; lastKnownFileType = sourcecode.c.c; path = LzmaLib.c; sourceTree = "<group>"; };
		B349AD251E9ABCF800ACD416 /* LzmaLib.h */ = {isa = PBXFileReference; fileEncoding = 4; lastKnownFileType = sourcecode.c.h; path = LzmaLib.h; sourceTree = "<group>"; };
		B349AD261E9ABCF800ACD416 /* MtCoder.c */ = {isa = PBXFileReference; fileEncoding = 4; lastKnownFileType = sourcecode.c.c; path = MtCoder.c; sourceTree = "<group>"; };
		B349AD271E9ABCF800ACD416 /* MtCoder.h */ = {isa = PBXFileReference; fileEncoding = 4; lastKnownFileType = sourcecode.c.h; path = MtCoder.h; sourceTree = "<group>"; };
		B349AD281E9ABCF800ACD416 /* Ppmd.h */ = {isa = PBXFileReference; fileEncoding = 4; lastKnownFileType = sourcecode.c.h; path = Ppmd.h; sourceTree = "<group>"; };
		B349AD291E9ABCF800ACD416 /* Ppmd7.c */ = {isa = PBXFileReference; fileEncoding = 4; lastKnownFileType = sourcecode.c.c; path = Ppmd7.c; sourceTree = "<group>"; };
		B349AD2A1E9ABCF800ACD416 /* Ppmd7.h */ = {isa = PBXFileReference; fileEncoding = 4; lastKnownFileType = sourcecode.c.h; path = Ppmd7.h; sourceTree = "<group>"; };
		B349AD2B1E9ABCF800ACD416 /* Ppmd7Dec.c */ = {isa = PBXFileReference; fileEncoding = 4; lastKnownFileType = sourcecode.c.c; path = Ppmd7Dec.c; sourceTree = "<group>"; };
		B349AD2C1E9ABCF800ACD416 /* Ppmd7Enc.c */ = {isa = PBXFileReference; fileEncoding = 4; lastKnownFileType = sourcecode.c.c; path = Ppmd7Enc.c; sourceTree = "<group>"; };
		B349AD2D1E9ABCF800ACD416 /* Precomp.h */ = {isa = PBXFileReference; fileEncoding = 4; lastKnownFileType = sourcecode.c.h; path = Precomp.h; sourceTree = "<group>"; };
		B349AD2E1E9ABCF800ACD416 /* RotateDefs.h */ = {isa = PBXFileReference; fileEncoding = 4; lastKnownFileType = sourcecode.c.h; path = RotateDefs.h; sourceTree = "<group>"; };
		B349AD2F1E9ABCF800ACD416 /* Sha256.c */ = {isa = PBXFileReference; fileEncoding = 4; lastKnownFileType = sourcecode.c.c; path = Sha256.c; sourceTree = "<group>"; };
		B349AD301E9ABCF800ACD416 /* Sha256.h */ = {isa = PBXFileReference; fileEncoding = 4; lastKnownFileType = sourcecode.c.h; path = Sha256.h; sourceTree = "<group>"; };
		B349AD311E9ABCF800ACD416 /* Sort.c */ = {isa = PBXFileReference; fileEncoding = 4; lastKnownFileType = sourcecode.c.c; path = Sort.c; sourceTree = "<group>"; };
		B349AD321E9ABCF800ACD416 /* Sort.h */ = {isa = PBXFileReference; fileEncoding = 4; lastKnownFileType = sourcecode.c.h; path = Sort.h; sourceTree = "<group>"; };
		B349AD331E9ABCF800ACD416 /* Threads.c */ = {isa = PBXFileReference; fileEncoding = 4; lastKnownFileType = sourcecode.c.c; path = Threads.c; sourceTree = "<group>"; };
		B349AD341E9ABCF800ACD416 /* Threads.h */ = {isa = PBXFileReference; fileEncoding = 4; lastKnownFileType = sourcecode.c.h; path = Threads.h; sourceTree = "<group>"; };
		B349AD351E9ABCF800ACD416 /* Xz.c */ = {isa = PBXFileReference; fileEncoding = 4; lastKnownFileType = sourcecode.c.c; path = Xz.c; sourceTree = "<group>"; };
		B349AD361E9ABCF800ACD416 /* Xz.h */ = {isa = PBXFileReference; fileEncoding = 4; lastKnownFileType = sourcecode.c.h; path = Xz.h; sourceTree = "<group>"; };
		B349AD371E9ABCF800ACD416 /* XzCrc64.c */ = {isa = PBXFileReference; fileEncoding = 4; lastKnownFileType = sourcecode.c.c; path = XzCrc64.c; sourceTree = "<group>"; };
		B349AD381E9ABCF800ACD416 /* XzCrc64.h */ = {isa = PBXFileReference; fileEncoding = 4; lastKnownFileType = sourcecode.c.h; path = XzCrc64.h; sourceTree = "<group>"; };
		B349AD391E9ABCF800ACD416 /* XzCrc64Opt.c */ = {isa = PBXFileReference; fileEncoding = 4; lastKnownFileType = sourcecode.c.c; path = XzCrc64Opt.c; sourceTree = "<group>"; };
		B349AD3A1E9ABCF800ACD416 /* XzDec.c */ = {isa = PBXFileReference; fileEncoding = 4; lastKnownFileType = sourcecode.c.c; path = XzDec.c; sourceTree = "<group>"; };
		B349AD3B1E9ABCF800ACD416 /* XzEnc.c */ = {isa = PBXFileReference; fileEncoding = 4; lastKnownFileType = sourcecode.c.c; path = XzEnc.c; sourceTree = "<group>"; };
		B349AD3C1E9ABCF800ACD416 /* XzEnc.h */ = {isa = PBXFileReference; fileEncoding = 4; lastKnownFileType = sourcecode.c.h; path = XzEnc.h; sourceTree = "<group>"; };
		B349AD3D1E9ABCF800ACD416 /* XzIn.c */ = {isa = PBXFileReference; fileEncoding = 4; lastKnownFileType = sourcecode.c.c; path = XzIn.c; sourceTree = "<group>"; };
		B349AD421E9ABCF800ACD416 /* 7zCompressionMode.cpp */ = {isa = PBXFileReference; fileEncoding = 4; lastKnownFileType = sourcecode.cpp.cpp; path = 7zCompressionMode.cpp; sourceTree = "<group>"; };
		B349AD431E9ABCF800ACD416 /* 7zCompressionMode.h */ = {isa = PBXFileReference; fileEncoding = 4; lastKnownFileType = sourcecode.c.h; path = 7zCompressionMode.h; sourceTree = "<group>"; };
		B349AD441E9ABCF800ACD416 /* 7zDecode.cpp */ = {isa = PBXFileReference; fileEncoding = 4; lastKnownFileType = sourcecode.cpp.cpp; path = 7zDecode.cpp; sourceTree = "<group>"; };
		B349AD451E9ABCF800ACD416 /* 7zDecode.h */ = {isa = PBXFileReference; fileEncoding = 4; lastKnownFileType = sourcecode.c.h; path = 7zDecode.h; sourceTree = "<group>"; };
		B349AD461E9ABCF800ACD416 /* 7zEncode.cpp */ = {isa = PBXFileReference; fileEncoding = 4; lastKnownFileType = sourcecode.cpp.cpp; path = 7zEncode.cpp; sourceTree = "<group>"; };
		B349AD471E9ABCF800ACD416 /* 7zEncode.h */ = {isa = PBXFileReference; fileEncoding = 4; lastKnownFileType = sourcecode.c.h; path = 7zEncode.h; sourceTree = "<group>"; };
		B349AD481E9ABCF800ACD416 /* 7zExtract.cpp */ = {isa = PBXFileReference; fileEncoding = 4; lastKnownFileType = sourcecode.cpp.cpp; path = 7zExtract.cpp; sourceTree = "<group>"; };
		B349AD491E9ABCF800ACD416 /* 7zFolderInStream.cpp */ = {isa = PBXFileReference; fileEncoding = 4; lastKnownFileType = sourcecode.cpp.cpp; path = 7zFolderInStream.cpp; sourceTree = "<group>"; };
		B349AD4A1E9ABCF800ACD416 /* 7zFolderInStream.h */ = {isa = PBXFileReference; fileEncoding = 4; lastKnownFileType = sourcecode.c.h; path = 7zFolderInStream.h; sourceTree = "<group>"; };
		B349AD4B1E9ABCF800ACD416 /* 7zHandler.cpp */ = {isa = PBXFileReference; fileEncoding = 4; lastKnownFileType = sourcecode.cpp.cpp; path = 7zHandler.cpp; sourceTree = "<group>"; };
		B349AD4C1E9ABCF800ACD416 /* 7zHandler.h */ = {isa = PBXFileReference; fileEncoding = 4; lastKnownFileType = sourcecode.c.h; path = 7zHandler.h; sourceTree = "<group>"; };
		B349AD4D1E9ABCF800ACD416 /* 7zHandlerOut.cpp */ = {isa = PBXFileReference; fileEncoding = 4; lastKnownFileType = sourcecode.cpp.cpp; path = 7zHandlerOut.cpp; sourceTree = "<group>"; };
		B349AD4E1E9ABCF800ACD416 /* 7zHeader.cpp */ = {isa = PBXFileReference; fileEncoding = 4; lastKnownFileType = sourcecode.cpp.cpp; path = 7zHeader.cpp; sourceTree = "<group>"; };
		B349AD4F1E9ABCF800ACD416 /* 7zHeader.h */ = {isa = PBXFileReference; fileEncoding = 4; lastKnownFileType = sourcecode.c.h; path = 7zHeader.h; sourceTree = "<group>"; };
		B349AD501E9ABCF800ACD416 /* 7zIn.cpp */ = {isa = PBXFileReference; fileEncoding = 4; lastKnownFileType = sourcecode.cpp.cpp; path = 7zIn.cpp; sourceTree = "<group>"; };
		B349AD511E9ABCF800ACD416 /* 7zIn.h */ = {isa = PBXFileReference; fileEncoding = 4; lastKnownFileType = sourcecode.c.h; path = 7zIn.h; sourceTree = "<group>"; };
		B349AD521E9ABCF800ACD416 /* 7zItem.h */ = {isa = PBXFileReference; fileEncoding = 4; lastKnownFileType = sourcecode.c.h; path = 7zItem.h; sourceTree = "<group>"; };
		B349AD531E9ABCF800ACD416 /* 7zOut.cpp */ = {isa = PBXFileReference; fileEncoding = 4; lastKnownFileType = sourcecode.cpp.cpp; path = 7zOut.cpp; sourceTree = "<group>"; };
		B349AD541E9ABCF800ACD416 /* 7zOut.h */ = {isa = PBXFileReference; fileEncoding = 4; lastKnownFileType = sourcecode.c.h; path = 7zOut.h; sourceTree = "<group>"; };
		B349AD551E9ABCF800ACD416 /* 7zProperties.cpp */ = {isa = PBXFileReference; fileEncoding = 4; lastKnownFileType = sourcecode.cpp.cpp; path = 7zProperties.cpp; sourceTree = "<group>"; };
		B349AD561E9ABCF800ACD416 /* 7zProperties.h */ = {isa = PBXFileReference; fileEncoding = 4; lastKnownFileType = sourcecode.c.h; path = 7zProperties.h; sourceTree = "<group>"; };
		B349AD571E9ABCF800ACD416 /* 7zRegister.cpp */ = {isa = PBXFileReference; fileEncoding = 4; lastKnownFileType = sourcecode.cpp.cpp; path = 7zRegister.cpp; sourceTree = "<group>"; };
		B349AD581E9ABCF800ACD416 /* 7zSpecStream.cpp */ = {isa = PBXFileReference; fileEncoding = 4; lastKnownFileType = sourcecode.cpp.cpp; path = 7zSpecStream.cpp; sourceTree = "<group>"; };
		B349AD591E9ABCF800ACD416 /* 7zSpecStream.h */ = {isa = PBXFileReference; fileEncoding = 4; lastKnownFileType = sourcecode.c.h; path = 7zSpecStream.h; sourceTree = "<group>"; };
		B349AD5A1E9ABCF800ACD416 /* 7zUpdate.cpp */ = {isa = PBXFileReference; fileEncoding = 4; lastKnownFileType = sourcecode.cpp.cpp; path = 7zUpdate.cpp; sourceTree = "<group>"; };
		B349AD5B1E9ABCF800ACD416 /* 7zUpdate.h */ = {isa = PBXFileReference; fileEncoding = 4; lastKnownFileType = sourcecode.c.h; path = 7zUpdate.h; sourceTree = "<group>"; };
		B349AD5C1E9ABCF800ACD416 /* StdAfx.h */ = {isa = PBXFileReference; fileEncoding = 4; lastKnownFileType = sourcecode.c.h; path = StdAfx.h; sourceTree = "<group>"; };
		B349AD5D1E9ABCF800ACD416 /* ArchiveExports.cpp */ = {isa = PBXFileReference; fileEncoding = 4; lastKnownFileType = sourcecode.cpp.cpp; path = ArchiveExports.cpp; sourceTree = "<group>"; };
		B349AD5F1E9ABCF800ACD416 /* CoderMixer2.cpp */ = {isa = PBXFileReference; fileEncoding = 4; lastKnownFileType = sourcecode.cpp.cpp; path = CoderMixer2.cpp; sourceTree = "<group>"; };
		B349AD601E9ABCF800ACD416 /* CoderMixer2.h */ = {isa = PBXFileReference; fileEncoding = 4; lastKnownFileType = sourcecode.c.h; path = CoderMixer2.h; sourceTree = "<group>"; };
		B349AD611E9ABCF800ACD416 /* DummyOutStream.cpp */ = {isa = PBXFileReference; fileEncoding = 4; lastKnownFileType = sourcecode.cpp.cpp; path = DummyOutStream.cpp; sourceTree = "<group>"; };
		B349AD621E9ABCF800ACD416 /* DummyOutStream.h */ = {isa = PBXFileReference; fileEncoding = 4; lastKnownFileType = sourcecode.c.h; path = DummyOutStream.h; sourceTree = "<group>"; };
		B349AD631E9ABCF800ACD416 /* HandlerOut.cpp */ = {isa = PBXFileReference; fileEncoding = 4; lastKnownFileType = sourcecode.cpp.cpp; path = HandlerOut.cpp; sourceTree = "<group>"; };
		B349AD641E9ABCF800ACD416 /* HandlerOut.h */ = {isa = PBXFileReference; fileEncoding = 4; lastKnownFileType = sourcecode.c.h; path = HandlerOut.h; sourceTree = "<group>"; };
		B349AD651E9ABCF800ACD416 /* InStreamWithCRC.cpp */ = {isa = PBXFileReference; fileEncoding = 4; lastKnownFileType = sourcecode.cpp.cpp; path = InStreamWithCRC.cpp; sourceTree = "<group>"; };
		B349AD661E9ABCF800ACD416 /* InStreamWithCRC.h */ = {isa = PBXFileReference; fileEncoding = 4; lastKnownFileType = sourcecode.c.h; path = InStreamWithCRC.h; sourceTree = "<group>"; };
		B349AD671E9ABCF800ACD416 /* ItemNameUtils.cpp */ = {isa = PBXFileReference; fileEncoding = 4; lastKnownFileType = sourcecode.cpp.cpp; path = ItemNameUtils.cpp; sourceTree = "<group>"; };
		B349AD681E9ABCF800ACD416 /* ItemNameUtils.h */ = {isa = PBXFileReference; fileEncoding = 4; lastKnownFileType = sourcecode.c.h; path = ItemNameUtils.h; sourceTree = "<group>"; };
		B349AD691E9ABCF800ACD416 /* MultiStream.cpp */ = {isa = PBXFileReference; fileEncoding = 4; lastKnownFileType = sourcecode.cpp.cpp; path = MultiStream.cpp; sourceTree = "<group>"; };
		B349AD6A1E9ABCF800ACD416 /* MultiStream.h */ = {isa = PBXFileReference; fileEncoding = 4; lastKnownFileType = sourcecode.c.h; path = MultiStream.h; sourceTree = "<group>"; };
		B349AD6B1E9ABCF800ACD416 /* OutStreamWithCRC.cpp */ = {isa = PBXFileReference; fileEncoding = 4; lastKnownFileType = sourcecode.cpp.cpp; path = OutStreamWithCRC.cpp; sourceTree = "<group>"; };
		B349AD6C1E9ABCF800ACD416 /* OutStreamWithCRC.h */ = {isa = PBXFileReference; fileEncoding = 4; lastKnownFileType = sourcecode.c.h; path = OutStreamWithCRC.h; sourceTree = "<group>"; };
		B349AD6D1E9ABCF800ACD416 /* ParseProperties.cpp */ = {isa = PBXFileReference; fileEncoding = 4; lastKnownFileType = sourcecode.cpp.cpp; path = ParseProperties.cpp; sourceTree = "<group>"; };
		B349AD6E1E9ABCF800ACD416 /* ParseProperties.h */ = {isa = PBXFileReference; fileEncoding = 4; lastKnownFileType = sourcecode.c.h; path = ParseProperties.h; sourceTree = "<group>"; };
		B349AD6F1E9ABCF800ACD416 /* StdAfx.h */ = {isa = PBXFileReference; fileEncoding = 4; lastKnownFileType = sourcecode.c.h; path = StdAfx.h; sourceTree = "<group>"; };
		B349AD701E9ABCF800ACD416 /* DllExports2.cpp */ = {isa = PBXFileReference; fileEncoding = 4; lastKnownFileType = sourcecode.cpp.cpp; path = DllExports2.cpp; sourceTree = "<group>"; };
		B349AD711E9ABCF800ACD416 /* DllExports2.h */ = {isa = PBXFileReference; fileEncoding = 4; lastKnownFileType = sourcecode.c.h; path = DllExports2.h; sourceTree = "<group>"; };
		B349AD721E9ABCF800ACD416 /* IArchive.h */ = {isa = PBXFileReference; fileEncoding = 4; lastKnownFileType = sourcecode.c.h; path = IArchive.h; sourceTree = "<group>"; };
		B349AD731E9ABCF800ACD416 /* LzmaHandler.cpp */ = {isa = PBXFileReference; fileEncoding = 4; lastKnownFileType = sourcecode.cpp.cpp; path = LzmaHandler.cpp; sourceTree = "<group>"; };
		B349AD741E9ABCF800ACD416 /* SplitHandler.cpp */ = {isa = PBXFileReference; fileEncoding = 4; lastKnownFileType = sourcecode.cpp.cpp; path = SplitHandler.cpp; sourceTree = "<group>"; };
		B349AD751E9ABCF800ACD416 /* StdAfx.h */ = {isa = PBXFileReference; fileEncoding = 4; lastKnownFileType = sourcecode.c.h; path = StdAfx.h; sourceTree = "<group>"; };
		B349AD771E9ABCF800ACD416 /* CreateCoder.cpp */ = {isa = PBXFileReference; fileEncoding = 4; lastKnownFileType = sourcecode.cpp.cpp; path = CreateCoder.cpp; sourceTree = "<group>"; };
		B349AD781E9ABCF800ACD416 /* CreateCoder.h */ = {isa = PBXFileReference; fileEncoding = 4; lastKnownFileType = sourcecode.c.h; path = CreateCoder.h; sourceTree = "<group>"; };
		B349AD791E9ABCF800ACD416 /* CWrappers.cpp */ = {isa = PBXFileReference; fileEncoding = 4; lastKnownFileType = sourcecode.cpp.cpp; path = CWrappers.cpp; sourceTree = "<group>"; };
		B349AD7A1E9ABCF800ACD416 /* CWrappers.h */ = {isa = PBXFileReference; fileEncoding = 4; lastKnownFileType = sourcecode.c.h; path = CWrappers.h; sourceTree = "<group>"; };
		B349AD7B1E9ABCF800ACD416 /* FilePathAutoRename.cpp */ = {isa = PBXFileReference; fileEncoding = 4; lastKnownFileType = sourcecode.cpp.cpp; path = FilePathAutoRename.cpp; sourceTree = "<group>"; };
		B349AD7C1E9ABCF800ACD416 /* FilePathAutoRename.h */ = {isa = PBXFileReference; fileEncoding = 4; lastKnownFileType = sourcecode.c.h; path = FilePathAutoRename.h; sourceTree = "<group>"; };
		B349AD7D1E9ABCF800ACD416 /* FileStreams.cpp */ = {isa = PBXFileReference; fileEncoding = 4; lastKnownFileType = sourcecode.cpp.cpp; path = FileStreams.cpp; sourceTree = "<group>"; };
		B349AD7E1E9ABCF800ACD416 /* FileStreams.h */ = {isa = PBXFileReference; fileEncoding = 4; lastKnownFileType = sourcecode.c.h; path = FileStreams.h; sourceTree = "<group>"; };
		B349AD7F1E9ABCF800ACD416 /* FilterCoder.cpp */ = {isa = PBXFileReference; fileEncoding = 4; lastKnownFileType = sourcecode.cpp.cpp; path = FilterCoder.cpp; sourceTree = "<group>"; };
		B349AD801E9ABCF800ACD416 /* FilterCoder.h */ = {isa = PBXFileReference; fileEncoding = 4; lastKnownFileType = sourcecode.c.h; path = FilterCoder.h; sourceTree = "<group>"; };
		B349AD811E9ABCF800ACD416 /* InBuffer.cpp */ = {isa = PBXFileReference; fileEncoding = 4; lastKnownFileType = sourcecode.cpp.cpp; path = InBuffer.cpp; sourceTree = "<group>"; };
		B349AD821E9ABCF800ACD416 /* InBuffer.h */ = {isa = PBXFileReference; fileEncoding = 4; lastKnownFileType = sourcecode.c.h; path = InBuffer.h; sourceTree = "<group>"; };
		B349AD831E9ABCF800ACD416 /* InOutTempBuffer.cpp */ = {isa = PBXFileReference; fileEncoding = 4; lastKnownFileType = sourcecode.cpp.cpp; path = InOutTempBuffer.cpp; sourceTree = "<group>"; };
		B349AD841E9ABCF800ACD416 /* InOutTempBuffer.h */ = {isa = PBXFileReference; fileEncoding = 4; lastKnownFileType = sourcecode.c.h; path = InOutTempBuffer.h; sourceTree = "<group>"; };
		B349AD851E9ABCF800ACD416 /* LimitedStreams.cpp */ = {isa = PBXFileReference; fileEncoding = 4; lastKnownFileType = sourcecode.cpp.cpp; path = LimitedStreams.cpp; sourceTree = "<group>"; };
		B349AD861E9ABCF800ACD416 /* LimitedStreams.h */ = {isa = PBXFileReference; fileEncoding = 4; lastKnownFileType = sourcecode.c.h; path = LimitedStreams.h; sourceTree = "<group>"; };
		B349AD871E9ABCF800ACD416 /* LockedStream.cpp */ = {isa = PBXFileReference; fileEncoding = 4; lastKnownFileType = sourcecode.cpp.cpp; path = LockedStream.cpp; sourceTree = "<group>"; };
		B349AD881E9ABCF800ACD416 /* LockedStream.h */ = {isa = PBXFileReference; fileEncoding = 4; lastKnownFileType = sourcecode.c.h; path = LockedStream.h; sourceTree = "<group>"; };
		B349AD891E9ABCF800ACD416 /* MethodId.cpp */ = {isa = PBXFileReference; fileEncoding = 4; lastKnownFileType = sourcecode.cpp.cpp; path = MethodId.cpp; sourceTree = "<group>"; };
		B349AD8A1E9ABCF800ACD416 /* MethodId.h */ = {isa = PBXFileReference; fileEncoding = 4; lastKnownFileType = sourcecode.c.h; path = MethodId.h; sourceTree = "<group>"; };
		B349AD8B1E9ABCF800ACD416 /* MethodProps.cpp */ = {isa = PBXFileReference; fileEncoding = 4; lastKnownFileType = sourcecode.cpp.cpp; path = MethodProps.cpp; sourceTree = "<group>"; };
		B349AD8C1E9ABCF800ACD416 /* MethodProps.h */ = {isa = PBXFileReference; fileEncoding = 4; lastKnownFileType = sourcecode.c.h; path = MethodProps.h; sourceTree = "<group>"; };
		B349AD8D1E9ABCF800ACD416 /* OffsetStream.cpp */ = {isa = PBXFileReference; fileEncoding = 4; lastKnownFileType = sourcecode.cpp.cpp; path = OffsetStream.cpp; sourceTree = "<group>"; };
		B349AD8E1E9ABCF800ACD416 /* OffsetStream.h */ = {isa = PBXFileReference; fileEncoding = 4; lastKnownFileType = sourcecode.c.h; path = OffsetStream.h; sourceTree = "<group>"; };
		B349AD8F1E9ABCF800ACD416 /* OutBuffer.cpp */ = {isa = PBXFileReference; fileEncoding = 4; lastKnownFileType = sourcecode.cpp.cpp; path = OutBuffer.cpp; sourceTree = "<group>"; };
		B349AD901E9ABCF800ACD416 /* OutBuffer.h */ = {isa = PBXFileReference; fileEncoding = 4; lastKnownFileType = sourcecode.c.h; path = OutBuffer.h; sourceTree = "<group>"; };
		B349AD911E9ABCF800ACD416 /* ProgressUtils.cpp */ = {isa = PBXFileReference; fileEncoding = 4; lastKnownFileType = sourcecode.cpp.cpp; path = ProgressUtils.cpp; sourceTree = "<group>"; };
		B349AD921E9ABCF800ACD416 /* ProgressUtils.h */ = {isa = PBXFileReference; fileEncoding = 4; lastKnownFileType = sourcecode.c.h; path = ProgressUtils.h; sourceTree = "<group>"; };
		B349AD931E9ABCF800ACD416 /* PropId.cpp */ = {isa = PBXFileReference; fileEncoding = 4; lastKnownFileType = sourcecode.cpp.cpp; path = PropId.cpp; sourceTree = "<group>"; };
		B349AD941E9ABCF800ACD416 /* RegisterArc.h */ = {isa = PBXFileReference; fileEncoding = 4; lastKnownFileType = sourcecode.c.h; path = RegisterArc.h; sourceTree = "<group>"; };
		B349AD951E9ABCF800ACD416 /* RegisterCodec.h */ = {isa = PBXFileReference; fileEncoding = 4; lastKnownFileType = sourcecode.c.h; path = RegisterCodec.h; sourceTree = "<group>"; };
		B349AD961E9ABCF800ACD416 /* StdAfx.h */ = {isa = PBXFileReference; fileEncoding = 4; lastKnownFileType = sourcecode.c.h; path = StdAfx.h; sourceTree = "<group>"; };
		B349AD971E9ABCF800ACD416 /* StreamBinder.cpp */ = {isa = PBXFileReference; fileEncoding = 4; lastKnownFileType = sourcecode.cpp.cpp; path = StreamBinder.cpp; sourceTree = "<group>"; };
		B349AD981E9ABCF800ACD416 /* StreamBinder.h */ = {isa = PBXFileReference; fileEncoding = 4; lastKnownFileType = sourcecode.c.h; path = StreamBinder.h; sourceTree = "<group>"; };
		B349AD991E9ABCF800ACD416 /* StreamObjects.cpp */ = {isa = PBXFileReference; fileEncoding = 4; lastKnownFileType = sourcecode.cpp.cpp; path = StreamObjects.cpp; sourceTree = "<group>"; };
		B349AD9A1E9ABCF800ACD416 /* StreamObjects.h */ = {isa = PBXFileReference; fileEncoding = 4; lastKnownFileType = sourcecode.c.h; path = StreamObjects.h; sourceTree = "<group>"; };
		B349AD9B1E9ABCF800ACD416 /* StreamUtils.cpp */ = {isa = PBXFileReference; fileEncoding = 4; lastKnownFileType = sourcecode.cpp.cpp; path = StreamUtils.cpp; sourceTree = "<group>"; };
		B349AD9C1E9ABCF800ACD416 /* StreamUtils.h */ = {isa = PBXFileReference; fileEncoding = 4; lastKnownFileType = sourcecode.c.h; path = StreamUtils.h; sourceTree = "<group>"; };
		B349AD9D1E9ABCF800ACD416 /* UniqBlocks.cpp */ = {isa = PBXFileReference; fileEncoding = 4; lastKnownFileType = sourcecode.cpp.cpp; path = UniqBlocks.cpp; sourceTree = "<group>"; };
		B349AD9E1E9ABCF800ACD416 /* UniqBlocks.h */ = {isa = PBXFileReference; fileEncoding = 4; lastKnownFileType = sourcecode.c.h; path = UniqBlocks.h; sourceTree = "<group>"; };
		B349AD9F1E9ABCF800ACD416 /* VirtThread.cpp */ = {isa = PBXFileReference; fileEncoding = 4; lastKnownFileType = sourcecode.cpp.cpp; path = VirtThread.cpp; sourceTree = "<group>"; };
		B349ADA01E9ABCF800ACD416 /* VirtThread.h */ = {isa = PBXFileReference; fileEncoding = 4; lastKnownFileType = sourcecode.c.h; path = VirtThread.h; sourceTree = "<group>"; };
		B349ADA21E9ABCF800ACD416 /* Bcj2Coder.cpp */ = {isa = PBXFileReference; fileEncoding = 4; lastKnownFileType = sourcecode.cpp.cpp; path = Bcj2Coder.cpp; sourceTree = "<group>"; };
		B349ADA31E9ABCF800ACD416 /* Bcj2Coder.h */ = {isa = PBXFileReference; fileEncoding = 4; lastKnownFileType = sourcecode.c.h; path = Bcj2Coder.h; sourceTree = "<group>"; };
		B349ADA41E9ABCF800ACD416 /* Bcj2Register.cpp */ = {isa = PBXFileReference; fileEncoding = 4; lastKnownFileType = sourcecode.cpp.cpp; path = Bcj2Register.cpp; sourceTree = "<group>"; };
		B349ADA51E9ABCF800ACD416 /* BcjCoder.cpp */ = {isa = PBXFileReference; fileEncoding = 4; lastKnownFileType = sourcecode.cpp.cpp; path = BcjCoder.cpp; sourceTree = "<group>"; };
		B349ADA61E9ABCF800ACD416 /* BcjCoder.h */ = {isa = PBXFileReference; fileEncoding = 4; lastKnownFileType = sourcecode.c.h; path = BcjCoder.h; sourceTree = "<group>"; };
		B349ADA71E9ABCF800ACD416 /* BcjRegister.cpp */ = {isa = PBXFileReference; fileEncoding = 4; lastKnownFileType = sourcecode.cpp.cpp; path = BcjRegister.cpp; sourceTree = "<group>"; };
		B349ADA81E9ABCF800ACD416 /* BranchMisc.cpp */ = {isa = PBXFileReference; fileEncoding = 4; lastKnownFileType = sourcecode.cpp.cpp; path = BranchMisc.cpp; sourceTree = "<group>"; };
		B349ADA91E9ABCF800ACD416 /* BranchMisc.h */ = {isa = PBXFileReference; fileEncoding = 4; lastKnownFileType = sourcecode.c.h; path = BranchMisc.h; sourceTree = "<group>"; };
		B349ADAA1E9ABCF800ACD416 /* BranchRegister.cpp */ = {isa = PBXFileReference; fileEncoding = 4; lastKnownFileType = sourcecode.cpp.cpp; path = BranchRegister.cpp; sourceTree = "<group>"; };
		B349ADAB1E9ABCF800ACD416 /* ByteSwap.cpp */ = {isa = PBXFileReference; fileEncoding = 4; lastKnownFileType = sourcecode.cpp.cpp; path = ByteSwap.cpp; sourceTree = "<group>"; };
		B349ADAC1E9ABCF800ACD416 /* CodecExports.cpp */ = {isa = PBXFileReference; fileEncoding = 4; lastKnownFileType = sourcecode.cpp.cpp; path = CodecExports.cpp; sourceTree = "<group>"; };
		B349ADAD1E9ABCF800ACD416 /* CopyCoder.cpp */ = {isa = PBXFileReference; fileEncoding = 4; lastKnownFileType = sourcecode.cpp.cpp; path = CopyCoder.cpp; sourceTree = "<group>"; };
		B349ADAE1E9ABCF800ACD416 /* CopyCoder.h */ = {isa = PBXFileReference; fileEncoding = 4; lastKnownFileType = sourcecode.c.h; path = CopyCoder.h; sourceTree = "<group>"; };
		B349ADAF1E9ABCF800ACD416 /* CopyRegister.cpp */ = {isa = PBXFileReference; fileEncoding = 4; lastKnownFileType = sourcecode.cpp.cpp; path = CopyRegister.cpp; sourceTree = "<group>"; };
		B349ADB01E9ABCF800ACD416 /* DeltaFilter.cpp */ = {isa = PBXFileReference; fileEncoding = 4; lastKnownFileType = sourcecode.cpp.cpp; path = DeltaFilter.cpp; sourceTree = "<group>"; };
		B349ADB11E9ABCF800ACD416 /* Lzma2Decoder.cpp */ = {isa = PBXFileReference; fileEncoding = 4; lastKnownFileType = sourcecode.cpp.cpp; path = Lzma2Decoder.cpp; sourceTree = "<group>"; };
		B349ADB21E9ABCF800ACD416 /* Lzma2Decoder.h */ = {isa = PBXFileReference; fileEncoding = 4; lastKnownFileType = sourcecode.c.h; path = Lzma2Decoder.h; sourceTree = "<group>"; };
		B349ADB31E9ABCF800ACD416 /* Lzma2Encoder.cpp */ = {isa = PBXFileReference; fileEncoding = 4; lastKnownFileType = sourcecode.cpp.cpp; path = Lzma2Encoder.cpp; sourceTree = "<group>"; };
		B349ADB41E9ABCF800ACD416 /* Lzma2Encoder.h */ = {isa = PBXFileReference; fileEncoding = 4; lastKnownFileType = sourcecode.c.h; path = Lzma2Encoder.h; sourceTree = "<group>"; };
		B349ADB51E9ABCF800ACD416 /* Lzma2Register.cpp */ = {isa = PBXFileReference; fileEncoding = 4; lastKnownFileType = sourcecode.cpp.cpp; path = Lzma2Register.cpp; sourceTree = "<group>"; };
		B349ADB61E9ABCF800ACD416 /* LzmaDecoder.cpp */ = {isa = PBXFileReference; fileEncoding = 4; lastKnownFileType = sourcecode.cpp.cpp; path = LzmaDecoder.cpp; sourceTree = "<group>"; };
		B349ADB71E9ABCF800ACD416 /* LzmaDecoder.h */ = {isa = PBXFileReference; fileEncoding = 4; lastKnownFileType = sourcecode.c.h; path = LzmaDecoder.h; sourceTree = "<group>"; };
		B349ADB81E9ABCF800ACD416 /* LzmaEncoder.cpp */ = {isa = PBXFileReference; fileEncoding = 4; lastKnownFileType = sourcecode.cpp.cpp; path = LzmaEncoder.cpp; sourceTree = "<group>"; };
		B349ADB91E9ABCF800ACD416 /* LzmaEncoder.h */ = {isa = PBXFileReference; fileEncoding = 4; lastKnownFileType = sourcecode.c.h; path = LzmaEncoder.h; sourceTree = "<group>"; };
		B349ADBA1E9ABCF800ACD416 /* LzmaRegister.cpp */ = {isa = PBXFileReference; fileEncoding = 4; lastKnownFileType = sourcecode.cpp.cpp; path = LzmaRegister.cpp; sourceTree = "<group>"; };
		B349ADBB1E9ABCF800ACD416 /* PpmdDecoder.cpp */ = {isa = PBXFileReference; fileEncoding = 4; lastKnownFileType = sourcecode.cpp.cpp; path = PpmdDecoder.cpp; sourceTree = "<group>"; };
		B349ADBC1E9ABCF800ACD416 /* PpmdDecoder.h */ = {isa = PBXFileReference; fileEncoding = 4; lastKnownFileType = sourcecode.c.h; path = PpmdDecoder.h; sourceTree = "<group>"; };
		B349ADBD1E9ABCF800ACD416 /* PpmdEncoder.cpp */ = {isa = PBXFileReference; fileEncoding = 4; lastKnownFileType = sourcecode.cpp.cpp; path = PpmdEncoder.cpp; sourceTree = "<group>"; };
		B349ADBE1E9ABCF800ACD416 /* PpmdEncoder.h */ = {isa = PBXFileReference; fileEncoding = 4; lastKnownFileType = sourcecode.c.h; path = PpmdEncoder.h; sourceTree = "<group>"; };
		B349ADBF1E9ABCF800ACD416 /* PpmdRegister.cpp */ = {isa = PBXFileReference; fileEncoding = 4; lastKnownFileType = sourcecode.cpp.cpp; path = PpmdRegister.cpp; sourceTree = "<group>"; };
		B349ADC01E9ABCF800ACD416 /* StdAfx.h */ = {isa = PBXFileReference; fileEncoding = 4; lastKnownFileType = sourcecode.c.h; path = StdAfx.h; sourceTree = "<group>"; };
		B349ADC21E9ABCF800ACD416 /* 7zAes.cpp */ = {isa = PBXFileReference; fileEncoding = 4; lastKnownFileType = sourcecode.cpp.cpp; path = 7zAes.cpp; sourceTree = "<group>"; };
		B349ADC31E9ABCF800ACD416 /* 7zAes.h */ = {isa = PBXFileReference; fileEncoding = 4; lastKnownFileType = sourcecode.c.h; path = 7zAes.h; sourceTree = "<group>"; };
		B349ADC41E9ABCF800ACD416 /* 7zAesRegister.cpp */ = {isa = PBXFileReference; fileEncoding = 4; lastKnownFileType = sourcecode.cpp.cpp; path = 7zAesRegister.cpp; sourceTree = "<group>"; };
		B349ADC51E9ABCF800ACD416 /* MyAes.cpp */ = {isa = PBXFileReference; fileEncoding = 4; lastKnownFileType = sourcecode.cpp.cpp; path = MyAes.cpp; sourceTree = "<group>"; };
		B349ADC61E9ABCF800ACD416 /* MyAes.h */ = {isa = PBXFileReference; fileEncoding = 4; lastKnownFileType = sourcecode.c.h; path = MyAes.h; sourceTree = "<group>"; };
		B349ADC71E9ABCF800ACD416 /* MyAesReg.cpp */ = {isa = PBXFileReference; fileEncoding = 4; lastKnownFileType = sourcecode.cpp.cpp; path = MyAesReg.cpp; sourceTree = "<group>"; };
		B349ADC81E9ABCF800ACD416 /* RandGen.cpp */ = {isa = PBXFileReference; fileEncoding = 4; lastKnownFileType = sourcecode.cpp.cpp; path = RandGen.cpp; sourceTree = "<group>"; };
		B349ADC91E9ABCF800ACD416 /* RandGen.h */ = {isa = PBXFileReference; fileEncoding = 4; lastKnownFileType = sourcecode.c.h; path = RandGen.h; sourceTree = "<group>"; };
		B349ADCA1E9ABCF800ACD416 /* StdAfx.h */ = {isa = PBXFileReference; fileEncoding = 4; lastKnownFileType = sourcecode.c.h; path = StdAfx.h; sourceTree = "<group>"; };
		B349ADCB1E9ABCF800ACD416 /* ICoder.h */ = {isa = PBXFileReference; fileEncoding = 4; lastKnownFileType = sourcecode.c.h; path = ICoder.h; sourceTree = "<group>"; };
		B349ADCC1E9ABCF800ACD416 /* IDecl.h */ = {isa = PBXFileReference; fileEncoding = 4; lastKnownFileType = sourcecode.c.h; path = IDecl.h; sourceTree = "<group>"; };
		B349ADCD1E9ABCF800ACD416 /* IPassword.h */ = {isa = PBXFileReference; fileEncoding = 4; lastKnownFileType = sourcecode.c.h; path = IPassword.h; sourceTree = "<group>"; };
		B349ADCE1E9ABCF800ACD416 /* IProgress.h */ = {isa = PBXFileReference; fileEncoding = 4; lastKnownFileType = sourcecode.c.h; path = IProgress.h; sourceTree = "<group>"; };
		B349ADCF1E9ABCF800ACD416 /* IStream.h */ = {isa = PBXFileReference; fileEncoding = 4; lastKnownFileType = sourcecode.c.h; path = IStream.h; sourceTree = "<group>"; };
		B349ADD01E9ABCF800ACD416 /* MyVersion.h */ = {isa = PBXFileReference; fileEncoding = 4; lastKnownFileType = sourcecode.c.h; path = MyVersion.h; sourceTree = "<group>"; };
		B349ADD11E9ABCF800ACD416 /* PropID.h */ = {isa = PBXFileReference; fileEncoding = 4; lastKnownFileType = sourcecode.c.h; path = PropID.h; sourceTree = "<group>"; };
		B349ADD31E9ABCF800ACD416 /* AutoPtr.h */ = {isa = PBXFileReference; fileEncoding = 4; lastKnownFileType = sourcecode.c.h; path = AutoPtr.h; sourceTree = "<group>"; };
		B349ADD41E9ABCF900ACD416 /* C_FileIO.cpp */ = {isa = PBXFileReference; fileEncoding = 4; lastKnownFileType = sourcecode.cpp.cpp; path = C_FileIO.cpp; sourceTree = "<group>"; };
		B349ADD51E9ABCF900ACD416 /* C_FileIO.h */ = {isa = PBXFileReference; fileEncoding = 4; lastKnownFileType = sourcecode.c.h; path = C_FileIO.h; sourceTree = "<group>"; };
		B349ADD61E9ABCF900ACD416 /* CommandLineParser.cpp */ = {isa = PBXFileReference; fileEncoding = 4; lastKnownFileType = sourcecode.cpp.cpp; path = CommandLineParser.cpp; sourceTree = "<group>"; };
		B349ADD71E9ABCF900ACD416 /* CommandLineParser.h */ = {isa = PBXFileReference; fileEncoding = 4; lastKnownFileType = sourcecode.c.h; path = CommandLineParser.h; sourceTree = "<group>"; };
		B349ADD81E9ABCF900ACD416 /* Common.h */ = {isa = PBXFileReference; fileEncoding = 4; lastKnownFileType = sourcecode.c.h; path = Common.h; sourceTree = "<group>"; };
		B349ADD91E9ABCF900ACD416 /* ComTry.h */ = {isa = PBXFileReference; fileEncoding = 4; lastKnownFileType = sourcecode.c.h; path = ComTry.h; sourceTree = "<group>"; };
		B349ADDA1E9ABCF900ACD416 /* CRC.cpp */ = {isa = PBXFileReference; fileEncoding = 4; lastKnownFileType = sourcecode.cpp.cpp; path = CRC.cpp; sourceTree = "<group>"; };
		B349ADDB1E9ABCF900ACD416 /* CrcReg.cpp */ = {isa = PBXFileReference; fileEncoding = 4; lastKnownFileType = sourcecode.cpp.cpp; path = CrcReg.cpp; sourceTree = "<group>"; };
		B349ADDC1E9ABCF900ACD416 /* Defs.h */ = {isa = PBXFileReference; fileEncoding = 4; lastKnownFileType = sourcecode.c.h; path = Defs.h; sourceTree = "<group>"; };
		B349ADDD1E9ABCF900ACD416 /* DynamicBuffer.h */ = {isa = PBXFileReference; fileEncoding = 4; lastKnownFileType = sourcecode.c.h; path = DynamicBuffer.h; sourceTree = "<group>"; };
		B349ADDE1E9ABCF900ACD416 /* IntToString.cpp */ = {isa = PBXFileReference; fileEncoding = 4; lastKnownFileType = sourcecode.cpp.cpp; path = IntToString.cpp; sourceTree = "<group>"; };
		B349ADDF1E9ABCF900ACD416 /* IntToString.h */ = {isa = PBXFileReference; fileEncoding = 4; lastKnownFileType = sourcecode.c.h; path = IntToString.h; sourceTree = "<group>"; };
		B349ADE01E9ABCF900ACD416 /* ListFileUtils.cpp */ = {isa = PBXFileReference; fileEncoding = 4; lastKnownFileType = sourcecode.cpp.cpp; path = ListFileUtils.cpp; sourceTree = "<group>"; };
		B349ADE11E9ABCF900ACD416 /* ListFileUtils.h */ = {isa = PBXFileReference; fileEncoding = 4; lastKnownFileType = sourcecode.c.h; path = ListFileUtils.h; sourceTree = "<group>"; };
		B349ADE21E9ABCF900ACD416 /* MyBuffer.h */ = {isa = PBXFileReference; fileEncoding = 4; lastKnownFileType = sourcecode.c.h; path = MyBuffer.h; sourceTree = "<group>"; };
		B349ADE31E9ABCF900ACD416 /* MyCom.h */ = {isa = PBXFileReference; fileEncoding = 4; lastKnownFileType = sourcecode.c.h; path = MyCom.h; sourceTree = "<group>"; };
		B349ADE41E9ABCF900ACD416 /* MyException.h */ = {isa = PBXFileReference; fileEncoding = 4; lastKnownFileType = sourcecode.c.h; path = MyException.h; sourceTree = "<group>"; };
		B349ADE51E9ABCF900ACD416 /* MyGuidDef.h */ = {isa = PBXFileReference; fileEncoding = 4; lastKnownFileType = sourcecode.c.h; path = MyGuidDef.h; sourceTree = "<group>"; };
		B349ADE61E9ABCF900ACD416 /* MyInitGuid.h */ = {isa = PBXFileReference; fileEncoding = 4; lastKnownFileType = sourcecode.c.h; path = MyInitGuid.h; sourceTree = "<group>"; };
		B349ADE71E9ABCF900ACD416 /* MyLinux.h */ = {isa = PBXFileReference; fileEncoding = 4; lastKnownFileType = sourcecode.c.h; path = MyLinux.h; sourceTree = "<group>"; };
		B349ADE81E9ABCF900ACD416 /* MyString.cpp */ = {isa = PBXFileReference; fileEncoding = 4; lastKnownFileType = sourcecode.cpp.cpp; path = MyString.cpp; sourceTree = "<group>"; };
		B349ADE91E9ABCF900ACD416 /* MyString.h */ = {isa = PBXFileReference; fileEncoding = 4; lastKnownFileType = sourcecode.c.h; path = MyString.h; sourceTree = "<group>"; };
		B349ADEA1E9ABCF900ACD416 /* MyTypes.h */ = {isa = PBXFileReference; fileEncoding = 4; lastKnownFileType = sourcecode.c.h; path = MyTypes.h; sourceTree = "<group>"; };
		B349ADEB1E9ABCF900ACD416 /* MyUnknown.h */ = {isa = PBXFileReference; fileEncoding = 4; lastKnownFileType = sourcecode.c.h; path = MyUnknown.h; sourceTree = "<group>"; };
		B349ADEC1E9ABCF900ACD416 /* MyVector.cpp */ = {isa = PBXFileReference; fileEncoding = 4; lastKnownFileType = sourcecode.cpp.cpp; path = MyVector.cpp; sourceTree = "<group>"; };
		B349ADED1E9ABCF900ACD416 /* MyVector.h */ = {isa = PBXFileReference; fileEncoding = 4; lastKnownFileType = sourcecode.c.h; path = MyVector.h; sourceTree = "<group>"; };
		B349ADEE1E9ABCF900ACD416 /* MyWindows.cpp */ = {isa = PBXFileReference; fileEncoding = 4; lastKnownFileType = sourcecode.cpp.cpp; path = MyWindows.cpp; sourceTree = "<group>"; };
		B349ADEF1E9ABCF900ACD416 /* MyWindows.h */ = {isa = PBXFileReference; fileEncoding = 4; lastKnownFileType = sourcecode.c.h; path = MyWindows.h; sourceTree = "<group>"; };
		B349ADF01E9ABCF900ACD416 /* NewHandler.cpp */ = {isa = PBXFileReference; fileEncoding = 4; lastKnownFileType = sourcecode.cpp.cpp; path = NewHandler.cpp; sourceTree = "<group>"; };
		B349ADF11E9ABCF900ACD416 /* NewHandler.h */ = {isa = PBXFileReference; fileEncoding = 4; lastKnownFileType = sourcecode.c.h; path = NewHandler.h; sourceTree = "<group>"; };
		B349ADF21E9ABCF900ACD416 /* Sha256Reg.cpp */ = {isa = PBXFileReference; fileEncoding = 4; lastKnownFileType = sourcecode.cpp.cpp; path = Sha256Reg.cpp; sourceTree = "<group>"; };
		B349ADF31E9ABCF900ACD416 /* StdAfx.h */ = {isa = PBXFileReference; fileEncoding = 4; lastKnownFileType = sourcecode.c.h; path = StdAfx.h; sourceTree = "<group>"; };
		B349ADF41E9ABCF900ACD416 /* StdInStream.cpp */ = {isa = PBXFileReference; fileEncoding = 4; lastKnownFileType = sourcecode.cpp.cpp; path = StdInStream.cpp; sourceTree = "<group>"; };
		B349ADF51E9ABCF900ACD416 /* StdInStream.h */ = {isa = PBXFileReference; fileEncoding = 4; lastKnownFileType = sourcecode.c.h; path = StdInStream.h; sourceTree = "<group>"; };
		B349ADF61E9ABCF900ACD416 /* StdOutStream.cpp */ = {isa = PBXFileReference; fileEncoding = 4; lastKnownFileType = sourcecode.cpp.cpp; path = StdOutStream.cpp; sourceTree = "<group>"; };
		B349ADF71E9ABCF900ACD416 /* StdOutStream.h */ = {isa = PBXFileReference; fileEncoding = 4; lastKnownFileType = sourcecode.c.h; path = StdOutStream.h; sourceTree = "<group>"; };
		B349ADF81E9ABCF900ACD416 /* StringConvert.cpp */ = {isa = PBXFileReference; fileEncoding = 4; lastKnownFileType = sourcecode.cpp.cpp; path = StringConvert.cpp; sourceTree = "<group>"; };
		B349ADF91E9ABCF900ACD416 /* StringConvert.h */ = {isa = PBXFileReference; fileEncoding = 4; lastKnownFileType = sourcecode.c.h; path = StringConvert.h; sourceTree = "<group>"; };
		B349ADFA1E9ABCF900ACD416 /* StringToInt.cpp */ = {isa = PBXFileReference; fileEncoding = 4; lastKnownFileType = sourcecode.cpp.cpp; path = StringToInt.cpp; sourceTree = "<group>"; };
		B349ADFB1E9ABCF900ACD416 /* StringToInt.h */ = {isa = PBXFileReference; fileEncoding = 4; lastKnownFileType = sourcecode.c.h; path = StringToInt.h; sourceTree = "<group>"; };
		B349ADFC1E9ABCF900ACD416 /* TextConfig.cpp */ = {isa = PBXFileReference; fileEncoding = 4; lastKnownFileType = sourcecode.cpp.cpp; path = TextConfig.cpp; sourceTree = "<group>"; };
		B349ADFD1E9ABCF900ACD416 /* TextConfig.h */ = {isa = PBXFileReference; fileEncoding = 4; lastKnownFileType = sourcecode.c.h; path = TextConfig.h; sourceTree = "<group>"; };
		B349ADFE1E9ABCF900ACD416 /* UTFConvert.cpp */ = {isa = PBXFileReference; fileEncoding = 4; lastKnownFileType = sourcecode.cpp.cpp; path = UTFConvert.cpp; sourceTree = "<group>"; };
		B349ADFF1E9ABCF900ACD416 /* UTFConvert.h */ = {isa = PBXFileReference; fileEncoding = 4; lastKnownFileType = sourcecode.c.h; path = UTFConvert.h; sourceTree = "<group>"; };
		B349AE001E9ABCF900ACD416 /* Wildcard.cpp */ = {isa = PBXFileReference; fileEncoding = 4; lastKnownFileType = sourcecode.cpp.cpp; path = Wildcard.cpp; sourceTree = "<group>"; };
		B349AE011E9ABCF900ACD416 /* Wildcard.h */ = {isa = PBXFileReference; fileEncoding = 4; lastKnownFileType = sourcecode.c.h; path = Wildcard.h; sourceTree = "<group>"; };
		B349AE021E9ABCF900ACD416 /* XzCrc64Reg.cpp */ = {isa = PBXFileReference; fileEncoding = 4; lastKnownFileType = sourcecode.cpp.cpp; path = XzCrc64Reg.cpp; sourceTree = "<group>"; };
		B349AE041E9ABCF900ACD416 /* Defs.h */ = {isa = PBXFileReference; fileEncoding = 4; lastKnownFileType = sourcecode.c.h; path = Defs.h; sourceTree = "<group>"; };
		B349AE051E9ABCF900ACD416 /* FileIO.cpp */ = {isa = PBXFileReference; fileEncoding = 4; lastKnownFileType = sourcecode.cpp.cpp; path = FileIO.cpp; sourceTree = "<group>"; };
		B349AE061E9ABCF900ACD416 /* PropVariant.cpp */ = {isa = PBXFileReference; fileEncoding = 4; lastKnownFileType = sourcecode.cpp.cpp; path = PropVariant.cpp; sourceTree = "<group>"; };
		B349AE071E9ABCF900ACD416 /* PropVariant.h */ = {isa = PBXFileReference; fileEncoding = 4; lastKnownFileType = sourcecode.c.h; path = PropVariant.h; sourceTree = "<group>"; };
		B349AE081E9ABCF900ACD416 /* PropVariantConv.cpp */ = {isa = PBXFileReference; fileEncoding = 4; lastKnownFileType = sourcecode.cpp.cpp; path = PropVariantConv.cpp; sourceTree = "<group>"; };
		B349AE091E9ABCF900ACD416 /* PropVariantConv.h */ = {isa = PBXFileReference; fileEncoding = 4; lastKnownFileType = sourcecode.c.h; path = PropVariantConv.h; sourceTree = "<group>"; };
		B349AE0A1E9ABCF900ACD416 /* StdAfx.h */ = {isa = PBXFileReference; fileEncoding = 4; lastKnownFileType = sourcecode.c.h; path = StdAfx.h; sourceTree = "<group>"; };
		B349AE0B1E9ABCF900ACD416 /* Synchronization.h */ = {isa = PBXFileReference; fileEncoding = 4; lastKnownFileType = sourcecode.c.h; path = Synchronization.h; sourceTree = "<group>"; };
		B349AE0C1E9ABCF900ACD416 /* Thread.h */ = {isa = PBXFileReference; fileEncoding = 4; lastKnownFileType = sourcecode.c.h; path = Thread.h; sourceTree = "<group>"; };
		B349AE0D1E9ABCF900ACD416 /* LzmaSDK-ObjC.podspec */ = {isa = PBXFileReference; fileEncoding = 4; lastKnownFileType = text; path = "LzmaSDK-ObjC.podspec"; sourceTree = "<group>"; };
		B349AE0E1E9ABCF900ACD416 /* LzmaSDKObjC.podspec */ = {isa = PBXFileReference; fileEncoding = 4; lastKnownFileType = text; path = LzmaSDKObjC.podspec; sourceTree = "<group>"; };
		B349AE0F1E9ABCF900ACD416 /* README.md */ = {isa = PBXFileReference; fileEncoding = 4; lastKnownFileType = net.daringfireball.markdown; path = README.md; sourceTree = "<group>"; };
		B349AE111E9ABCF900ACD416 /* LzmaAppleCommon.h */ = {isa = PBXFileReference; fileEncoding = 4; lastKnownFileType = sourcecode.c.h; path = LzmaAppleCommon.h; sourceTree = "<group>"; };
		B349AE121E9ABCF900ACD416 /* LzmaSDKObjC.h */ = {isa = PBXFileReference; fileEncoding = 4; lastKnownFileType = sourcecode.c.h; path = LzmaSDKObjC.h; sourceTree = "<group>"; };
		B349AE131E9ABCF900ACD416 /* LzmaSDKObjC.mm */ = {isa = PBXFileReference; fileEncoding = 4; lastKnownFileType = sourcecode.cpp.objcpp; path = LzmaSDKObjC.mm; sourceTree = "<group>"; };
		B349AE141E9ABCF900ACD416 /* LzmaSDKObjCBaseCoder.cpp */ = {isa = PBXFileReference; fileEncoding = 4; lastKnownFileType = sourcecode.cpp.cpp; path = LzmaSDKObjCBaseCoder.cpp; sourceTree = "<group>"; };
		B349AE151E9ABCF900ACD416 /* LzmaSDKObjCBaseCoder.h */ = {isa = PBXFileReference; fileEncoding = 4; lastKnownFileType = sourcecode.c.h; path = LzmaSDKObjCBaseCoder.h; sourceTree = "<group>"; };
		B349AE161E9ABCF900ACD416 /* LzmaSDKObjCBufferProcessor.h */ = {isa = PBXFileReference; fileEncoding = 4; lastKnownFileType = sourcecode.c.h; path = LzmaSDKObjCBufferProcessor.h; sourceTree = "<group>"; };
		B349AE171E9ABCF900ACD416 /* LzmaSDKObjCBufferProcessor.mm */ = {isa = PBXFileReference; fileEncoding = 4; lastKnownFileType = sourcecode.cpp.objcpp; path = LzmaSDKObjCBufferProcessor.mm; sourceTree = "<group>"; };
		B349AE181E9ABCF900ACD416 /* LzmaSDKObjCCommon.cpp */ = {isa = PBXFileReference; fileEncoding = 4; lastKnownFileType = sourcecode.cpp.cpp; path = LzmaSDKObjCCommon.cpp; sourceTree = "<group>"; };
		B349AE191E9ABCF900ACD416 /* LzmaSDKObjCCommon.h */ = {isa = PBXFileReference; fileEncoding = 4; lastKnownFileType = sourcecode.c.h; path = LzmaSDKObjCCommon.h; sourceTree = "<group>"; };
		B349AE1A1E9ABCF900ACD416 /* LzmaSDKObjCError.h */ = {isa = PBXFileReference; fileEncoding = 4; lastKnownFileType = sourcecode.c.h; path = LzmaSDKObjCError.h; sourceTree = "<group>"; };
		B349AE1B1E9ABCF900ACD416 /* LzmaSDKObjCError.mm */ = {isa = PBXFileReference; fileEncoding = 4; lastKnownFileType = sourcecode.cpp.objcpp; path = LzmaSDKObjCError.mm; sourceTree = "<group>"; };
		B349AE1C1E9ABCF900ACD416 /* LzmaSDKObjCExtern.h */ = {isa = PBXFileReference; fileEncoding = 4; lastKnownFileType = sourcecode.c.h; path = LzmaSDKObjCExtern.h; sourceTree = "<group>"; };
		B349AE1D1E9ABCF900ACD416 /* LzmaSDKObjCExtern.mm */ = {isa = PBXFileReference; fileEncoding = 4; lastKnownFileType = sourcecode.cpp.objcpp; path = LzmaSDKObjCExtern.mm; sourceTree = "<group>"; };
		B349AE1E1E9ABCF900ACD416 /* LzmaSDKObjCExtractCallback.h */ = {isa = PBXFileReference; fileEncoding = 4; lastKnownFileType = sourcecode.c.h; path = LzmaSDKObjCExtractCallback.h; sourceTree = "<group>"; };
		B349AE1F1E9ABCF900ACD416 /* LzmaSDKObjCExtractCallback.mm */ = {isa = PBXFileReference; fileEncoding = 4; lastKnownFileType = sourcecode.cpp.objcpp; path = LzmaSDKObjCExtractCallback.mm; sourceTree = "<group>"; };
		B349AE201E9ABCF900ACD416 /* LzmaSDKObjCFileDecoder.cpp */ = {isa = PBXFileReference; fileEncoding = 4; lastKnownFileType = sourcecode.cpp.cpp; path = LzmaSDKObjCFileDecoder.cpp; sourceTree = "<group>"; };
		B349AE211E9ABCF900ACD416 /* LzmaSDKObjCFileDecoder.h */ = {isa = PBXFileReference; fileEncoding = 4; lastKnownFileType = sourcecode.c.h; path = LzmaSDKObjCFileDecoder.h; sourceTree = "<group>"; };
		B349AE221E9ABCF900ACD416 /* LzmaSDKObjCFileEncoder.cpp */ = {isa = PBXFileReference; fileEncoding = 4; lastKnownFileType = sourcecode.cpp.cpp; path = LzmaSDKObjCFileEncoder.cpp; sourceTree = "<group>"; };
		B349AE231E9ABCF900ACD416 /* LzmaSDKObjCFileEncoder.h */ = {isa = PBXFileReference; fileEncoding = 4; lastKnownFileType = sourcecode.c.h; path = LzmaSDKObjCFileEncoder.h; sourceTree = "<group>"; };
		B349AE241E9ABCF900ACD416 /* LzmaSDKObjCInFile.cpp */ = {isa = PBXFileReference; fileEncoding = 4; lastKnownFileType = sourcecode.cpp.cpp; path = LzmaSDKObjCInFile.cpp; sourceTree = "<group>"; };
		B349AE251E9ABCF900ACD416 /* LzmaSDKObjCInFile.h */ = {isa = PBXFileReference; fileEncoding = 4; lastKnownFileType = sourcecode.c.h; path = LzmaSDKObjCInFile.h; sourceTree = "<group>"; };
		B349AE261E9ABCF900ACD416 /* LzmaSDKObjCItem+Private.h */ = {isa = PBXFileReference; fileEncoding = 4; lastKnownFileType = sourcecode.c.h; path = "LzmaSDKObjCItem+Private.h"; sourceTree = "<group>"; };
		B349AE271E9ABCF900ACD416 /* LzmaSDKObjCItem.h */ = {isa = PBXFileReference; fileEncoding = 4; lastKnownFileType = sourcecode.c.h; path = LzmaSDKObjCItem.h; sourceTree = "<group>"; };
		B349AE281E9ABCF900ACD416 /* LzmaSDKObjCItem.mm */ = {isa = PBXFileReference; fileEncoding = 4; lastKnownFileType = sourcecode.cpp.objcpp; path = LzmaSDKObjCItem.mm; sourceTree = "<group>"; };
		B349AE291E9ABCF900ACD416 /* LzmaSDKObjCMutableItem+Private.h */ = {isa = PBXFileReference; fileEncoding = 4; lastKnownFileType = sourcecode.c.h; path = "LzmaSDKObjCMutableItem+Private.h"; sourceTree = "<group>"; };
		B349AE2A1E9ABCF900ACD416 /* LzmaSDKObjCMutableItem.h */ = {isa = PBXFileReference; fileEncoding = 4; lastKnownFileType = sourcecode.c.h; path = LzmaSDKObjCMutableItem.h; sourceTree = "<group>"; };
		B349AE2B1E9ABCF900ACD416 /* LzmaSDKObjCMutableItem.mm */ = {isa = PBXFileReference; fileEncoding = 4; lastKnownFileType = sourcecode.cpp.objcpp; path = LzmaSDKObjCMutableItem.mm; sourceTree = "<group>"; };
		B349AE2C1E9ABCF900ACD416 /* LzmaSDKObjCOpenCallback.cpp */ = {isa = PBXFileReference; fileEncoding = 4; lastKnownFileType = sourcecode.cpp.cpp; path = LzmaSDKObjCOpenCallback.cpp; sourceTree = "<group>"; };
		B349AE2D1E9ABCF900ACD416 /* LzmaSDKObjCOpenCallback.h */ = {isa = PBXFileReference; fileEncoding = 4; lastKnownFileType = sourcecode.c.h; path = LzmaSDKObjCOpenCallback.h; sourceTree = "<group>"; };
		B349AE2E1E9ABCF900ACD416 /* LzmaSDKObjCOutFile.cpp */ = {isa = PBXFileReference; fileEncoding = 4; lastKnownFileType = sourcecode.cpp.cpp; path = LzmaSDKObjCOutFile.cpp; sourceTree = "<group>"; };
		B349AE2F1E9ABCF900ACD416 /* LzmaSDKObjCOutFile.h */ = {isa = PBXFileReference; fileEncoding = 4; lastKnownFileType = sourcecode.c.h; path = LzmaSDKObjCOutFile.h; sourceTree = "<group>"; };
		B349AE301E9ABCF900ACD416 /* LzmaSDKObjCReader.h */ = {isa = PBXFileReference; fileEncoding = 4; lastKnownFileType = sourcecode.c.h; path = LzmaSDKObjCReader.h; sourceTree = "<group>"; };
		B349AE311E9ABCF900ACD416 /* LzmaSDKObjCReader.mm */ = {isa = PBXFileReference; fileEncoding = 4; lastKnownFileType = sourcecode.cpp.objcpp; path = LzmaSDKObjCReader.mm; sourceTree = "<group>"; };
		B349AE321E9ABCF900ACD416 /* LzmaSDKObjCTypes.h */ = {isa = PBXFileReference; fileEncoding = 4; lastKnownFileType = sourcecode.c.h; path = LzmaSDKObjCTypes.h; sourceTree = "<group>"; };
		B349AE331E9ABCF900ACD416 /* LzmaSDKObjCUpdateCallback.h */ = {isa = PBXFileReference; fileEncoding = 4; lastKnownFileType = sourcecode.c.h; path = LzmaSDKObjCUpdateCallback.h; sourceTree = "<group>"; };
		B349AE341E9ABCF900ACD416 /* LzmaSDKObjCUpdateCallback.mm */ = {isa = PBXFileReference; fileEncoding = 4; lastKnownFileType = sourcecode.cpp.objcpp; path = LzmaSDKObjCUpdateCallback.mm; sourceTree = "<group>"; };
		B349AE351E9ABCF900ACD416 /* LzmaSDKObjCWriter.h */ = {isa = PBXFileReference; fileEncoding = 4; lastKnownFileType = sourcecode.c.h; path = LzmaSDKObjCWriter.h; sourceTree = "<group>"; };
		B349AE361E9ABCF900ACD416 /* LzmaSDKObjCWriter.mm */ = {isa = PBXFileReference; fileEncoding = 4; lastKnownFileType = sourcecode.cpp.objcpp; path = LzmaSDKObjCWriter.mm; sourceTree = "<group>"; };
		B349AF731E9AC31700ACD416 /* NSArray+Inlineobjc.h */ = {isa = PBXFileReference; fileEncoding = 4; lastKnownFileType = sourcecode.c.h; path = "NSArray+Inlineobjc.h"; sourceTree = "<group>"; };
		B349AF741E9AC31700ACD416 /* NSString+Inlineobjc.h */ = {isa = PBXFileReference; fileEncoding = 4; lastKnownFileType = sourcecode.c.h; path = "NSString+Inlineobjc.h"; sourceTree = "<group>"; };
		B36DE7C81D6B80CA002EE3ED /* PVAtari7800ControllerViewController.h */ = {isa = PBXFileReference; fileEncoding = 4; lastKnownFileType = sourcecode.c.h; path = PVAtari7800ControllerViewController.h; sourceTree = "<group>"; };
		B36DE7C91D6B80CA002EE3ED /* PVAtari7800ControllerViewController.m */ = {isa = PBXFileReference; fileEncoding = 4; lastKnownFileType = sourcecode.c.objc; path = PVAtari7800ControllerViewController.m; sourceTree = "<group>"; };
		B39578C01E6D2D8B00854D7A /* PVPCEControllerViewController.h */ = {isa = PBXFileReference; fileEncoding = 4; lastKnownFileType = sourcecode.c.h; name = PVPCEControllerViewController.h; path = Provenance/Controller/PVPCEControllerViewController.h; sourceTree = "<group>"; };
		B39578C11E6D2D8B00854D7A /* PVPCEControllerViewController.m */ = {isa = PBXFileReference; fileEncoding = 4; lastKnownFileType = sourcecode.c.objc; name = PVPCEControllerViewController.m; path = Provenance/Controller/PVPCEControllerViewController.m; sourceTree = "<group>"; };
		B39578C51E6D4DC200854D7A /* PVNeoGeoPocketControllerViewController.h */ = {isa = PBXFileReference; fileEncoding = 4; lastKnownFileType = sourcecode.c.h; path = PVNeoGeoPocketControllerViewController.h; sourceTree = "<group>"; };
		B39578C61E6D4DC200854D7A /* PVNeoGeoPocketControllerViewController.m */ = {isa = PBXFileReference; fileEncoding = 4; lastKnownFileType = sourcecode.c.objc; path = PVNeoGeoPocketControllerViewController.m; sourceTree = "<group>"; };
		B3AD689A1D6EA6180021B949 /* PicoDrive.framework */ = {isa = PBXFileReference; explicitFileType = wrapper.framework; path = PicoDrive.framework; sourceTree = BUILT_PRODUCTS_DIR; };
		B3AD68A21D6EA7070021B949 /* ProSystem.framework */ = {isa = PBXFileReference; explicitFileType = wrapper.framework; path = ProSystem.framework; sourceTree = BUILT_PRODUCTS_DIR; };
		B3C653071E6F73450096053B /* PVMednafen.framework */ = {isa = PBXFileReference; lastKnownFileType = wrapper.framework; name = PVMednafen.framework; path = "../../Library/Developer/Xcode/DerivedData/Provenance-cqyrqlnsqskspscgaptpbmkqmvze/Build/Products/Debug-iphonesimulator/PVMednafen.framework"; sourceTree = "<group>"; };
		B3C9D42F1DEA1B260068D057 /* PVNES.framework */ = {isa = PBXFileReference; explicitFileType = wrapper.framework; path = PVNES.framework; sourceTree = BUILT_PRODUCTS_DIR; };
		B3C9D4321DEA1B340068D057 /* PVGenesis.framework */ = {isa = PBXFileReference; explicitFileType = wrapper.framework; path = PVGenesis.framework; sourceTree = BUILT_PRODUCTS_DIR; };
		B3C9D4AD1DEA74390068D057 /* PVGB.framework */ = {isa = PBXFileReference; explicitFileType = wrapper.framework; path = PVGB.framework; sourceTree = BUILT_PRODUCTS_DIR; };
		B3C9D4B01DEA74500068D057 /* PVGB.framework */ = {isa = PBXFileReference; explicitFileType = wrapper.framework; path = PVGB.framework; sourceTree = BUILT_PRODUCTS_DIR; };
		B3C9D5201DEA787D0068D057 /* PVGBA.framework */ = {isa = PBXFileReference; explicitFileType = wrapper.framework; path = PVGBA.framework; sourceTree = BUILT_PRODUCTS_DIR; };
		B3C9D55C1DEA85C60068D057 /* PVSNES.framework */ = {isa = PBXFileReference; explicitFileType = wrapper.framework; path = PVSNES.framework; sourceTree = BUILT_PRODUCTS_DIR; };
		B3C9D55F1DEA85D10068D057 /* PVSNES.framework */ = {isa = PBXFileReference; explicitFileType = wrapper.framework; path = PVSNES.framework; sourceTree = BUILT_PRODUCTS_DIR; };
		B3C9D5DA1DEA8A200068D057 /* PVGBA.framework */ = {isa = PBXFileReference; explicitFileType = wrapper.framework; path = PVGBA.framework; sourceTree = BUILT_PRODUCTS_DIR; };
		B3C9D5DD1DEA8A250068D057 /* PVNES.framework */ = {isa = PBXFileReference; explicitFileType = wrapper.framework; path = PVNES.framework; sourceTree = BUILT_PRODUCTS_DIR; };
		B3C9D5E01DEA8A290068D057 /* PVGenesis.framework */ = {isa = PBXFileReference; explicitFileType = wrapper.framework; path = PVGenesis.framework; sourceTree = BUILT_PRODUCTS_DIR; };
		B3C9D5E31DEA8AED0068D057 /* PVStella.framework */ = {isa = PBXFileReference; explicitFileType = wrapper.framework; path = PVStella.framework; sourceTree = BUILT_PRODUCTS_DIR; };
		B3C9D5E61DEAA7E80068D057 /* PVStella.framework */ = {isa = PBXFileReference; explicitFileType = wrapper.framework; path = PVStella.framework; sourceTree = BUILT_PRODUCTS_DIR; };
		B3CB85BE1E9BFB07009155A6 /* PVPokeMini.framework */ = {isa = PBXFileReference; explicitFileType = wrapper.framework; path = PVPokeMini.framework; sourceTree = BUILT_PRODUCTS_DIR; };
		B3CB85C11E9BFB16009155A6 /* PVPokeMini.framework */ = {isa = PBXFileReference; explicitFileType = wrapper.framework; path = PVPokeMini.framework; sourceTree = BUILT_PRODUCTS_DIR; };
		B3CB85C51E9BFBA1009155A6 /* PVPokeMiniControllerViewController.h */ = {isa = PBXFileReference; fileEncoding = 4; lastKnownFileType = sourcecode.c.h; path = PVPokeMiniControllerViewController.h; sourceTree = "<group>"; };
		B3CB85C61E9BFBA1009155A6 /* PVPokeMiniControllerViewController.m */ = {isa = PBXFileReference; fileEncoding = 4; lastKnownFileType = sourcecode.c.objc; path = PVPokeMiniControllerViewController.m; sourceTree = "<group>"; };
		B3D2E38F1D6E8B3C0058544D /* PV32XControllerViewController.h */ = {isa = PBXFileReference; fileEncoding = 4; lastKnownFileType = sourcecode.c.h; path = PV32XControllerViewController.h; sourceTree = "<group>"; };
		B3D2E3901D6E8B3C0058544D /* PV32XControllerViewController.m */ = {isa = PBXFileReference; fileEncoding = 4; lastKnownFileType = sourcecode.c.objc; path = PV32XControllerViewController.m; sourceTree = "<group>"; };
		B3DF87631D6A5A5300D216D4 /* PVStellaControllerViewController.h */ = {isa = PBXFileReference; fileEncoding = 4; lastKnownFileType = sourcecode.c.h; path = PVStellaControllerViewController.h; sourceTree = "<group>"; };
		B3DF87641D6A5A5300D216D4 /* PVStellaControllerViewController.m */ = {isa = PBXFileReference; fileEncoding = 4; lastKnownFileType = sourcecode.c.objc; path = PVStellaControllerViewController.m; sourceTree = "<group>"; };
		BE1E26651C2252CA00499BA0 /* PVEmulatorConstants.h */ = {isa = PBXFileReference; fileEncoding = 4; lastKnownFileType = sourcecode.c.h; path = PVEmulatorConstants.h; sourceTree = "<group>"; };
		BE1E26661C2252CA00499BA0 /* PVEmulatorConstants.m */ = {isa = PBXFileReference; fileEncoding = 4; lastKnownFileType = sourcecode.c.objc; path = PVEmulatorConstants.m; sourceTree = "<group>"; };
		BE1E266B1C22552800499BA0 /* PVAppConstants.h */ = {isa = PBXFileReference; fileEncoding = 4; lastKnownFileType = sourcecode.c.h; path = PVAppConstants.h; sourceTree = "<group>"; };
		BE1E266C1C22552800499BA0 /* PVAppConstants.m */ = {isa = PBXFileReference; fileEncoding = 4; lastKnownFileType = sourcecode.c.objc; path = PVAppConstants.m; sourceTree = "<group>"; };
		BE9FDCB71C210B9E0046DF0E /* TopShelf.appex */ = {isa = PBXFileReference; explicitFileType = "wrapper.app-extension"; includeInIndex = 0; path = TopShelf.appex; sourceTree = BUILT_PRODUCTS_DIR; };
		BE9FDCB81C210B9E0046DF0E /* TVServices.framework */ = {isa = PBXFileReference; lastKnownFileType = wrapper.framework; name = TVServices.framework; path = Library/Frameworks/TVServices.framework; sourceTree = DEVELOPER_DIR; };
		BE9FDCBB1C210B9F0046DF0E /* ServiceProvider.h */ = {isa = PBXFileReference; lastKnownFileType = sourcecode.c.h; path = ServiceProvider.h; sourceTree = "<group>"; };
		BE9FDCBC1C210B9F0046DF0E /* ServiceProvider.m */ = {isa = PBXFileReference; lastKnownFileType = sourcecode.c.objc; path = ServiceProvider.m; sourceTree = "<group>"; };
		BE9FDCBE1C210B9F0046DF0E /* Info.plist */ = {isa = PBXFileReference; lastKnownFileType = text.plist.xml; path = Info.plist; sourceTree = "<group>"; };
		BE9FDCC71C210C470046DF0E /* PVRecentGame+TopShelf.h */ = {isa = PBXFileReference; fileEncoding = 4; lastKnownFileType = sourcecode.c.h; path = "PVRecentGame+TopShelf.h"; sourceTree = "<group>"; };
		BE9FDCC81C210C470046DF0E /* PVRecentGame+TopShelf.m */ = {isa = PBXFileReference; fileEncoding = 4; lastKnownFileType = sourcecode.c.objc; path = "PVRecentGame+TopShelf.m"; sourceTree = "<group>"; };
		BE9FDCCC1C21109B0046DF0E /* Provenance.entitlements */ = {isa = PBXFileReference; lastKnownFileType = text.xml; path = Provenance.entitlements; sourceTree = "<group>"; };
		BE9FDCCD1C21194B0046DF0E /* TopShelf.entitlements */ = {isa = PBXFileReference; lastKnownFileType = text.xml; path = TopShelf.entitlements; sourceTree = "<group>"; };
		BEB41B391CAB01D6009E0B7E /* PVGame+Sizing.h */ = {isa = PBXFileReference; fileEncoding = 4; lastKnownFileType = sourcecode.c.h; path = "PVGame+Sizing.h"; sourceTree = "<group>"; };
		BEB41B3A1CAB01D6009E0B7E /* PVGame+Sizing.m */ = {isa = PBXFileReference; fileEncoding = 4; lastKnownFileType = sourcecode.c.objc; path = "PVGame+Sizing.m"; sourceTree = "<group>"; };
		BEC075CB1C221F3A00305027 /* RLMRealmConfiguration+Config.h */ = {isa = PBXFileReference; fileEncoding = 4; lastKnownFileType = sourcecode.c.h; path = "RLMRealmConfiguration+Config.h"; sourceTree = "<group>"; };
		BEC075CC1C221F3A00305027 /* RLMRealmConfiguration+Config.m */ = {isa = PBXFileReference; fileEncoding = 4; lastKnownFileType = sourcecode.c.objc; path = "RLMRealmConfiguration+Config.m"; sourceTree = "<group>"; };
		E41448881B3125D90056D80A /* iCadeReaderView.h */ = {isa = PBXFileReference; fileEncoding = 4; lastKnownFileType = sourcecode.c.h; path = iCadeReaderView.h; sourceTree = "<group>"; };
		E41448891B3125D90056D80A /* iCadeReaderView.m */ = {isa = PBXFileReference; fileEncoding = 4; lastKnownFileType = sourcecode.c.objc; path = iCadeReaderView.m; sourceTree = "<group>"; };
		E414488A1B3125D90056D80A /* iCadeState.h */ = {isa = PBXFileReference; fileEncoding = 4; lastKnownFileType = sourcecode.c.h; path = iCadeState.h; sourceTree = "<group>"; };
		E414488C1B3126190056D80A /* PViCadeGamepad.h */ = {isa = PBXFileReference; fileEncoding = 4; lastKnownFileType = sourcecode.c.h; path = PViCadeGamepad.h; sourceTree = "<group>"; };
		E414488D1B3126190056D80A /* PViCadeGamepad.m */ = {isa = PBXFileReference; fileEncoding = 4; lastKnownFileType = sourcecode.c.objc; path = PViCadeGamepad.m; sourceTree = "<group>"; };
		E414488F1B34B9600056D80A /* PViCadeController.h */ = {isa = PBXFileReference; fileEncoding = 4; lastKnownFileType = sourcecode.c.h; path = PViCadeController.h; sourceTree = "<group>"; };
		E41448901B34B9600056D80A /* PViCadeController.m */ = {isa = PBXFileReference; fileEncoding = 4; lastKnownFileType = sourcecode.c.objc; path = PViCadeController.m; sourceTree = "<group>"; };
		E41448921B34BBAB0056D80A /* PViCadeReader.h */ = {isa = PBXFileReference; fileEncoding = 4; lastKnownFileType = sourcecode.c.h; path = PViCadeReader.h; sourceTree = "<group>"; };
		E41448931B34BBAB0056D80A /* PViCadeReader.m */ = {isa = PBXFileReference; fileEncoding = 4; lastKnownFileType = sourcecode.c.objc; path = PViCadeReader.m; sourceTree = "<group>"; };
		E41448951B34C4080056D80A /* PViCadeGamepadButtonInput.h */ = {isa = PBXFileReference; fileEncoding = 4; lastKnownFileType = sourcecode.c.h; path = PViCadeGamepadButtonInput.h; sourceTree = "<group>"; };
		E41448961B34C4080056D80A /* PViCadeGamepadButtonInput.m */ = {isa = PBXFileReference; fileEncoding = 4; lastKnownFileType = sourcecode.c.objc; path = PViCadeGamepadButtonInput.m; sourceTree = "<group>"; };
		E41448981B34C48D0056D80A /* PViCadeGamepadDirectionPad.h */ = {isa = PBXFileReference; fileEncoding = 4; lastKnownFileType = sourcecode.c.h; path = PViCadeGamepadDirectionPad.h; sourceTree = "<group>"; };
		E41448991B34C48D0056D80A /* PViCadeGamepadDirectionPad.m */ = {isa = PBXFileReference; fileEncoding = 4; lastKnownFileType = sourcecode.c.objc; path = PViCadeGamepadDirectionPad.m; sourceTree = "<group>"; };
		E414489B1B34C4E50056D80A /* PViCadeInputAxis.h */ = {isa = PBXFileReference; fileEncoding = 4; lastKnownFileType = sourcecode.c.h; path = PViCadeInputAxis.h; sourceTree = "<group>"; };
		E414489C1B34C4E50056D80A /* PViCadeInputAxis.m */ = {isa = PBXFileReference; fileEncoding = 4; lastKnownFileType = sourcecode.c.objc; path = PViCadeInputAxis.m; sourceTree = "<group>"; };
		E4F936981B50829F009403C5 /* PViCade8BitdoController.h */ = {isa = PBXFileReference; fileEncoding = 4; lastKnownFileType = sourcecode.c.h; path = PViCade8BitdoController.h; sourceTree = "<group>"; };
		E4F936991B50829F009403C5 /* PViCade8BitdoController.m */ = {isa = PBXFileReference; fileEncoding = 4; lastKnownFileType = sourcecode.c.objc; path = PViCade8BitdoController.m; sourceTree = "<group>"; };
		E4F9369B1B50BF3B009403C5 /* PViCadeControllerViewController.h */ = {isa = PBXFileReference; fileEncoding = 4; lastKnownFileType = sourcecode.c.h; path = PViCadeControllerViewController.h; sourceTree = "<group>"; };
		E4F9369C1B50BF3B009403C5 /* PViCadeControllerViewController.m */ = {isa = PBXFileReference; fileEncoding = 4; lastKnownFileType = sourcecode.c.objc; path = PViCadeControllerViewController.m; sourceTree = "<group>"; };
		E4F9369E1B50C0D8009403C5 /* kICadeControllerSetting.h */ = {isa = PBXFileReference; lastKnownFileType = sourcecode.c.h; path = kICadeControllerSetting.h; sourceTree = "<group>"; };
		E4F9369F1B50C95E009403C5 /* kICadeControllerSetting.m */ = {isa = PBXFileReference; fileEncoding = 4; lastKnownFileType = sourcecode.c.objc; path = kICadeControllerSetting.m; sourceTree = "<group>"; };
		F43211981BFB6AB300387909 /* PViCadeSteelSeriesController.h */ = {isa = PBXFileReference; fileEncoding = 4; lastKnownFileType = sourcecode.c.h; path = PViCadeSteelSeriesController.h; sourceTree = "<group>"; };
		F43211991BFB6AB300387909 /* PViCadeSteelSeriesController.m */ = {isa = PBXFileReference; fileEncoding = 4; lastKnownFileType = sourcecode.c.objc; path = PViCadeSteelSeriesController.m; sourceTree = "<group>"; };
/* End PBXFileReference section */

/* Begin PBXFrameworksBuildPhase section */
		1A3D409117B2DCE4004DFFFC /* Frameworks */ = {
			isa = PBXFrameworksBuildPhase;
			buildActionMask = 2147483647;
			files = (
				B3D2E39B1D6E8BCD0058544D /* PVSupport.framework in Frameworks */,
				B3AD689D1D6EA6450021B949 /* PicoDrive.framework in Frameworks */,
				B3A9F4251DE86389008450F5 /* ProSystem.framework in Frameworks */,
				1A4869D817C8D54D0019F6D2 /* libxml2.dylib in Frameworks */,
				B3C9D4AE1DEA74390068D057 /* PVGB.framework in Frameworks */,
				1A3D432C17B2FDFE004DFFFC /* libz.dylib in Frameworks */,
				1A2A95AA17F7682400F1CB0D /* libstdc++.dylib in Frameworks */,
				1A2B0E8E1AD18961005FB77C /* libc++.dylib in Frameworks */,
				1AECF4A91966D76100F8704E /* libsqlite3.dylib in Frameworks */,
				B3C9D4331DEA1B340068D057 /* PVGenesis.framework in Frameworks */,
				B3C9D4301DEA1B260068D057 /* PVNES.framework in Frameworks */,
				1AD4BC6F1BFD38D6007D6C7C /* AVFoundation.framework in Frameworks */,
				B3CB85BF1E9BFB07009155A6 /* PVPokeMini.framework in Frameworks */,
				423BB97B17DD35B10048F457 /* AssetsLibrary.framework in Frameworks */,
				1A4869DD17C8D60C0019F6D2 /* CFNetwork.framework in Frameworks */,
				1A4869DE17C8D60C0019F6D2 /* MobileCoreServices.framework in Frameworks */,
				1A4869DF17C8D60C0019F6D2 /* Security.framework in Frameworks */,
				1A4869E017C8D60C0019F6D2 /* SystemConfiguration.framework in Frameworks */,
				1A4869D617C8D5450019F6D2 /* CoreData.framework in Frameworks */,
				1A47C94417BC1BC400C27644 /* AudioToolbox.framework in Frameworks */,
				1ADDA5B417B30CD7008A7ADD /* GLKit.framework in Frameworks */,
				B3C9D5211DEA787D0068D057 /* PVGBA.framework in Frameworks */,
				1A3D431E17B2F01F004DFFFC /* OpenGLES.framework in Frameworks */,
				B3C9D55D1DEA85C60068D057 /* PVSNES.framework in Frameworks */,
				1A3D409817B2DCE4004DFFFC /* UIKit.framework in Frameworks */,
				1A3D409A17B2DCE4004DFFFC /* Foundation.framework in Frameworks */,
				B3C9D5E71DEAA7E80068D057 /* PVStella.framework in Frameworks */,
				1A3D409C17B2DCE4004DFFFC /* CoreGraphics.framework in Frameworks */,
				B3B0860A1E71316A007F39E1 /* PVMednafen.framework in Frameworks */,
				1AAE7D421BC870A2003066C0 /* Realm.framework in Frameworks */,
			);
			runOnlyForDeploymentPostprocessing = 0;
		};
		1AD481B11BA350A400FDA50A /* Frameworks */ = {
			isa = PBXFrameworksBuildPhase;
			buildActionMask = 2147483647;
			files = (
				B3C9D4B11DEA74500068D057 /* PVGB.framework in Frameworks */,
				B3AD68A31D6EA7070021B949 /* ProSystem.framework in Frameworks */,
				B3CB85C21E9BFB16009155A6 /* PVPokeMini.framework in Frameworks */,
				1AD4821B1BA3594300FDA50A /* libstdc++.tbd in Frameworks */,
				1AD482191BA3593900FDA50A /* libc++.tbd in Frameworks */,
				1AD482171BA3592D00FDA50A /* libsqlite3.tbd in Frameworks */,
				1AD482251BA3598C00FDA50A /* libxml2.tbd in Frameworks */,
				B3C9D5E11DEA8A290068D057 /* PVGenesis.framework in Frameworks */,
				1AD4822D1BA359D300FDA50A /* libz.tbd in Frameworks */,
				1AD4BC6D1BFD3896007D6C7C /* AVFoundation.framework in Frameworks */,
				B3C9D5601DEA85D10068D057 /* PVSNES.framework in Frameworks */,
				B3AD689B1D6EA6180021B949 /* PicoDrive.framework in Frameworks */,
				1AD482351BA35A0B00FDA50A /* CoreGraphics.framework in Frameworks */,
				1AD482331BA35A0500FDA50A /* Foundation.framework in Frameworks */,
				1AD482311BA359FF00FDA50A /* UIKit.framework in Frameworks */,
				1AD4822F1BA359DA00FDA50A /* OpenGLES.framework in Frameworks */,
				1AACCAE31BB60D8E00DC21AE /* Realm.framework in Frameworks */,
				B340E60A1E088CF900AD0E8B /* PVMednafen.framework in Frameworks */,
				B3C9D5E41DEA8AED0068D057 /* PVStella.framework in Frameworks */,
				1AD4822B1BA359C800FDA50A /* GLKit.framework in Frameworks */,
				1AD482291BA359BA00FDA50A /* AudioToolbox.framework in Frameworks */,
				B32F46341D6A8BD70085BA9F /* PVSupport.framework in Frameworks */,
				B3C9D5DB1DEA8A200068D057 /* PVGBA.framework in Frameworks */,
				1AD482271BA3599400FDA50A /* CoreData.framework in Frameworks */,
				B3C9D5DE1DEA8A250068D057 /* PVNES.framework in Frameworks */,
				1AD482231BA3598100FDA50A /* SystemConfiguration.framework in Frameworks */,
				1AD482211BA3597500FDA50A /* Security.framework in Frameworks */,
				1AD4821F1BA3596D00FDA50A /* MobileCoreServices.framework in Frameworks */,
				1AD4821D1BA3596200FDA50A /* CFNetwork.framework in Frameworks */,
			);
			runOnlyForDeploymentPostprocessing = 0;
		};
		1AD9AA321ACC988F00EC87A0 /* Frameworks */ = {
			isa = PBXFrameworksBuildPhase;
			buildActionMask = 2147483647;
			files = (
				B3AD68AA1D6EA7220021B949 /* PicoDrive.framework in Frameworks */,
				B3AD68A91D6EA7220021B949 /* PVSupport.framework in Frameworks */,
				B3AD68A71D6EA7220021B949 /* ProSystem.framework in Frameworks */,
			);
			runOnlyForDeploymentPostprocessing = 0;
		};
		BE9FDCB41C210B9E0046DF0E /* Frameworks */ = {
			isa = PBXFrameworksBuildPhase;
			buildActionMask = 2147483647;
			files = (
				BE9FDCB91C210B9E0046DF0E /* TVServices.framework in Frameworks */,
				BE9FDCCA1C210CC20046DF0E /* Realm.framework in Frameworks */,
			);
			runOnlyForDeploymentPostprocessing = 0;
		};
/* End PBXFrameworksBuildPhase section */

/* Begin PBXGroup section */
		1A1237F217CA279900CEC788 /* User Interface */ = {
			isa = PBXGroup;
			children = (
				1AB95FFF17C5640A00D3E392 /* Provenance.storyboard */,
				7556CF7919DC15C1007F8F97 /* Default.xib */,
			);
			path = "User Interface";
			sourceTree = "<group>";
		};
		1A1237F317CA27AD00CEC788 /* Settings */ = {
			isa = PBXGroup;
			children = (
				1AB95FFA17C563C100D3E392 /* PVSettingsViewController.h */,
				1AB95FFB17C563C100D3E392 /* PVSettingsViewController.m */,
				1AB9600117C572B400D3E392 /* PVSettingsModel.h */,
				1AB9600217C572B400D3E392 /* PVSettingsModel.m */,
				1F8D52441D9198E000C29F90 /* PVLicensesViewController.h */,
				1F8D52451D9198E000C29F90 /* PVLicensesViewController.m */,
				1FB125941D93E57F00D045D0 /* PVAppearanceViewController.h */,
				1FB125951D93E57F00D045D0 /* PVAppearanceViewController.m */,
			);
			path = Settings;
			sourceTree = "<group>";
		};
		1A1237F417CA27B700CEC788 /* Emulator */ = {
			isa = PBXGroup;
			children = (
				1A164EB117BC03E800FAC391 /* PVEmulatorViewController.h */,
				1A164EB217BC03E800FAC391 /* PVEmulatorViewController.m */,
				1A3D433917B30BA2004DFFFC /* PVGLViewController.h */,
				1A3D433A17B30BA3004DFFFC /* PVGLViewController.m */,
				1A34C58817D53C9B0058E7D1 /* PVEmulatorConfiguration.h */,
				1A34C58917D53C9B0058E7D1 /* PVEmulatorConfiguration.m */,
				BE1E26651C2252CA00499BA0 /* PVEmulatorConstants.h */,
				BE1E26661C2252CA00499BA0 /* PVEmulatorConstants.m */,
			);
			path = Emulator;
			sourceTree = "<group>";
		};
		1A26EE261AD9FFBF004EA30B /* SSZipArchive */ = {
			isa = PBXGroup;
			children = (
				1A26EE311AD9FFBF004EA30B /* SSZipArchive.h */,
				1A26EE321AD9FFBF004EA30B /* SSZipArchive.m */,
				1A26EE271AD9FFBF004EA30B /* minizip */,
			);
			path = SSZipArchive;
			sourceTree = "<group>";
		};
		1A26EE271AD9FFBF004EA30B /* minizip */ = {
			isa = PBXGroup;
			children = (
				1A26EE281AD9FFBF004EA30B /* crypt.h */,
				1A26EE291AD9FFBF004EA30B /* ioapi.c */,
				1A26EE2A1AD9FFBF004EA30B /* ioapi.h */,
				1A26EE2B1AD9FFBF004EA30B /* mztools.c */,
				1A26EE2C1AD9FFBF004EA30B /* mztools.h */,
				1A26EE2D1AD9FFBF004EA30B /* unzip.c */,
				1A26EE2E1AD9FFBF004EA30B /* unzip.h */,
				1A26EE2F1AD9FFBF004EA30B /* zip.c */,
				1A26EE301AD9FFBF004EA30B /* zip.h */,
			);
			path = minizip;
			sourceTree = "<group>";
		};
		1A3D408B17B2DCE4004DFFFC = {
			isa = PBXGroup;
			children = (
				1A3D409D17B2DCE4004DFFFC /* Provenance */,
				1AD9AA361ACC988F00EC87A0 /* Provenance Tests */,
				1AD481B51BA350A400FDA50A /* ProvenanceTV */,
				BE9FDCBA1C210B9E0046DF0E /* TopShelf */,
				1A3D409617B2DCE4004DFFFC /* Frameworks */,
				1AACCADD1BB60D8200DC21AE /* Realm-iOS */,
				1AACCADF1BB60D8200DC21AE /* Realm-tvOS */,
				1A3D409517B2DCE4004DFFFC /* Products */,
			);
			sourceTree = "<group>";
		};
		1A3D409517B2DCE4004DFFFC /* Products */ = {
			isa = PBXGroup;
			children = (
				1A3D409417B2DCE4004DFFFC /* Provenance.app */,
				1AD9AA351ACC988F00EC87A0 /* Provenance Tests.xctest */,
				1AD481B41BA350A400FDA50A /* Provenance.app */,
				BE9FDCB71C210B9E0046DF0E /* TopShelf.appex */,
			);
			name = Products;
			sourceTree = "<group>";
		};
		1A3D409617B2DCE4004DFFFC /* Frameworks */ = {
			isa = PBXGroup;
			children = (
<<<<<<< HEAD
				B3C653071E6F73450096053B /* PVMednafen.framework */,
				B340E5FE1E088CA700AD0E8B /* PVMednafen.framework */,
				B340E6091E088CF900AD0E8B /* PVMednafen.framework */,
=======
				B3CB85C11E9BFB16009155A6 /* PVPokeMini.framework */,
				B3CB85BE1E9BFB07009155A6 /* PVPokeMini.framework */,
>>>>>>> d91934c5
				1A4DF9F91C0E411500DDBC20 /* iOS */,
				1A4DF9F81C0E40FE00DDBC20 /* tvOS */,
				B3AD689A1D6EA6180021B949 /* PicoDrive.framework */,
				B3AD68A21D6EA7070021B949 /* ProSystem.framework */,
				B3C9D4B01DEA74500068D057 /* PVGB.framework */,
				B3C9D4AD1DEA74390068D057 /* PVGB.framework */,
				B3C9D5DA1DEA8A200068D057 /* PVGBA.framework */,
				B3C9D5201DEA787D0068D057 /* PVGBA.framework */,
				B3C9D5E01DEA8A290068D057 /* PVGenesis.framework */,
				B3C9D4321DEA1B340068D057 /* PVGenesis.framework */,
				B3C9D5DD1DEA8A250068D057 /* PVNES.framework */,
				B3C9D42F1DEA1B260068D057 /* PVNES.framework */,
				B3C9D55F1DEA85D10068D057 /* PVSNES.framework */,
				B3C9D55C1DEA85C60068D057 /* PVSNES.framework */,
				B3C9D5E31DEA8AED0068D057 /* PVStella.framework */,
				B3C9D5E61DEAA7E80068D057 /* PVStella.framework */,
				B32F46331D6A8BD70085BA9F /* PVSupport.framework */,
			);
			name = Frameworks;
			sourceTree = "<group>";
		};
		1A3D409D17B2DCE4004DFFFC /* Provenance */ = {
			isa = PBXGroup;
			children = (
				378F4A121B63F2240065FA39 /* Reachability */,
				378F49DB1B63D7CD0065FA39 /* http */,
				1A3D40A617B2DCE4004DFFFC /* PVAppDelegate.h */,
				1A3D40A717B2DCE4004DFFFC /* PVAppDelegate.m */,
				1F8D523E1D9190E900C29F90 /* PVAvailability.h */,
				1A48696917C8C0C60019F6D2 /* Game Library */,
				1A1237F417CA27B700CEC788 /* Emulator */,
				1A1237F317CA27AD00CEC788 /* Settings */,
				1A1237F217CA279900CEC788 /* User Interface */,
				B349ACEC1E9ABCF800ACD416 /* LzmaSDKObjC */,
				1A26EE261AD9FFBF004EA30B /* SSZipArchive */,
				1AADCDB117BD997500F53CFE /* Categories */,
				1A47C94A17BC310700C27644 /* Controller */,
				1A4869BB17C8CA2C0019F6D2 /* Resources */,
				1A3D409E17B2DCE4004DFFFC /* Supporting Files */,
			);
			path = Provenance;
			sourceTree = "<group>";
		};
		1A3D409E17B2DCE4004DFFFC /* Supporting Files */ = {
			isa = PBXGroup;
			children = (
				1A3D409F17B2DCE4004DFFFC /* Provenance-Info.plist */,
				1A3D40A017B2DCE4004DFFFC /* InfoPlist.strings */,
				1A3D40A317B2DCE4004DFFFC /* main.m */,
				1A3D40A517B2DCE4004DFFFC /* Provenance-Prefix.pch */,
				1A0938B917CD45D400029021 /* README.mdown */,
				1F8D52471D91993000C29F90 /* licenses.html */,
			);
			name = "Supporting Files";
			sourceTree = "<group>";
		};
		1A47C94A17BC310700C27644 /* Controller */ = {
			isa = PBXGroup;
			children = (
				B3D2E3941D6E8B460058544D /* 32X */,
				B3DF87681D6A5A6200D216D4 /* Atari2600 */,
				B36DE7CD1D6B80DA002EE3ED /* Atari7800 */,
				B32893751E0B4E540090B97A /* Atari Lynx */,
				1AABE0CD1ABE3E4000FF6AEF /* GB */,
				1A9FBE201ABD28B6004E778B /* GBA */,
				1A9FBE1E1ABD28A1004E778B /* Genesis */,
				B39578C41E6D4D6700854D7A /* Neo Geo */,
				B39578BF1E6D2D5700854D7A /* PCE */,
				AA9B6EDB1D7097C400422E5F /* PSX */,
				E41448871B3125D90056D80A /* iCade */,
				1A74171A1ABF22FD00F3CD3C /* NES */,
				B3CB85C41E9BFB4B009155A6 /* PokeMini */,
				1A9FBE1F1ABD28A9004E778B /* SNES */,
				B32893701E0B24D80090B97A /* WonderSwan */,
				B328937A1E0B87630090B97A /* VirtualBoy */,
				1A47C96117BC310700C27644 /* JSButton.h */,
				1A47C96217BC310700C27644 /* JSButton.m */,
				1A47C96317BC310700C27644 /* JSDPad.h */,
				1A47C96417BC310700C27644 /* JSDPad.m */,
				1ACD487517BEEABC0053407A /* PVButtonGroupOverlayView.h */,
				1ACD487617BEEABC0053407A /* PVButtonGroupOverlayView.m */,
				1A5209861BADCBB500DAE6E3 /* PVControllerManager.h */,
				1A5209871BADCBB500DAE6E3 /* PVControllerManager.m */,
				1A52098A1BADD4F900DAE6E3 /* PVControllerSelectionViewController.h */,
				1A52098B1BADD4F900DAE6E3 /* PVControllerSelectionViewController.m */,
				1A9647AF17D6864300A55612 /* PVControllerViewController.h */,
				1A9647B017D6864300A55612 /* PVControllerViewController.m */,
			);
			path = Controller;
			sourceTree = "<group>";
		};
		1A48696917C8C0C60019F6D2 /* Game Library */ = {
			isa = PBXGroup;
			children = (
				1AECF4AA1966D7A600F8704E /* OESQLiteDatabase.h */,
				1AECF4AB1966D7A600F8704E /* OESQLiteDatabase.m */,
				1A48697217C8C0DE0019F6D2 /* PVMediaCache.h */,
				1A48697317C8C0DE0019F6D2 /* PVMediaCache.m */,
				1A48696A17C8C0DE0019F6D2 /* PVDirectoryWatcher.h */,
				1A48696B17C8C0DE0019F6D2 /* PVDirectoryWatcher.m */,
				1AD9AA2E1ACC871F00EC87A0 /* PVGameImporter.h */,
				1AD9AA2F1ACC871F00EC87A0 /* PVGameImporter.m */,
				1A48696C17C8C0DE0019F6D2 /* PVGameLibraryViewController.h */,
				1A48696D17C8C0DE0019F6D2 /* PVGameLibraryViewController.m */,
				1A48696E17C8C0DE0019F6D2 /* PVGameLibraryCollectionViewCell.h */,
				1A48696F17C8C0DE0019F6D2 /* PVGameLibraryCollectionViewCell.m */,
				42BC83A717E6775E00E9A607 /* PVGameLibrarySectionHeaderView.h */,
				42BC83A817E6775E00E9A607 /* PVGameLibrarySectionHeaderView.m */,
				1A4850B91AE1A6C500F7EF2E /* PVConflictViewController.h */,
				1A4850BA1AE1A6C500F7EF2E /* PVConflictViewController.m */,
				1A48697017C8C0DE0019F6D2 /* PVGame.h */,
				1A48697117C8C0DE0019F6D2 /* PVGame.m */,
				1A9938A01BBB02590050A2B7 /* PVRecentGame.h */,
				1A9938A11BBB02590050A2B7 /* PVRecentGame.m */,
				1AACCAE71BB615FE00DC21AE /* PVSynchronousURLSession.h */,
				1AACCAE81BB615FE00DC21AE /* PVSynchronousURLSession.m */,
			);
			path = "Game Library";
			sourceTree = "<group>";
		};
		1A4869BB17C8CA2C0019F6D2 /* Resources */ = {
			isa = PBXGroup;
			children = (
				1A34C58517D517760058E7D1 /* systems.plist */,
				1AECF4A61966D6D600F8704E /* openvgdb.sqlite */,
				1A9FBE1A1ABD23DD004E778B /* vba-over.ini */,
				1A1F0B6719CC4EB000764BE6 /* Assets.xcassets */,
			);
			path = Resources;
			sourceTree = "<group>";
		};
		1A4DF9F81C0E40FE00DDBC20 /* tvOS */ = {
			isa = PBXGroup;
			children = (
				1AD4BC6C1BFD3896007D6C7C /* AVFoundation.framework */,
				1AD482341BA35A0B00FDA50A /* CoreGraphics.framework */,
				1AD482321BA35A0500FDA50A /* Foundation.framework */,
				1AD482301BA359FF00FDA50A /* UIKit.framework */,
				1AD4822E1BA359DA00FDA50A /* OpenGLES.framework */,
				1AD4822A1BA359C800FDA50A /* GLKit.framework */,
				1AD482281BA359BA00FDA50A /* AudioToolbox.framework */,
				1AD482261BA3599400FDA50A /* CoreData.framework */,
				1AD482221BA3598100FDA50A /* SystemConfiguration.framework */,
				1AD482201BA3597500FDA50A /* Security.framework */,
				1AD4821E1BA3596D00FDA50A /* MobileCoreServices.framework */,
				1AD4821C1BA3596200FDA50A /* CFNetwork.framework */,
				BE9FDCB81C210B9E0046DF0E /* TVServices.framework */,
				1AD4821A1BA3594300FDA50A /* libstdc++.tbd */,
				1AD482181BA3593900FDA50A /* libc++.tbd */,
				1AD482161BA3592D00FDA50A /* libsqlite3.tbd */,
				1AD482241BA3598C00FDA50A /* libxml2.tbd */,
				1AD4822C1BA359D300FDA50A /* libz.tbd */,
			);
			name = tvOS;
			sourceTree = "<group>";
		};
		1A4DF9F91C0E411500DDBC20 /* iOS */ = {
			isa = PBXGroup;
			children = (
				1A4869D717C8D54D0019F6D2 /* libxml2.dylib */,
				1A3D432B17B2FDFE004DFFFC /* libz.dylib */,
				1A2A95A917F7682400F1CB0D /* libstdc++.dylib */,
				1A2B0E8D1AD18961005FB77C /* libc++.dylib */,
				1AECF4A81966D76100F8704E /* libsqlite3.dylib */,
				1AD4BC6E1BFD38D6007D6C7C /* AVFoundation.framework */,
				423BB97A17DD35B10048F457 /* AssetsLibrary.framework */,
				1A4869D917C8D60B0019F6D2 /* CFNetwork.framework */,
				1A4869DA17C8D60C0019F6D2 /* MobileCoreServices.framework */,
				1A4869DB17C8D60C0019F6D2 /* Security.framework */,
				1A4869DC17C8D60C0019F6D2 /* SystemConfiguration.framework */,
				1A4869D517C8D5450019F6D2 /* CoreData.framework */,
				1A47C94217BC1BC400C27644 /* AudioToolbox.framework */,
				1ADDA5B317B30CD7008A7ADD /* GLKit.framework */,
				1A3D431D17B2F01F004DFFFC /* OpenGLES.framework */,
				1A3D409717B2DCE4004DFFFC /* UIKit.framework */,
				1A3D409917B2DCE4004DFFFC /* Foundation.framework */,
				1A3D409B17B2DCE4004DFFFC /* CoreGraphics.framework */,
			);
			name = iOS;
			sourceTree = "<group>";
		};
		1A74171A1ABF22FD00F3CD3C /* NES */ = {
			isa = PBXGroup;
			children = (
				1A74171B1ABF231500F3CD3C /* PVNESControllerViewController.h */,
				1A74171C1ABF231500F3CD3C /* PVNESControllerViewController.m */,
			);
			name = NES;
			sourceTree = "<group>";
		};
		1A9FBE1E1ABD28A1004E778B /* Genesis */ = {
			isa = PBXGroup;
			children = (
				1ADB316317D9341600DB6043 /* PVGenesisControllerViewController.h */,
				1ADB316417D9341600DB6043 /* PVGenesisControllerViewController.m */,
			);
			name = Genesis;
			sourceTree = "<group>";
		};
		1A9FBE1F1ABD28A9004E778B /* SNES */ = {
			isa = PBXGroup;
			children = (
				42E63AE717E12ECE00FE7098 /* PVSNESControllerViewController.h */,
				42E63AE817E12ECE00FE7098 /* PVSNESControllerViewController.m */,
			);
			name = SNES;
			sourceTree = "<group>";
		};
		1A9FBE201ABD28B6004E778B /* GBA */ = {
			isa = PBXGroup;
			children = (
				1A9FBE211ABD28DA004E778B /* PVGBAControllerViewController.h */,
				1A9FBE221ABD28DA004E778B /* PVGBAControllerViewController.m */,
			);
			name = GBA;
			sourceTree = "<group>";
		};
		1AABE0CD1ABE3E4000FF6AEF /* GB */ = {
			isa = PBXGroup;
			children = (
				1AABE0CE1ABE3E5900FF6AEF /* PVGBControllerViewController.h */,
				1AABE0CF1ABE3E5900FF6AEF /* PVGBControllerViewController.m */,
			);
			name = GB;
			sourceTree = "<group>";
		};
		1AACCADD1BB60D8200DC21AE /* Realm-iOS */ = {
			isa = PBXGroup;
			children = (
				1AAE7D411BC870A2003066C0 /* Realm.framework */,
			);
			path = "Realm-iOS";
			sourceTree = "<group>";
		};
		1AACCADF1BB60D8200DC21AE /* Realm-tvOS */ = {
			isa = PBXGroup;
			children = (
				1AACCAE01BB60D8200DC21AE /* Realm.framework */,
			);
			path = "Realm-tvOS";
			sourceTree = "<group>";
		};
		1AADCDB117BD997500F53CFE /* Categories */ = {
			isa = PBXGroup;
			children = (
				1A3FD78C1AC7744100F8C23C /* MBProgressHUD.h */,
				1A3FD78D1AC7744100F8C23C /* MBProgressHUD.m */,
				1AADCDB217BD998A00F53CFE /* UIActionSheet+BlockAdditions.h */,
				1AADCDB317BD998A00F53CFE /* UIActionSheet+BlockAdditions.m */,
				1AADCDB417BD998A00F53CFE /* UIView+FrameAdditions.h */,
				1AADCDB517BD998A00F53CFE /* UIView+FrameAdditions.m */,
				1AADCDB617BD998A00F53CFE /* UIAlertView+BlockAdditions.h */,
				1AADCDB717BD998A00F53CFE /* UIAlertView+BlockAdditions.m */,
				1A48697F17C8C1170019F6D2 /* NSString+Hashing.h */,
				1A48698017C8C1170019F6D2 /* NSString+Hashing.m */,
				1AB183601AD9BF8000E094F6 /* NSFileManager+Hashing.h */,
				1AB183611AD9BF8000E094F6 /* NSFileManager+Hashing.m */,
				423BB97D17DD46BC0048F457 /* NSData+Hashing.h */,
				423BB97E17DD46BC0048F457 /* NSData+Hashing.m */,
				25A64E151CB1C41100EDD19D /* UIImage+Color.h */,
				25A64E161CB1C41100EDD19D /* UIImage+Color.m */,
				42E63F0417DE78AB005802B0 /* UIImage+Scaling.h */,
				42E63F0517DE78AB005802B0 /* UIImage+Scaling.m */,
				1A65D1C419917D55004E1777 /* UIImage+ImageEffects.h */,
				1A65D1C519917D55004E1777 /* UIImage+ImageEffects.m */,
				1A9442551AD9A7AA008B32D4 /* NSDate+NSDate_SignificantDates.h */,
				1A9442561AD9A7AA008B32D4 /* NSDate+NSDate_SignificantDates.m */,
				BEC075CB1C221F3A00305027 /* RLMRealmConfiguration+Config.h */,
				BEC075CC1C221F3A00305027 /* RLMRealmConfiguration+Config.m */,
				BEB41B391CAB01D6009E0B7E /* PVGame+Sizing.h */,
				BEB41B3A1CAB01D6009E0B7E /* PVGame+Sizing.m */,
				1A5665071D96A18A006EAE01 /* UIDevice+Hardware.h */,
				1A5665081D96A18A006EAE01 /* UIDevice+Hardware.m */,
			);
			path = Categories;
			sourceTree = "<group>";
		};
		1AD481B51BA350A400FDA50A /* ProvenanceTV */ = {
			isa = PBXGroup;
			children = (
				BE9FDCCC1C21109B0046DF0E /* Provenance.entitlements */,
				1AACCAEB1BB61D5600DC21AE /* PVTVSplitViewController.h */,
				1AACCAEC1BB61D5600DC21AE /* PVTVSplitViewController.m */,
				1ACE9A081BACBC9E00C72AA5 /* PVTVSettingsViewController.h */,
				1ACE9A091BACBC9E00C72AA5 /* PVTVSettingsViewController.m */,
				1A2B13CB1D0DFF5100D0B863 /* PVSearchViewController.h */,
				1A2B13CC1D0DFF5100D0B863 /* PVSearchViewController.m */,
				1AD481BF1BA350A400FDA50A /* Main.storyboard */,
				1AD481C21BA350A400FDA50A /* TVAssets.xcassets */,
				1AD481C41BA350A400FDA50A /* Info.plist */,
				1AD481B61BA350A400FDA50A /* Supporting Files */,
				BE1E266B1C22552800499BA0 /* PVAppConstants.h */,
				BE1E266C1C22552800499BA0 /* PVAppConstants.m */,
			);
			path = ProvenanceTV;
			sourceTree = "<group>";
		};
		1AD481B61BA350A400FDA50A /* Supporting Files */ = {
			isa = PBXGroup;
			children = (
				1AD481B71BA350A400FDA50A /* main.m */,
			);
			name = "Supporting Files";
			sourceTree = "<group>";
		};
		1AD9AA361ACC988F00EC87A0 /* Provenance Tests */ = {
			isa = PBXGroup;
			children = (
				1AD9AA391ACC988F00EC87A0 /* Provenance_Tests.m */,
				1AD9AA421ACC98F500EC87A0 /* PVGameImporterTests.m */,
				1AD9AA371ACC988F00EC87A0 /* Supporting Files */,
			);
			path = "Provenance Tests";
			sourceTree = "<group>";
		};
		1AD9AA371ACC988F00EC87A0 /* Supporting Files */ = {
			isa = PBXGroup;
			children = (
				1AD9AA501ACC9E4900EC87A0 /* Provenance_Tests-Prefix.pch */,
				1AD9AA381ACC988F00EC87A0 /* Info.plist */,
				1A2B0E8A1AD187F4005FB77C /* testdata.txt */,
			);
			name = "Supporting Files";
			sourceTree = "<group>";
		};
		378F49DB1B63D7CD0065FA39 /* http */ = {
			isa = PBXGroup;
			children = (
				378F49DC1B63D7CD0065FA39 /* GCDWebServer */,
				378F49FC1B63D7CD0065FA39 /* GCDWebUploader */,
				378F4A0F1B63DCF00065FA39 /* PVWebServer.h */,
				378F4A101B63DCF00065FA39 /* PVWebServer.m */,
			);
			path = http;
			sourceTree = "<group>";
		};
		378F49DC1B63D7CD0065FA39 /* GCDWebServer */ = {
			isa = PBXGroup;
			children = (
				378F49DD1B63D7CD0065FA39 /* Core */,
				378F49EA1B63D7CD0065FA39 /* Requests */,
				378F49F31B63D7CD0065FA39 /* Responses */,
			);
			path = GCDWebServer;
			sourceTree = "<group>";
		};
		378F49DD1B63D7CD0065FA39 /* Core */ = {
			isa = PBXGroup;
			children = (
				378F49DE1B63D7CD0065FA39 /* GCDWebServer.h */,
				378F49DF1B63D7CD0065FA39 /* GCDWebServer.m */,
				378F49E01B63D7CD0065FA39 /* GCDWebServerConnection.h */,
				378F49E11B63D7CD0065FA39 /* GCDWebServerConnection.m */,
				378F49E21B63D7CD0065FA39 /* GCDWebServerFunctions.h */,
				378F49E31B63D7CD0065FA39 /* GCDWebServerFunctions.m */,
				378F49E41B63D7CD0065FA39 /* GCDWebServerHTTPStatusCodes.h */,
				378F49E51B63D7CD0065FA39 /* GCDWebServerPrivate.h */,
				378F49E61B63D7CD0065FA39 /* GCDWebServerRequest.h */,
				378F49E71B63D7CD0065FA39 /* GCDWebServerRequest.m */,
				378F49E81B63D7CD0065FA39 /* GCDWebServerResponse.h */,
				378F49E91B63D7CD0065FA39 /* GCDWebServerResponse.m */,
			);
			path = Core;
			sourceTree = "<group>";
		};
		378F49EA1B63D7CD0065FA39 /* Requests */ = {
			isa = PBXGroup;
			children = (
				378F49EB1B63D7CD0065FA39 /* GCDWebServerDataRequest.h */,
				378F49EC1B63D7CD0065FA39 /* GCDWebServerDataRequest.m */,
				378F49ED1B63D7CD0065FA39 /* GCDWebServerFileRequest.h */,
				378F49EE1B63D7CD0065FA39 /* GCDWebServerFileRequest.m */,
				378F49EF1B63D7CD0065FA39 /* GCDWebServerMultiPartFormRequest.h */,
				378F49F01B63D7CD0065FA39 /* GCDWebServerMultiPartFormRequest.m */,
				378F49F11B63D7CD0065FA39 /* GCDWebServerURLEncodedFormRequest.h */,
				378F49F21B63D7CD0065FA39 /* GCDWebServerURLEncodedFormRequest.m */,
			);
			path = Requests;
			sourceTree = "<group>";
		};
		378F49F31B63D7CD0065FA39 /* Responses */ = {
			isa = PBXGroup;
			children = (
				378F49F41B63D7CD0065FA39 /* GCDWebServerDataResponse.h */,
				378F49F51B63D7CD0065FA39 /* GCDWebServerDataResponse.m */,
				378F49F61B63D7CD0065FA39 /* GCDWebServerErrorResponse.h */,
				378F49F71B63D7CD0065FA39 /* GCDWebServerErrorResponse.m */,
				378F49F81B63D7CD0065FA39 /* GCDWebServerFileResponse.h */,
				378F49F91B63D7CD0065FA39 /* GCDWebServerFileResponse.m */,
				378F49FA1B63D7CD0065FA39 /* GCDWebServerStreamedResponse.h */,
				378F49FB1B63D7CD0065FA39 /* GCDWebServerStreamedResponse.m */,
			);
			path = Responses;
			sourceTree = "<group>";
		};
		378F49FC1B63D7CD0065FA39 /* GCDWebUploader */ = {
			isa = PBXGroup;
			children = (
				378F49FD1B63D7CD0065FA39 /* GCDWebUploader.bundle */,
				378F49FE1B63D7CD0065FA39 /* GCDWebUploader.h */,
				378F49FF1B63D7CD0065FA39 /* GCDWebUploader.m */,
			);
			path = GCDWebUploader;
			sourceTree = "<group>";
		};
		378F4A121B63F2240065FA39 /* Reachability */ = {
			isa = PBXGroup;
			children = (
				378F4A131B63F2240065FA39 /* Reachability.h */,
				378F4A141B63F2240065FA39 /* Reachability.m */,
			);
			path = Reachability;
			sourceTree = "<group>";
		};
		AA9B6EDB1D7097C400422E5F /* PSX */ = {
			isa = PBXGroup;
			children = (
				AA9B6EDC1D70981000422E5F /* PVPSXControllerViewController.h */,
				AA9B6EDD1D70981000422E5F /* PVPSXControllerViewController.m */,
			);
			name = PSX;
			sourceTree = "<group>";
		};
		B32893701E0B24D80090B97A /* WonderSwan */ = {
			isa = PBXGroup;
			children = (
				B32893711E0B250B0090B97A /* PVWonderSwanControllerViewController.h */,
				B32893721E0B250B0090B97A /* PVWonderSwanControllerViewController.m */,
			);
			name = WonderSwan;
			sourceTree = "<group>";
		};
		B32893751E0B4E540090B97A /* Atari Lynx */ = {
			isa = PBXGroup;
			children = (
				B32893761E0B4EA30090B97A /* PVLynxControllerViewController.h */,
				B32893771E0B4EA30090B97A /* PVLynxControllerViewController.m */,
			);
			name = "Atari Lynx";
			sourceTree = "<group>";
		};
		B328937A1E0B87630090B97A /* VirtualBoy */ = {
			isa = PBXGroup;
			children = (
				B328937B1E0B87960090B97A /* PVVBControllerViewController.h */,
				B328937C1E0B87960090B97A /* PVVBControllerViewController.m */,
			);
			name = VirtualBoy;
			sourceTree = "<group>";
		};
		B349ACEC1E9ABCF800ACD416 /* LzmaSDKObjC */ = {
			isa = PBXGroup;
			children = (
				B349AF731E9AC31700ACD416 /* NSArray+Inlineobjc.h */,
				B349AF741E9AC31700ACD416 /* NSString+Inlineobjc.h */,
				B349ACED1E9ABCF800ACD416 /* .gitignore */,
				B349ACEE1E9ABCF800ACD416 /* .travis.yml */,
				B349ACEF1E9ABCF800ACD416 /* CHANGELOG */,
				B349ACF01E9ABCF800ACD416 /* LICENSE */,
				B349ACF11E9ABCF800ACD416 /* lzma */,
				B349AE0D1E9ABCF900ACD416 /* LzmaSDK-ObjC.podspec */,
				B349AE0E1E9ABCF900ACD416 /* LzmaSDKObjC.podspec */,
				B349AE0F1E9ABCF900ACD416 /* README.md */,
				B349AE101E9ABCF900ACD416 /* src */,
			);
			path = LzmaSDKObjC;
			sourceTree = "<group>";
		};
		B349ACF11E9ABCF800ACD416 /* lzma */ = {
			isa = PBXGroup;
			children = (
				B349ACF21E9ABCF800ACD416 /* C */,
				B349AD3E1E9ABCF800ACD416 /* CPP */,
			);
			path = lzma;
			sourceTree = "<group>";
		};
		B349ACF21E9ABCF800ACD416 /* C */ = {
			isa = PBXGroup;
			children = (
				B349ACF31E9ABCF800ACD416 /* 7z.h */,
				B349ACF41E9ABCF800ACD416 /* 7zAlloc.c */,
				B349ACF51E9ABCF800ACD416 /* 7zAlloc.h */,
				B349ACF61E9ABCF800ACD416 /* 7zArcIn.c */,
				B349ACF71E9ABCF800ACD416 /* 7zBuf.c */,
				B349ACF81E9ABCF800ACD416 /* 7zBuf.h */,
				B349ACF91E9ABCF800ACD416 /* 7zBuf2.c */,
				B349ACFA1E9ABCF800ACD416 /* 7zCrc.c */,
				B349ACFB1E9ABCF800ACD416 /* 7zCrc.h */,
				B349ACFC1E9ABCF800ACD416 /* 7zCrcOpt.c */,
				B349ACFD1E9ABCF800ACD416 /* 7zDec.c */,
				B349ACFE1E9ABCF800ACD416 /* 7zFile.c */,
				B349ACFF1E9ABCF800ACD416 /* 7zFile.h */,
				B349AD001E9ABCF800ACD416 /* 7zStream.c */,
				B349AD011E9ABCF800ACD416 /* 7zTypes.h */,
				B349AD021E9ABCF800ACD416 /* 7zVersion.h */,
				B349AD031E9ABCF800ACD416 /* Aes.c */,
				B349AD041E9ABCF800ACD416 /* Aes.h */,
				B349AD051E9ABCF800ACD416 /* AesOpt.c */,
				B349AD061E9ABCF800ACD416 /* Alloc.c */,
				B349AD071E9ABCF800ACD416 /* Alloc.h */,
				B349AD081E9ABCF800ACD416 /* Bcj2.c */,
				B349AD091E9ABCF800ACD416 /* Bcj2.h */,
				B349AD0A1E9ABCF800ACD416 /* Bcj2Enc.c */,
				B349AD0B1E9ABCF800ACD416 /* Bra.c */,
				B349AD0C1E9ABCF800ACD416 /* Bra.h */,
				B349AD0D1E9ABCF800ACD416 /* Bra86.c */,
				B349AD0E1E9ABCF800ACD416 /* BraIA64.c */,
				B349AD0F1E9ABCF800ACD416 /* Compiler.h */,
				B349AD101E9ABCF800ACD416 /* CpuArch.c */,
				B349AD111E9ABCF800ACD416 /* CpuArch.h */,
				B349AD121E9ABCF800ACD416 /* Delta.c */,
				B349AD131E9ABCF800ACD416 /* Delta.h */,
				B349AD141E9ABCF800ACD416 /* LzFind.c */,
				B349AD151E9ABCF800ACD416 /* LzFind.h */,
				B349AD161E9ABCF800ACD416 /* LzFindMt.c */,
				B349AD171E9ABCF800ACD416 /* LzFindMt.h */,
				B349AD181E9ABCF800ACD416 /* LzHash.h */,
				B349AD191E9ABCF800ACD416 /* Lzma2Dec.c */,
				B349AD1A1E9ABCF800ACD416 /* Lzma2Dec.h */,
				B349AD1B1E9ABCF800ACD416 /* Lzma2Enc.c */,
				B349AD1C1E9ABCF800ACD416 /* Lzma2Enc.h */,
				B349AD1D1E9ABCF800ACD416 /* Lzma86.h */,
				B349AD1E1E9ABCF800ACD416 /* Lzma86Dec.c */,
				B349AD1F1E9ABCF800ACD416 /* Lzma86Enc.c */,
				B349AD201E9ABCF800ACD416 /* LzmaDec.c */,
				B349AD211E9ABCF800ACD416 /* LzmaDec.h */,
				B349AD221E9ABCF800ACD416 /* LzmaEnc.c */,
				B349AD231E9ABCF800ACD416 /* LzmaEnc.h */,
				B349AD241E9ABCF800ACD416 /* LzmaLib.c */,
				B349AD251E9ABCF800ACD416 /* LzmaLib.h */,
				B349AD261E9ABCF800ACD416 /* MtCoder.c */,
				B349AD271E9ABCF800ACD416 /* MtCoder.h */,
				B349AD281E9ABCF800ACD416 /* Ppmd.h */,
				B349AD291E9ABCF800ACD416 /* Ppmd7.c */,
				B349AD2A1E9ABCF800ACD416 /* Ppmd7.h */,
				B349AD2B1E9ABCF800ACD416 /* Ppmd7Dec.c */,
				B349AD2C1E9ABCF800ACD416 /* Ppmd7Enc.c */,
				B349AD2D1E9ABCF800ACD416 /* Precomp.h */,
				B349AD2E1E9ABCF800ACD416 /* RotateDefs.h */,
				B349AD2F1E9ABCF800ACD416 /* Sha256.c */,
				B349AD301E9ABCF800ACD416 /* Sha256.h */,
				B349AD311E9ABCF800ACD416 /* Sort.c */,
				B349AD321E9ABCF800ACD416 /* Sort.h */,
				B349AD331E9ABCF800ACD416 /* Threads.c */,
				B349AD341E9ABCF800ACD416 /* Threads.h */,
				B349AD351E9ABCF800ACD416 /* Xz.c */,
				B349AD361E9ABCF800ACD416 /* Xz.h */,
				B349AD371E9ABCF800ACD416 /* XzCrc64.c */,
				B349AD381E9ABCF800ACD416 /* XzCrc64.h */,
				B349AD391E9ABCF800ACD416 /* XzCrc64Opt.c */,
				B349AD3A1E9ABCF800ACD416 /* XzDec.c */,
				B349AD3B1E9ABCF800ACD416 /* XzEnc.c */,
				B349AD3C1E9ABCF800ACD416 /* XzEnc.h */,
				B349AD3D1E9ABCF800ACD416 /* XzIn.c */,
			);
			path = C;
			sourceTree = "<group>";
		};
		B349AD3E1E9ABCF800ACD416 /* CPP */ = {
			isa = PBXGroup;
			children = (
				B349AD3F1E9ABCF800ACD416 /* 7zip */,
				B349ADD21E9ABCF800ACD416 /* Common */,
				B349AE031E9ABCF900ACD416 /* Windows */,
			);
			path = CPP;
			sourceTree = "<group>";
		};
		B349AD3F1E9ABCF800ACD416 /* 7zip */ = {
			isa = PBXGroup;
			children = (
				B349AD401E9ABCF800ACD416 /* Archive */,
				B349AD761E9ABCF800ACD416 /* Common */,
				B349ADA11E9ABCF800ACD416 /* Compress */,
				B349ADC11E9ABCF800ACD416 /* Crypto */,
				B349ADCB1E9ABCF800ACD416 /* ICoder.h */,
				B349ADCC1E9ABCF800ACD416 /* IDecl.h */,
				B349ADCD1E9ABCF800ACD416 /* IPassword.h */,
				B349ADCE1E9ABCF800ACD416 /* IProgress.h */,
				B349ADCF1E9ABCF800ACD416 /* IStream.h */,
				B349ADD01E9ABCF800ACD416 /* MyVersion.h */,
				B349ADD11E9ABCF800ACD416 /* PropID.h */,
			);
			path = 7zip;
			sourceTree = "<group>";
		};
		B349AD401E9ABCF800ACD416 /* Archive */ = {
			isa = PBXGroup;
			children = (
				B349AD411E9ABCF800ACD416 /* 7z */,
				B349AD5D1E9ABCF800ACD416 /* ArchiveExports.cpp */,
				B349AD5E1E9ABCF800ACD416 /* Common */,
				B349AD701E9ABCF800ACD416 /* DllExports2.cpp */,
				B349AD711E9ABCF800ACD416 /* DllExports2.h */,
				B349AD721E9ABCF800ACD416 /* IArchive.h */,
				B349AD731E9ABCF800ACD416 /* LzmaHandler.cpp */,
				B349AD741E9ABCF800ACD416 /* SplitHandler.cpp */,
				B349AD751E9ABCF800ACD416 /* StdAfx.h */,
			);
			path = Archive;
			sourceTree = "<group>";
		};
		B349AD411E9ABCF800ACD416 /* 7z */ = {
			isa = PBXGroup;
			children = (
				B349AD421E9ABCF800ACD416 /* 7zCompressionMode.cpp */,
				B349AD431E9ABCF800ACD416 /* 7zCompressionMode.h */,
				B349AD441E9ABCF800ACD416 /* 7zDecode.cpp */,
				B349AD451E9ABCF800ACD416 /* 7zDecode.h */,
				B349AD461E9ABCF800ACD416 /* 7zEncode.cpp */,
				B349AD471E9ABCF800ACD416 /* 7zEncode.h */,
				B349AD481E9ABCF800ACD416 /* 7zExtract.cpp */,
				B349AD491E9ABCF800ACD416 /* 7zFolderInStream.cpp */,
				B349AD4A1E9ABCF800ACD416 /* 7zFolderInStream.h */,
				B349AD4B1E9ABCF800ACD416 /* 7zHandler.cpp */,
				B349AD4C1E9ABCF800ACD416 /* 7zHandler.h */,
				B349AD4D1E9ABCF800ACD416 /* 7zHandlerOut.cpp */,
				B349AD4E1E9ABCF800ACD416 /* 7zHeader.cpp */,
				B349AD4F1E9ABCF800ACD416 /* 7zHeader.h */,
				B349AD501E9ABCF800ACD416 /* 7zIn.cpp */,
				B349AD511E9ABCF800ACD416 /* 7zIn.h */,
				B349AD521E9ABCF800ACD416 /* 7zItem.h */,
				B349AD531E9ABCF800ACD416 /* 7zOut.cpp */,
				B349AD541E9ABCF800ACD416 /* 7zOut.h */,
				B349AD551E9ABCF800ACD416 /* 7zProperties.cpp */,
				B349AD561E9ABCF800ACD416 /* 7zProperties.h */,
				B349AD571E9ABCF800ACD416 /* 7zRegister.cpp */,
				B349AD581E9ABCF800ACD416 /* 7zSpecStream.cpp */,
				B349AD591E9ABCF800ACD416 /* 7zSpecStream.h */,
				B349AD5A1E9ABCF800ACD416 /* 7zUpdate.cpp */,
				B349AD5B1E9ABCF800ACD416 /* 7zUpdate.h */,
				B349AD5C1E9ABCF800ACD416 /* StdAfx.h */,
			);
			path = 7z;
			sourceTree = "<group>";
		};
		B349AD5E1E9ABCF800ACD416 /* Common */ = {
			isa = PBXGroup;
			children = (
				B349AD5F1E9ABCF800ACD416 /* CoderMixer2.cpp */,
				B349AD601E9ABCF800ACD416 /* CoderMixer2.h */,
				B349AD611E9ABCF800ACD416 /* DummyOutStream.cpp */,
				B349AD621E9ABCF800ACD416 /* DummyOutStream.h */,
				B349AD631E9ABCF800ACD416 /* HandlerOut.cpp */,
				B349AD641E9ABCF800ACD416 /* HandlerOut.h */,
				B349AD651E9ABCF800ACD416 /* InStreamWithCRC.cpp */,
				B349AD661E9ABCF800ACD416 /* InStreamWithCRC.h */,
				B349AD671E9ABCF800ACD416 /* ItemNameUtils.cpp */,
				B349AD681E9ABCF800ACD416 /* ItemNameUtils.h */,
				B349AD691E9ABCF800ACD416 /* MultiStream.cpp */,
				B349AD6A1E9ABCF800ACD416 /* MultiStream.h */,
				B349AD6B1E9ABCF800ACD416 /* OutStreamWithCRC.cpp */,
				B349AD6C1E9ABCF800ACD416 /* OutStreamWithCRC.h */,
				B349AD6D1E9ABCF800ACD416 /* ParseProperties.cpp */,
				B349AD6E1E9ABCF800ACD416 /* ParseProperties.h */,
				B349AD6F1E9ABCF800ACD416 /* StdAfx.h */,
			);
			path = Common;
			sourceTree = "<group>";
		};
		B349AD761E9ABCF800ACD416 /* Common */ = {
			isa = PBXGroup;
			children = (
				B349AD771E9ABCF800ACD416 /* CreateCoder.cpp */,
				B349AD781E9ABCF800ACD416 /* CreateCoder.h */,
				B349AD791E9ABCF800ACD416 /* CWrappers.cpp */,
				B349AD7A1E9ABCF800ACD416 /* CWrappers.h */,
				B349AD7B1E9ABCF800ACD416 /* FilePathAutoRename.cpp */,
				B349AD7C1E9ABCF800ACD416 /* FilePathAutoRename.h */,
				B349AD7D1E9ABCF800ACD416 /* FileStreams.cpp */,
				B349AD7E1E9ABCF800ACD416 /* FileStreams.h */,
				B349AD7F1E9ABCF800ACD416 /* FilterCoder.cpp */,
				B349AD801E9ABCF800ACD416 /* FilterCoder.h */,
				B349AD811E9ABCF800ACD416 /* InBuffer.cpp */,
				B349AD821E9ABCF800ACD416 /* InBuffer.h */,
				B349AD831E9ABCF800ACD416 /* InOutTempBuffer.cpp */,
				B349AD841E9ABCF800ACD416 /* InOutTempBuffer.h */,
				B349AD851E9ABCF800ACD416 /* LimitedStreams.cpp */,
				B349AD861E9ABCF800ACD416 /* LimitedStreams.h */,
				B349AD871E9ABCF800ACD416 /* LockedStream.cpp */,
				B349AD881E9ABCF800ACD416 /* LockedStream.h */,
				B349AD891E9ABCF800ACD416 /* MethodId.cpp */,
				B349AD8A1E9ABCF800ACD416 /* MethodId.h */,
				B349AD8B1E9ABCF800ACD416 /* MethodProps.cpp */,
				B349AD8C1E9ABCF800ACD416 /* MethodProps.h */,
				B349AD8D1E9ABCF800ACD416 /* OffsetStream.cpp */,
				B349AD8E1E9ABCF800ACD416 /* OffsetStream.h */,
				B349AD8F1E9ABCF800ACD416 /* OutBuffer.cpp */,
				B349AD901E9ABCF800ACD416 /* OutBuffer.h */,
				B349AD911E9ABCF800ACD416 /* ProgressUtils.cpp */,
				B349AD921E9ABCF800ACD416 /* ProgressUtils.h */,
				B349AD931E9ABCF800ACD416 /* PropId.cpp */,
				B349AD941E9ABCF800ACD416 /* RegisterArc.h */,
				B349AD951E9ABCF800ACD416 /* RegisterCodec.h */,
				B349AD961E9ABCF800ACD416 /* StdAfx.h */,
				B349AD971E9ABCF800ACD416 /* StreamBinder.cpp */,
				B349AD981E9ABCF800ACD416 /* StreamBinder.h */,
				B349AD991E9ABCF800ACD416 /* StreamObjects.cpp */,
				B349AD9A1E9ABCF800ACD416 /* StreamObjects.h */,
				B349AD9B1E9ABCF800ACD416 /* StreamUtils.cpp */,
				B349AD9C1E9ABCF800ACD416 /* StreamUtils.h */,
				B349AD9D1E9ABCF800ACD416 /* UniqBlocks.cpp */,
				B349AD9E1E9ABCF800ACD416 /* UniqBlocks.h */,
				B349AD9F1E9ABCF800ACD416 /* VirtThread.cpp */,
				B349ADA01E9ABCF800ACD416 /* VirtThread.h */,
			);
			path = Common;
			sourceTree = "<group>";
		};
		B349ADA11E9ABCF800ACD416 /* Compress */ = {
			isa = PBXGroup;
			children = (
				B349ADA21E9ABCF800ACD416 /* Bcj2Coder.cpp */,
				B349ADA31E9ABCF800ACD416 /* Bcj2Coder.h */,
				B349ADA41E9ABCF800ACD416 /* Bcj2Register.cpp */,
				B349ADA51E9ABCF800ACD416 /* BcjCoder.cpp */,
				B349ADA61E9ABCF800ACD416 /* BcjCoder.h */,
				B349ADA71E9ABCF800ACD416 /* BcjRegister.cpp */,
				B349ADA81E9ABCF800ACD416 /* BranchMisc.cpp */,
				B349ADA91E9ABCF800ACD416 /* BranchMisc.h */,
				B349ADAA1E9ABCF800ACD416 /* BranchRegister.cpp */,
				B349ADAB1E9ABCF800ACD416 /* ByteSwap.cpp */,
				B349ADAC1E9ABCF800ACD416 /* CodecExports.cpp */,
				B349ADAD1E9ABCF800ACD416 /* CopyCoder.cpp */,
				B349ADAE1E9ABCF800ACD416 /* CopyCoder.h */,
				B349ADAF1E9ABCF800ACD416 /* CopyRegister.cpp */,
				B349ADB01E9ABCF800ACD416 /* DeltaFilter.cpp */,
				B349ADB11E9ABCF800ACD416 /* Lzma2Decoder.cpp */,
				B349ADB21E9ABCF800ACD416 /* Lzma2Decoder.h */,
				B349ADB31E9ABCF800ACD416 /* Lzma2Encoder.cpp */,
				B349ADB41E9ABCF800ACD416 /* Lzma2Encoder.h */,
				B349ADB51E9ABCF800ACD416 /* Lzma2Register.cpp */,
				B349ADB61E9ABCF800ACD416 /* LzmaDecoder.cpp */,
				B349ADB71E9ABCF800ACD416 /* LzmaDecoder.h */,
				B349ADB81E9ABCF800ACD416 /* LzmaEncoder.cpp */,
				B349ADB91E9ABCF800ACD416 /* LzmaEncoder.h */,
				B349ADBA1E9ABCF800ACD416 /* LzmaRegister.cpp */,
				B349ADBB1E9ABCF800ACD416 /* PpmdDecoder.cpp */,
				B349ADBC1E9ABCF800ACD416 /* PpmdDecoder.h */,
				B349ADBD1E9ABCF800ACD416 /* PpmdEncoder.cpp */,
				B349ADBE1E9ABCF800ACD416 /* PpmdEncoder.h */,
				B349ADBF1E9ABCF800ACD416 /* PpmdRegister.cpp */,
				B349ADC01E9ABCF800ACD416 /* StdAfx.h */,
			);
			path = Compress;
			sourceTree = "<group>";
		};
		B349ADC11E9ABCF800ACD416 /* Crypto */ = {
			isa = PBXGroup;
			children = (
				B349ADC21E9ABCF800ACD416 /* 7zAes.cpp */,
				B349ADC31E9ABCF800ACD416 /* 7zAes.h */,
				B349ADC41E9ABCF800ACD416 /* 7zAesRegister.cpp */,
				B349ADC51E9ABCF800ACD416 /* MyAes.cpp */,
				B349ADC61E9ABCF800ACD416 /* MyAes.h */,
				B349ADC71E9ABCF800ACD416 /* MyAesReg.cpp */,
				B349ADC81E9ABCF800ACD416 /* RandGen.cpp */,
				B349ADC91E9ABCF800ACD416 /* RandGen.h */,
				B349ADCA1E9ABCF800ACD416 /* StdAfx.h */,
			);
			path = Crypto;
			sourceTree = "<group>";
		};
		B349ADD21E9ABCF800ACD416 /* Common */ = {
			isa = PBXGroup;
			children = (
				B349ADD31E9ABCF800ACD416 /* AutoPtr.h */,
				B349ADD41E9ABCF900ACD416 /* C_FileIO.cpp */,
				B349ADD51E9ABCF900ACD416 /* C_FileIO.h */,
				B349ADD61E9ABCF900ACD416 /* CommandLineParser.cpp */,
				B349ADD71E9ABCF900ACD416 /* CommandLineParser.h */,
				B349ADD81E9ABCF900ACD416 /* Common.h */,
				B349ADD91E9ABCF900ACD416 /* ComTry.h */,
				B349ADDA1E9ABCF900ACD416 /* CRC.cpp */,
				B349ADDB1E9ABCF900ACD416 /* CrcReg.cpp */,
				B349ADDC1E9ABCF900ACD416 /* Defs.h */,
				B349ADDD1E9ABCF900ACD416 /* DynamicBuffer.h */,
				B349ADDE1E9ABCF900ACD416 /* IntToString.cpp */,
				B349ADDF1E9ABCF900ACD416 /* IntToString.h */,
				B349ADE01E9ABCF900ACD416 /* ListFileUtils.cpp */,
				B349ADE11E9ABCF900ACD416 /* ListFileUtils.h */,
				B349ADE21E9ABCF900ACD416 /* MyBuffer.h */,
				B349ADE31E9ABCF900ACD416 /* MyCom.h */,
				B349ADE41E9ABCF900ACD416 /* MyException.h */,
				B349ADE51E9ABCF900ACD416 /* MyGuidDef.h */,
				B349ADE61E9ABCF900ACD416 /* MyInitGuid.h */,
				B349ADE71E9ABCF900ACD416 /* MyLinux.h */,
				B349ADE81E9ABCF900ACD416 /* MyString.cpp */,
				B349ADE91E9ABCF900ACD416 /* MyString.h */,
				B349ADEA1E9ABCF900ACD416 /* MyTypes.h */,
				B349ADEB1E9ABCF900ACD416 /* MyUnknown.h */,
				B349ADEC1E9ABCF900ACD416 /* MyVector.cpp */,
				B349ADED1E9ABCF900ACD416 /* MyVector.h */,
				B349ADEE1E9ABCF900ACD416 /* MyWindows.cpp */,
				B349ADEF1E9ABCF900ACD416 /* MyWindows.h */,
				B349ADF01E9ABCF900ACD416 /* NewHandler.cpp */,
				B349ADF11E9ABCF900ACD416 /* NewHandler.h */,
				B349ADF21E9ABCF900ACD416 /* Sha256Reg.cpp */,
				B349ADF31E9ABCF900ACD416 /* StdAfx.h */,
				B349ADF41E9ABCF900ACD416 /* StdInStream.cpp */,
				B349ADF51E9ABCF900ACD416 /* StdInStream.h */,
				B349ADF61E9ABCF900ACD416 /* StdOutStream.cpp */,
				B349ADF71E9ABCF900ACD416 /* StdOutStream.h */,
				B349ADF81E9ABCF900ACD416 /* StringConvert.cpp */,
				B349ADF91E9ABCF900ACD416 /* StringConvert.h */,
				B349ADFA1E9ABCF900ACD416 /* StringToInt.cpp */,
				B349ADFB1E9ABCF900ACD416 /* StringToInt.h */,
				B349ADFC1E9ABCF900ACD416 /* TextConfig.cpp */,
				B349ADFD1E9ABCF900ACD416 /* TextConfig.h */,
				B349ADFE1E9ABCF900ACD416 /* UTFConvert.cpp */,
				B349ADFF1E9ABCF900ACD416 /* UTFConvert.h */,
				B349AE001E9ABCF900ACD416 /* Wildcard.cpp */,
				B349AE011E9ABCF900ACD416 /* Wildcard.h */,
				B349AE021E9ABCF900ACD416 /* XzCrc64Reg.cpp */,
			);
			path = Common;
			sourceTree = "<group>";
		};
		B349AE031E9ABCF900ACD416 /* Windows */ = {
			isa = PBXGroup;
			children = (
				B349AE041E9ABCF900ACD416 /* Defs.h */,
				B349AE051E9ABCF900ACD416 /* FileIO.cpp */,
				B349AE061E9ABCF900ACD416 /* PropVariant.cpp */,
				B349AE071E9ABCF900ACD416 /* PropVariant.h */,
				B349AE081E9ABCF900ACD416 /* PropVariantConv.cpp */,
				B349AE091E9ABCF900ACD416 /* PropVariantConv.h */,
				B349AE0A1E9ABCF900ACD416 /* StdAfx.h */,
				B349AE0B1E9ABCF900ACD416 /* Synchronization.h */,
				B349AE0C1E9ABCF900ACD416 /* Thread.h */,
			);
			path = Windows;
			sourceTree = "<group>";
		};
		B349AE101E9ABCF900ACD416 /* src */ = {
			isa = PBXGroup;
			children = (
				B349AE111E9ABCF900ACD416 /* LzmaAppleCommon.h */,
				B349AE121E9ABCF900ACD416 /* LzmaSDKObjC.h */,
				B349AE131E9ABCF900ACD416 /* LzmaSDKObjC.mm */,
				B349AE141E9ABCF900ACD416 /* LzmaSDKObjCBaseCoder.cpp */,
				B349AE151E9ABCF900ACD416 /* LzmaSDKObjCBaseCoder.h */,
				B349AE161E9ABCF900ACD416 /* LzmaSDKObjCBufferProcessor.h */,
				B349AE171E9ABCF900ACD416 /* LzmaSDKObjCBufferProcessor.mm */,
				B349AE181E9ABCF900ACD416 /* LzmaSDKObjCCommon.cpp */,
				B349AE191E9ABCF900ACD416 /* LzmaSDKObjCCommon.h */,
				B349AE1A1E9ABCF900ACD416 /* LzmaSDKObjCError.h */,
				B349AE1B1E9ABCF900ACD416 /* LzmaSDKObjCError.mm */,
				B349AE1C1E9ABCF900ACD416 /* LzmaSDKObjCExtern.h */,
				B349AE1D1E9ABCF900ACD416 /* LzmaSDKObjCExtern.mm */,
				B349AE1E1E9ABCF900ACD416 /* LzmaSDKObjCExtractCallback.h */,
				B349AE1F1E9ABCF900ACD416 /* LzmaSDKObjCExtractCallback.mm */,
				B349AE201E9ABCF900ACD416 /* LzmaSDKObjCFileDecoder.cpp */,
				B349AE211E9ABCF900ACD416 /* LzmaSDKObjCFileDecoder.h */,
				B349AE221E9ABCF900ACD416 /* LzmaSDKObjCFileEncoder.cpp */,
				B349AE231E9ABCF900ACD416 /* LzmaSDKObjCFileEncoder.h */,
				B349AE241E9ABCF900ACD416 /* LzmaSDKObjCInFile.cpp */,
				B349AE251E9ABCF900ACD416 /* LzmaSDKObjCInFile.h */,
				B349AE261E9ABCF900ACD416 /* LzmaSDKObjCItem+Private.h */,
				B349AE271E9ABCF900ACD416 /* LzmaSDKObjCItem.h */,
				B349AE281E9ABCF900ACD416 /* LzmaSDKObjCItem.mm */,
				B349AE291E9ABCF900ACD416 /* LzmaSDKObjCMutableItem+Private.h */,
				B349AE2A1E9ABCF900ACD416 /* LzmaSDKObjCMutableItem.h */,
				B349AE2B1E9ABCF900ACD416 /* LzmaSDKObjCMutableItem.mm */,
				B349AE2C1E9ABCF900ACD416 /* LzmaSDKObjCOpenCallback.cpp */,
				B349AE2D1E9ABCF900ACD416 /* LzmaSDKObjCOpenCallback.h */,
				B349AE2E1E9ABCF900ACD416 /* LzmaSDKObjCOutFile.cpp */,
				B349AE2F1E9ABCF900ACD416 /* LzmaSDKObjCOutFile.h */,
				B349AE301E9ABCF900ACD416 /* LzmaSDKObjCReader.h */,
				B349AE311E9ABCF900ACD416 /* LzmaSDKObjCReader.mm */,
				B349AE321E9ABCF900ACD416 /* LzmaSDKObjCTypes.h */,
				B349AE331E9ABCF900ACD416 /* LzmaSDKObjCUpdateCallback.h */,
				B349AE341E9ABCF900ACD416 /* LzmaSDKObjCUpdateCallback.mm */,
				B349AE351E9ABCF900ACD416 /* LzmaSDKObjCWriter.h */,
				B349AE361E9ABCF900ACD416 /* LzmaSDKObjCWriter.mm */,
			);
			path = src;
			sourceTree = "<group>";
		};
		B36DE7CD1D6B80DA002EE3ED /* Atari7800 */ = {
			isa = PBXGroup;
			children = (
				B36DE7C81D6B80CA002EE3ED /* PVAtari7800ControllerViewController.h */,
				B36DE7C91D6B80CA002EE3ED /* PVAtari7800ControllerViewController.m */,
			);
			name = Atari7800;
			sourceTree = "<group>";
		};
<<<<<<< HEAD
		B39578BF1E6D2D5700854D7A /* PCE */ = {
			isa = PBXGroup;
			children = (
				B39578C01E6D2D8B00854D7A /* PVPCEControllerViewController.h */,
				B39578C11E6D2D8B00854D7A /* PVPCEControllerViewController.m */,
			);
			name = PCE;
			path = ../..;
			sourceTree = "<group>";
		};
		B39578C41E6D4D6700854D7A /* Neo Geo */ = {
			isa = PBXGroup;
			children = (
				B39578C51E6D4DC200854D7A /* PVNeoGeoPocketControllerViewController.h */,
				B39578C61E6D4DC200854D7A /* PVNeoGeoPocketControllerViewController.m */,
			);
			name = "Neo Geo";
=======
		B3CB85C41E9BFB4B009155A6 /* PokeMini */ = {
			isa = PBXGroup;
			children = (
				B3CB85C51E9BFBA1009155A6 /* PVPokeMiniControllerViewController.h */,
				B3CB85C61E9BFBA1009155A6 /* PVPokeMiniControllerViewController.m */,
			);
			name = PokeMini;
>>>>>>> d91934c5
			sourceTree = "<group>";
		};
		B3D2E3941D6E8B460058544D /* 32X */ = {
			isa = PBXGroup;
			children = (
				B3D2E38F1D6E8B3C0058544D /* PV32XControllerViewController.h */,
				B3D2E3901D6E8B3C0058544D /* PV32XControllerViewController.m */,
			);
			name = 32X;
			sourceTree = "<group>";
		};
		B3DF87681D6A5A6200D216D4 /* Atari2600 */ = {
			isa = PBXGroup;
			children = (
				B3DF87631D6A5A5300D216D4 /* PVStellaControllerViewController.h */,
				B3DF87641D6A5A5300D216D4 /* PVStellaControllerViewController.m */,
			);
			name = Atari2600;
			sourceTree = "<group>";
		};
		BE9FDCBA1C210B9E0046DF0E /* TopShelf */ = {
			isa = PBXGroup;
			children = (
				BE9FDCCD1C21194B0046DF0E /* TopShelf.entitlements */,
				BE9FDCBB1C210B9F0046DF0E /* ServiceProvider.h */,
				BE9FDCBC1C210B9F0046DF0E /* ServiceProvider.m */,
				BE9FDCBE1C210B9F0046DF0E /* Info.plist */,
				BE9FDCC71C210C470046DF0E /* PVRecentGame+TopShelf.h */,
				BE9FDCC81C210C470046DF0E /* PVRecentGame+TopShelf.m */,
			);
			path = TopShelf;
			sourceTree = "<group>";
		};
		E41448871B3125D90056D80A /* iCade */ = {
			isa = PBXGroup;
			children = (
				E4F9369B1B50BF3B009403C5 /* PViCadeControllerViewController.h */,
				E4F9369C1B50BF3B009403C5 /* PViCadeControllerViewController.m */,
				E41448881B3125D90056D80A /* iCadeReaderView.h */,
				E41448891B3125D90056D80A /* iCadeReaderView.m */,
				E414488A1B3125D90056D80A /* iCadeState.h */,
				E414488C1B3126190056D80A /* PViCadeGamepad.h */,
				E414488D1B3126190056D80A /* PViCadeGamepad.m */,
				E414488F1B34B9600056D80A /* PViCadeController.h */,
				E41448901B34B9600056D80A /* PViCadeController.m */,
				E4F936981B50829F009403C5 /* PViCade8BitdoController.h */,
				E4F936991B50829F009403C5 /* PViCade8BitdoController.m */,
				F43211981BFB6AB300387909 /* PViCadeSteelSeriesController.h */,
				F43211991BFB6AB300387909 /* PViCadeSteelSeriesController.m */,
				E41448921B34BBAB0056D80A /* PViCadeReader.h */,
				E41448931B34BBAB0056D80A /* PViCadeReader.m */,
				E41448951B34C4080056D80A /* PViCadeGamepadButtonInput.h */,
				E41448961B34C4080056D80A /* PViCadeGamepadButtonInput.m */,
				E41448981B34C48D0056D80A /* PViCadeGamepadDirectionPad.h */,
				E41448991B34C48D0056D80A /* PViCadeGamepadDirectionPad.m */,
				E414489B1B34C4E50056D80A /* PViCadeInputAxis.h */,
				E414489C1B34C4E50056D80A /* PViCadeInputAxis.m */,
				E4F9369E1B50C0D8009403C5 /* kICadeControllerSetting.h */,
				E4F9369F1B50C95E009403C5 /* kICadeControllerSetting.m */,
			);
			path = iCade;
			sourceTree = "<group>";
		};
/* End PBXGroup section */

/* Begin PBXNativeTarget section */
		1A3D409317B2DCE4004DFFFC /* Provenance */ = {
			isa = PBXNativeTarget;
			buildConfigurationList = 1A3D40B117B2DCE4004DFFFC /* Build configuration list for PBXNativeTarget "Provenance" */;
			buildPhases = (
				1A3D409017B2DCE4004DFFFC /* Sources */,
				1A3D409117B2DCE4004DFFFC /* Frameworks */,
				1A44C0AD1D0A1DE80018751A /* Set Build Number */,
				E3D030EE1D980D9F00045BE6 /* Set Git SHA */,
				1A3D409217B2DCE4004DFFFC /* Resources */,
				1AAE7D3F1BC86C41003066C0 /* Embed Frameworks */,
			);
			buildRules = (
			);
			dependencies = (
			);
			name = Provenance;
			productName = Provenance;
			productReference = 1A3D409417B2DCE4004DFFFC /* Provenance.app */;
			productType = "com.apple.product-type.application";
		};
		1AD481B31BA350A400FDA50A /* ProvenanceTV */ = {
			isa = PBXNativeTarget;
			buildConfigurationList = 1AD481C81BA350A500FDA50A /* Build configuration list for PBXNativeTarget "ProvenanceTV" */;
			buildPhases = (
				1AD481B01BA350A400FDA50A /* Sources */,
				1AD481B11BA350A400FDA50A /* Frameworks */,
				1A44C0AE1D0A1E730018751A /* Set Build Number */,
				E32D548D1D99C82E00C41A52 /* Set Git SHA */,
				1AD481B21BA350A400FDA50A /* Resources */,
				1AACCAE61BB60DB500DC21AE /* Embed Frameworks */,
				BE9FDCC61C210B9F0046DF0E /* Embed App Extensions */,
			);
			buildRules = (
			);
			dependencies = (
				BE9FDCC01C210B9F0046DF0E /* PBXTargetDependency */,
			);
			name = ProvenanceTV;
			productName = ProvenanceTV;
			productReference = 1AD481B41BA350A400FDA50A /* Provenance.app */;
			productType = "com.apple.product-type.application";
		};
		1AD9AA341ACC988F00EC87A0 /* Provenance Tests */ = {
			isa = PBXNativeTarget;
			buildConfigurationList = 1AD9AA3D1ACC988F00EC87A0 /* Build configuration list for PBXNativeTarget "Provenance Tests" */;
			buildPhases = (
				1AD9AA311ACC988F00EC87A0 /* Sources */,
				1AD9AA321ACC988F00EC87A0 /* Frameworks */,
				1AD9AA331ACC988F00EC87A0 /* Resources */,
			);
			buildRules = (
			);
			dependencies = (
				1AD9AA521ACC9FA800EC87A0 /* PBXTargetDependency */,
			);
			name = "Provenance Tests";
			productName = "Provenance Tests";
			productReference = 1AD9AA351ACC988F00EC87A0 /* Provenance Tests.xctest */;
			productType = "com.apple.product-type.bundle.unit-test";
		};
		BE9FDCB61C210B9E0046DF0E /* TopShelf */ = {
			isa = PBXNativeTarget;
			buildConfigurationList = BE9FDCC51C210B9F0046DF0E /* Build configuration list for PBXNativeTarget "TopShelf" */;
			buildPhases = (
				BE9FDCB31C210B9E0046DF0E /* Sources */,
				BE9FDCB41C210B9E0046DF0E /* Frameworks */,
				BE9FDCB51C210B9E0046DF0E /* Resources */,
			);
			buildRules = (
			);
			dependencies = (
			);
			name = TopShelf;
			productName = TopShelf;
			productReference = BE9FDCB71C210B9E0046DF0E /* TopShelf.appex */;
			productType = "com.apple.product-type.tv-app-extension";
		};
/* End PBXNativeTarget section */

/* Begin PBXProject section */
		1A3D408C17B2DCE4004DFFFC /* Project object */ = {
			isa = PBXProject;
			attributes = {
				CLASSPREFIX = PV;
				LastUpgradeCheck = 0810;
				ORGANIZATIONNAME = "James Addyman";
				TargetAttributes = {
					1A3D409317B2DCE4004DFFFC = {
						DevelopmentTeam = 63497P68S6;
					};
					1AD481B31BA350A400FDA50A = {
						CreatedOnToolsVersion = 7.1;
						DevelopmentTeam = 63497P68S6;
						ProvisioningStyle = Automatic;
						SystemCapabilities = {
							com.apple.ApplicationGroups.iOS = {
								enabled = 0;
							};
						};
					};
					1AD9AA341ACC988F00EC87A0 = {
						CreatedOnToolsVersion = 6.2;
						TestTargetID = 1A3D409317B2DCE4004DFFFC;
					};
					BE9FDCB61C210B9E0046DF0E = {
						CreatedOnToolsVersion = 7.2;
						DevelopmentTeam = 63497P68S6;
						SystemCapabilities = {
							com.apple.ApplicationGroups.iOS = {
								enabled = 0;
							};
						};
					};
				};
			};
			buildConfigurationList = 1A3D408F17B2DCE4004DFFFC /* Build configuration list for PBXProject "Provenance" */;
			compatibilityVersion = "Xcode 3.2";
			developmentRegion = English;
			hasScannedForEncodings = 0;
			knownRegions = (
				en,
				Base,
			);
			mainGroup = 1A3D408B17B2DCE4004DFFFC;
			productRefGroup = 1A3D409517B2DCE4004DFFFC /* Products */;
			projectDirPath = "";
			projectRoot = "";
			targets = (
				1A3D409317B2DCE4004DFFFC /* Provenance */,
				1AD481B31BA350A400FDA50A /* ProvenanceTV */,
				1AD9AA341ACC988F00EC87A0 /* Provenance Tests */,
				BE9FDCB61C210B9E0046DF0E /* TopShelf */,
			);
		};
/* End PBXProject section */

/* Begin PBXResourcesBuildPhase section */
		1A3D409217B2DCE4004DFFFC /* Resources */ = {
			isa = PBXResourcesBuildPhase;
			buildActionMask = 2147483647;
			files = (
				1A3D40A217B2DCE4004DFFFC /* InfoPlist.strings in Resources */,
				B349AF4B1E9ABCF900ACD416 /* LzmaSDK-ObjC.podspec in Resources */,
				1A1F0B6819CC4EB000764BE6 /* Assets.xcassets in Resources */,
				B349AF4D1E9ABCF900ACD416 /* LzmaSDKObjC.podspec in Resources */,
				1A2B0E8B1AD187F4005FB77C /* testdata.txt in Resources */,
				378F4A0D1B63D7CD0065FA39 /* GCDWebUploader.bundle in Resources */,
				B349AE371E9ABCF900ACD416 /* .gitignore in Resources */,
				7556CF7A19DC15C1007F8F97 /* Default.xib in Resources */,
				B349AE391E9ABCF900ACD416 /* .travis.yml in Resources */,
				1A9FBE1B1ABD23DD004E778B /* vba-over.ini in Resources */,
				1F8D52481D91993000C29F90 /* licenses.html in Resources */,
				1AB9600017C5640A00D3E392 /* Provenance.storyboard in Resources */,
				B349AE3D1E9ABCF900ACD416 /* LICENSE in Resources */,
				377152D61B61D77300BAE15B /* openvgdb.sqlite in Resources */,
				1A34C58617D517760058E7D1 /* systems.plist in Resources */,
				B349AE3B1E9ABCF900ACD416 /* CHANGELOG in Resources */,
			);
			runOnlyForDeploymentPostprocessing = 0;
		};
		1AD481B21BA350A400FDA50A /* Resources */ = {
			isa = PBXResourcesBuildPhase;
			buildActionMask = 2147483647;
			files = (
				B349AE381E9ABCF900ACD416 /* .gitignore in Resources */,
				B349AF4C1E9ABCF900ACD416 /* LzmaSDK-ObjC.podspec in Resources */,
				1AD481D61BA3542D00FDA50A /* GCDWebUploader.bundle in Resources */,
				1AD482371BA35A3300FDA50A /* systems.plist in Resources */,
				B349AE3A1E9ABCF900ACD416 /* .travis.yml in Resources */,
				B349AF4E1E9ABCF900ACD416 /* LzmaSDKObjC.podspec in Resources */,
				1AD482381BA35A3500FDA50A /* openvgdb.sqlite in Resources */,
				B349AE3E1E9ABCF900ACD416 /* LICENSE in Resources */,
				1AD482391BA35A3800FDA50A /* vba-over.ini in Resources */,
				1AD481C31BA350A400FDA50A /* TVAssets.xcassets in Resources */,
				1AD482361BA35A2D00FDA50A /* Assets.xcassets in Resources */,
				1AD481C11BA350A400FDA50A /* Main.storyboard in Resources */,
				B349AE3C1E9ABCF900ACD416 /* CHANGELOG in Resources */,
			);
			runOnlyForDeploymentPostprocessing = 0;
		};
		1AD9AA331ACC988F00EC87A0 /* Resources */ = {
			isa = PBXResourcesBuildPhase;
			buildActionMask = 2147483647;
			files = (
				1A2B0E8C1AD187F4005FB77C /* testdata.txt in Resources */,
				1AD9AA411ACC98A200EC87A0 /* systems.plist in Resources */,
			);
			runOnlyForDeploymentPostprocessing = 0;
		};
		BE9FDCB51C210B9E0046DF0E /* Resources */ = {
			isa = PBXResourcesBuildPhase;
			buildActionMask = 2147483647;
			files = (
			);
			runOnlyForDeploymentPostprocessing = 0;
		};
/* End PBXResourcesBuildPhase section */

/* Begin PBXShellScriptBuildPhase section */
		1A44C0AD1D0A1DE80018751A /* Set Build Number */ = {
			isa = PBXShellScriptBuildPhase;
			buildActionMask = 2147483647;
			files = (
			);
			inputPaths = (
			);
			name = "Set Build Number";
			outputPaths = (
			);
			runOnlyForDeploymentPostprocessing = 0;
			shellPath = /bin/sh;
			shellScript = "buildNumber=$(/usr/libexec/PlistBuddy -c \"Print CFBundleVersion\" \"${PROJECT_DIR}/${INFOPLIST_FILE}\")\nbuildNumber=`git rev-list --count HEAD`\n/usr/libexec/PlistBuddy -c \"Set :CFBundleVersion $buildNumber\" \"${PROJECT_DIR}/${INFOPLIST_FILE}\"";
		};
		1A44C0AE1D0A1E730018751A /* Set Build Number */ = {
			isa = PBXShellScriptBuildPhase;
			buildActionMask = 2147483647;
			files = (
			);
			inputPaths = (
			);
			name = "Set Build Number";
			outputPaths = (
			);
			runOnlyForDeploymentPostprocessing = 0;
			shellPath = /bin/sh;
			shellScript = "buildNumber=$(/usr/libexec/PlistBuddy -c \"Print CFBundleVersion\" \"${PROJECT_DIR}/${INFOPLIST_FILE}\")\nbuildNumber=`git rev-list --count HEAD`\n/usr/libexec/PlistBuddy -c \"Set :CFBundleVersion $buildNumber\" \"${PROJECT_DIR}/${INFOPLIST_FILE}\"";
		};
		E32D548D1D99C82E00C41A52 /* Set Git SHA */ = {
			isa = PBXShellScriptBuildPhase;
			buildActionMask = 2147483647;
			files = (
			);
			inputPaths = (
			);
			name = "Set Git SHA";
			outputPaths = (
			);
			runOnlyForDeploymentPostprocessing = 0;
			shellPath = /bin/bash;
			shellScript = "revision=$(git rev-parse --short HEAD)\n/usr/libexec/PlistBuddy -c \"Set :Revision $revision\" \"${PROJECT_DIR}/${INFOPLIST_FILE}\"\n";
		};
		E3D030EE1D980D9F00045BE6 /* Set Git SHA */ = {
			isa = PBXShellScriptBuildPhase;
			buildActionMask = 2147483647;
			files = (
			);
			inputPaths = (
			);
			name = "Set Git SHA";
			outputPaths = (
			);
			runOnlyForDeploymentPostprocessing = 0;
			shellPath = /bin/bash;
			shellScript = "revision=$(git rev-parse --short HEAD)\n/usr/libexec/PlistBuddy -c \"Set :Revision $revision\" \"${PROJECT_DIR}/${INFOPLIST_FILE}\"\n";
		};
/* End PBXShellScriptBuildPhase section */

/* Begin PBXSourcesBuildPhase section */
		1A3D409017B2DCE4004DFFFC /* Sources */ = {
			isa = PBXSourcesBuildPhase;
			buildActionMask = 2147483647;
			files = (
				1A3D40A417B2DCE4004DFFFC /* main.m in Sources */,
				1A9FBE231ABD28DA004E778B /* PVGBAControllerViewController.m in Sources */,
				1A26EE371AD9FFBF004EA30B /* SSZipArchive.m in Sources */,
				B349AEA31E9ABCF900ACD416 /* 7zOut.cpp in Sources */,
				B349AEF51E9ABCF900ACD416 /* BranchMisc.cpp in Sources */,
				B349AEFF1E9ABCF900ACD416 /* CopyRegister.cpp in Sources */,
				E41448971B34C4080056D80A /* PViCadeGamepadButtonInput.m in Sources */,
				B3CB85C71E9BFBA1009155A6 /* PVPokeMiniControllerViewController.m in Sources */,
				1A26EE341AD9FFBF004EA30B /* mztools.c in Sources */,
				378F4A001B63D7CD0065FA39 /* GCDWebServer.m in Sources */,
				B349AEFB1E9ABCF900ACD416 /* CodecExports.cpp in Sources */,
				1A3D40A817B2DCE4004DFFFC /* PVAppDelegate.m in Sources */,
				B349AF5D1E9ABCFA00ACD416 /* LzmaSDKObjCExtractCallback.mm in Sources */,
				B349AED11E9ABCF900ACD416 /* InOutTempBuffer.cpp in Sources */,
				B349AE9F1E9ABCF900ACD416 /* 7zHeader.cpp in Sources */,
				B349AE891E9ABCF900ACD416 /* XzCrc64Opt.c in Sources */,
				B349AEDD1E9ABCF900ACD416 /* OutBuffer.cpp in Sources */,
				1AABE0D01ABE3E5900FF6AEF /* PVGBControllerViewController.m in Sources */,
				1A3FD78E1AC7744100F8C23C /* MBProgressHUD.m in Sources */,
				F432119A1BFB6AB300387909 /* PViCadeSteelSeriesController.m in Sources */,
				378F4A071B63D7CD0065FA39 /* GCDWebServerMultiPartFormRequest.m in Sources */,
				423BB97F17DD46BC0048F457 /* NSData+Hashing.m in Sources */,
				B349AE811E9ABCF900ACD416 /* Sort.c in Sources */,
				B349AF3D1E9ABCF900ACD416 /* TextConfig.cpp in Sources */,
				B349AF571E9ABCF900ACD416 /* LzmaSDKObjCCommon.cpp in Sources */,
				B349AE5D1E9ABCF900ACD416 /* Bra86.c in Sources */,
				378F4A031B63D7CD0065FA39 /* GCDWebServerRequest.m in Sources */,
				E414488E1B3126190056D80A /* PViCadeGamepad.m in Sources */,
				B349AF051E9ABCF900ACD416 /* Lzma2Encoder.cpp in Sources */,
				B349AEE51E9ABCF900ACD416 /* StreamObjects.cpp in Sources */,
				B349AEE91E9ABCF900ACD416 /* UniqBlocks.cpp in Sources */,
				42E63AE917E12ECE00FE7098 /* PVSNESControllerViewController.m in Sources */,
				E41448911B34B9600056D80A /* PViCadeController.m in Sources */,
				B349AF0D1E9ABCF900ACD416 /* LzmaRegister.cpp in Sources */,
				378F4A081B63D7CD0065FA39 /* GCDWebServerURLEncodedFormRequest.m in Sources */,
				B349AE611E9ABCF900ACD416 /* CpuArch.c in Sources */,
				B349AF231E9ABCF900ACD416 /* CRC.cpp in Sources */,
				B349AEA91E9ABCF900ACD416 /* 7zSpecStream.cpp in Sources */,
				B349AEE11E9ABCF900ACD416 /* PropId.cpp in Sources */,
				B349AEDF1E9ABCF900ACD416 /* ProgressUtils.cpp in Sources */,
				B349AE551E9ABCF900ACD416 /* Alloc.c in Sources */,
				378F4A0A1B63D7CD0065FA39 /* GCDWebServerErrorResponse.m in Sources */,
				B349AF1D1E9ABCF900ACD416 /* RandGen.cpp in Sources */,
				B349AE651E9ABCF900ACD416 /* LzFind.c in Sources */,
				1A3D433B17B30BA3004DFFFC /* PVGLViewController.m in Sources */,
				B349AE3F1E9ABCF900ACD416 /* 7zAlloc.c in Sources */,
				1A164EB317BC03E800FAC391 /* PVEmulatorViewController.m in Sources */,
				1AACCAE91BB615FE00DC21AE /* PVSynchronousURLSession.m in Sources */,
				B349AEF11E9ABCF900ACD416 /* BcjCoder.cpp in Sources */,
				B349AEB71E9ABCF900ACD416 /* ItemNameUtils.cpp in Sources */,
				378F4A0E1B63D7CD0065FA39 /* GCDWebUploader.m in Sources */,
				B349AE491E9ABCF900ACD416 /* 7zCrcOpt.c in Sources */,
				E4F9369D1B50BF3B009403C5 /* PViCadeControllerViewController.m in Sources */,
				B349AE431E9ABCF900ACD416 /* 7zBuf.c in Sources */,
				B349AF311E9ABCF900ACD416 /* NewHandler.cpp in Sources */,
				E414488B1B3125D90056D80A /* iCadeReaderView.m in Sources */,
				B349AEB11E9ABCF900ACD416 /* DummyOutStream.cpp in Sources */,
				42BC83A917E6775E00E9A607 /* PVGameLibrarySectionHeaderView.m in Sources */,
				B349AF0F1E9ABCF900ACD416 /* PpmdDecoder.cpp in Sources */,
				1A52098C1BADD4F900DAE6E3 /* PVControllerSelectionViewController.m in Sources */,
				BEB3BDD51E1F3EAD0063E9A9 /* RLMRealmConfiguration+Config.m in Sources */,
				B349AF591E9ABCFA00ACD416 /* LzmaSDKObjCError.mm in Sources */,
				1A74171D1ABF231500F3CD3C /* PVNESControllerViewController.m in Sources */,
				B349AF331E9ABCF900ACD416 /* Sha256Reg.cpp in Sources */,
				B349AEFD1E9ABCF900ACD416 /* CopyCoder.cpp in Sources */,
				B349AEA71E9ABCF900ACD416 /* 7zRegister.cpp in Sources */,
				B349AF131E9ABCF900ACD416 /* PpmdRegister.cpp in Sources */,
				1AFA7C9F1D10B06D0058C637 /* PVAppConstants.m in Sources */,
				B349AF491E9ABCF900ACD416 /* PropVariantConv.cpp in Sources */,
				B349AEAF1E9ABCF900ACD416 /* CoderMixer2.cpp in Sources */,
				B349AEDB1E9ABCF900ACD416 /* OffsetStream.cpp in Sources */,
				1A47C97B17BC310700C27644 /* JSButton.m in Sources */,
				B349AF611E9ABCFA00ACD416 /* LzmaSDKObjCFileEncoder.cpp in Sources */,
				E41448941B34BBAB0056D80A /* PViCadeReader.m in Sources */,
				B349AEE71E9ABCF900ACD416 /* StreamUtils.cpp in Sources */,
				B349AF011E9ABCF900ACD416 /* DeltaFilter.cpp in Sources */,
				B349AEF91E9ABCF900ACD416 /* ByteSwap.cpp in Sources */,
				B349AF171E9ABCF900ACD416 /* 7zAesRegister.cpp in Sources */,
				B349AF411E9ABCF900ACD416 /* Wildcard.cpp in Sources */,
				B349AEB31E9ABCF900ACD416 /* HandlerOut.cpp in Sources */,
				B349AE6D1E9ABCF900ACD416 /* Lzma86Dec.c in Sources */,
				B349AF071E9ABCF900ACD416 /* Lzma2Register.cpp in Sources */,
				1AECF4AC1966D7A600F8704E /* OESQLiteDatabase.m in Sources */,
				B349AEC51E9ABCF900ACD416 /* CreateCoder.cpp in Sources */,
				B349AE851E9ABCF900ACD416 /* Xz.c in Sources */,
				1A5665091D96A18A006EAE01 /* UIDevice+Hardware.m in Sources */,
				B349AF111E9ABCF900ACD416 /* PpmdEncoder.cpp in Sources */,
				B349AE671E9ABCF900ACD416 /* LzFindMt.c in Sources */,
				378F4A021B63D7CD0065FA39 /* GCDWebServerFunctions.m in Sources */,
				1A47C97C17BC310700C27644 /* JSDPad.m in Sources */,
				B349AE9D1E9ABCF900ACD416 /* 7zHandlerOut.cpp in Sources */,
				B349AF2B1E9ABCF900ACD416 /* MyString.cpp in Sources */,
				B349AE971E9ABCF900ACD416 /* 7zExtract.cpp in Sources */,
				B349AECF1E9ABCF900ACD416 /* InBuffer.cpp in Sources */,
				B349AE531E9ABCF900ACD416 /* AesOpt.c in Sources */,
				B349AF6F1E9ABCFA00ACD416 /* LzmaSDKObjCUpdateCallback.mm in Sources */,
				B349AEF71E9ABCF900ACD416 /* BranchRegister.cpp in Sources */,
				1AB183621AD9BF8000E094F6 /* NSFileManager+Hashing.m in Sources */,
				B349AF4F1E9ABCF900ACD416 /* README.md in Sources */,
				B349AE471E9ABCF900ACD416 /* 7zCrc.c in Sources */,
				1AADCDB817BD998A00F53CFE /* UIActionSheet+BlockAdditions.m in Sources */,
				B349AECD1E9ABCF900ACD416 /* FilterCoder.cpp in Sources */,
				B349AEC71E9ABCF900ACD416 /* CWrappers.cpp in Sources */,
				1AADCDB917BD998A00F53CFE /* UIView+FrameAdditions.m in Sources */,
				B349AE5B1E9ABCF900ACD416 /* Bra.c in Sources */,
				B349AF691E9ABCFA00ACD416 /* LzmaSDKObjCOpenCallback.cpp in Sources */,
				B349AE691E9ABCF900ACD416 /* Lzma2Dec.c in Sources */,
				B349AEA51E9ABCF900ACD416 /* 7zProperties.cpp in Sources */,
				B349AEA11E9ABCF900ACD416 /* 7zIn.cpp in Sources */,
				B349AF6B1E9ABCFA00ACD416 /* LzmaSDKObjCOutFile.cpp in Sources */,
				B349AE991E9ABCF900ACD416 /* 7zFolderInStream.cpp in Sources */,
				B349AE6F1E9ABCF900ACD416 /* Lzma86Enc.c in Sources */,
				B349AED51E9ABCF900ACD416 /* LockedStream.cpp in Sources */,
				AA9B6EDE1D70981000422E5F /* PVPSXControllerViewController.m in Sources */,
				B349AF151E9ABCF900ACD416 /* 7zAes.cpp in Sources */,
				378F4A011B63D7CD0065FA39 /* GCDWebServerConnection.m in Sources */,
				B349AEB51E9ABCF900ACD416 /* InStreamWithCRC.cpp in Sources */,
				378F4A111B63DCF00065FA39 /* PVWebServer.m in Sources */,
				B349AF511E9ABCF900ACD416 /* LzmaSDKObjC.mm in Sources */,
				378F4A061B63D7CD0065FA39 /* GCDWebServerFileRequest.m in Sources */,
				B349AE9B1E9ABCF900ACD416 /* 7zHandler.cpp in Sources */,
				378F4A0B1B63D7CD0065FA39 /* GCDWebServerFileResponse.m in Sources */,
				1AADCDBA17BD998A00F53CFE /* UIAlertView+BlockAdditions.m in Sources */,
				1A26EE351AD9FFBF004EA30B /* unzip.c in Sources */,
				1ACD487717BEEABC0053407A /* PVButtonGroupOverlayView.m in Sources */,
				B349AEEF1E9ABCF900ACD416 /* Bcj2Register.cpp in Sources */,
				1A65D1C619917D55004E1777 /* UIImage+ImageEffects.m in Sources */,
				B349AF271E9ABCF900ACD416 /* IntToString.cpp in Sources */,
				1A9938A21BBB02590050A2B7 /* PVRecentGame.m in Sources */,
				B39578C71E6D4DC200854D7A /* PVNeoGeoPocketControllerViewController.m in Sources */,
				1AB95FFD17C563C200D3E392 /* PVSettingsViewController.m in Sources */,
				1AB9600317C572B400D3E392 /* PVSettingsModel.m in Sources */,
				B349AECB1E9ABCF900ACD416 /* FileStreams.cpp in Sources */,
				25A64E171CB1C41100EDD19D /* UIImage+Color.m in Sources */,
				B349AF031E9ABCF900ACD416 /* Lzma2Decoder.cpp in Sources */,
				B349AF631E9ABCFA00ACD416 /* LzmaSDKObjCInFile.cpp in Sources */,
				B349AEAD1E9ABCF900ACD416 /* ArchiveExports.cpp in Sources */,
				1A48697417C8C0DE0019F6D2 /* PVDirectoryWatcher.m in Sources */,
				1A26EE361AD9FFBF004EA30B /* zip.c in Sources */,
				B349AF5B1E9ABCFA00ACD416 /* LzmaSDKObjCExtern.mm in Sources */,
				B349AE871E9ABCF900ACD416 /* XzCrc64.c in Sources */,
				B349AF531E9ABCF900ACD416 /* LzmaSDKObjCBaseCoder.cpp in Sources */,
				378F4A041B63D7CD0065FA39 /* GCDWebServerResponse.m in Sources */,
				B349AF2D1E9ABCF900ACD416 /* MyVector.cpp in Sources */,
				B349AE8F1E9ABCF900ACD416 /* XzIn.c in Sources */,
				B349AF471E9ABCF900ACD416 /* PropVariant.cpp in Sources */,
				E414489A1B34C48D0056D80A /* PViCadeGamepadDirectionPad.m in Sources */,
				B328937D1E0B87960090B97A /* PVVBControllerViewController.m in Sources */,
				B349AEED1E9ABCF900ACD416 /* Bcj2Coder.cpp in Sources */,
				B349AED91E9ABCF900ACD416 /* MethodProps.cpp in Sources */,
				1A48697517C8C0DE0019F6D2 /* PVGameLibraryViewController.m in Sources */,
				B349AE711E9ABCF900ACD416 /* LzmaDec.c in Sources */,
				B36DE7CA1D6B80CA002EE3ED /* PVAtari7800ControllerViewController.m in Sources */,
				1A48697617C8C0DE0019F6D2 /* PVGameLibraryCollectionViewCell.m in Sources */,
				B349AEE31E9ABCF900ACD416 /* StreamBinder.cpp in Sources */,
				B349AE7D1E9ABCF900ACD416 /* Ppmd7Enc.c in Sources */,
				1A48697717C8C0DE0019F6D2 /* PVGame.m in Sources */,
				378F4A051B63D7CD0065FA39 /* GCDWebServerDataRequest.m in Sources */,
				B349AE751E9ABCF900ACD416 /* LzmaLib.c in Sources */,
				E4F936A01B50C95E009403C5 /* kICadeControllerSetting.m in Sources */,
				1A9442571AD9A7AA008B32D4 /* NSDate+NSDate_SignificantDates.m in Sources */,
				B349AE631E9ABCF900ACD416 /* Delta.c in Sources */,
				42E63F0617DE78AB005802B0 /* UIImage+Scaling.m in Sources */,
				B349AF1F1E9ABCF900ACD416 /* C_FileIO.cpp in Sources */,
				B349AF0B1E9ABCF900ACD416 /* LzmaEncoder.cpp in Sources */,
				B349AF3B1E9ABCF900ACD416 /* StringToInt.cpp in Sources */,
				B349AF711E9ABCFA00ACD416 /* LzmaSDKObjCWriter.mm in Sources */,
				B349AF391E9ABCF900ACD416 /* StringConvert.cpp in Sources */,
				1F8D52461D9198E000C29F90 /* PVLicensesViewController.m in Sources */,
				B349AF2F1E9ABCF900ACD416 /* MyWindows.cpp in Sources */,
				B349AEBD1E9ABCF900ACD416 /* ParseProperties.cpp in Sources */,
				B349AEAB1E9ABCF900ACD416 /* 7zUpdate.cpp in Sources */,
				B349AEBF1E9ABCF900ACD416 /* DllExports2.cpp in Sources */,
				B349AE8B1E9ABCF900ACD416 /* XzDec.c in Sources */,
				B349AE411E9ABCF900ACD416 /* 7zArcIn.c in Sources */,
				B349AE4B1E9ABCF900ACD416 /* 7zDec.c in Sources */,
				B349AEB91E9ABCF900ACD416 /* MultiStream.cpp in Sources */,
				B349AED71E9ABCF900ACD416 /* MethodId.cpp in Sources */,
				B349AED31E9ABCF900ACD416 /* LimitedStreams.cpp in Sources */,
				B349AE911E9ABCF900ACD416 /* 7zCompressionMode.cpp in Sources */,
				1A48697817C8C0DE0019F6D2 /* PVMediaCache.m in Sources */,
				B349AF6D1E9ABCFA00ACD416 /* LzmaSDKObjCReader.mm in Sources */,
				B349AE571E9ABCF900ACD416 /* Bcj2.c in Sources */,
				B349AE5F1E9ABCF900ACD416 /* BraIA64.c in Sources */,
				1A48698317C8C1170019F6D2 /* NSString+Hashing.m in Sources */,
				B349AE731E9ABCF900ACD416 /* LzmaEnc.c in Sources */,
				1A34C58A17D53C9B0058E7D1 /* PVEmulatorConfiguration.m in Sources */,
				B349AEC31E9ABCF900ACD416 /* SplitHandler.cpp in Sources */,
				B349AEBB1E9ABCF900ACD416 /* OutStreamWithCRC.cpp in Sources */,
				B32893731E0B250B0090B97A /* PVWonderSwanControllerViewController.m in Sources */,
				B349AEC11E9ABCF900ACD416 /* LzmaHandler.cpp in Sources */,
				B349AE511E9ABCF900ACD416 /* Aes.c in Sources */,
				BE1E26671C2252CA00499BA0 /* PVEmulatorConstants.m in Sources */,
				B32893781E0B4EA30090B97A /* PVLynxControllerViewController.m in Sources */,
				B349AE791E9ABCF900ACD416 /* Ppmd7.c in Sources */,
				B349AE4F1E9ABCF900ACD416 /* 7zStream.c in Sources */,
				1AD9AA301ACC871F00EC87A0 /* PVGameImporter.m in Sources */,
				1A4850BB1AE1A6C500F7EF2E /* PVConflictViewController.m in Sources */,
				B349AF091E9ABCF900ACD416 /* LzmaDecoder.cpp in Sources */,
				B349AF1B1E9ABCF900ACD416 /* MyAesReg.cpp in Sources */,
				B349AF5F1E9ABCFA00ACD416 /* LzmaSDKObjCFileDecoder.cpp in Sources */,
				378F4A151B63F2240065FA39 /* Reachability.m in Sources */,
				1A5209881BADCBB500DAE6E3 /* PVControllerManager.m in Sources */,
				B349AE591E9ABCF900ACD416 /* Bcj2Enc.c in Sources */,
				1FB125961D93E57F00D045D0 /* PVAppearanceViewController.m in Sources */,
				B349AE4D1E9ABCF900ACD416 /* 7zFile.c in Sources */,
				1A9647B117D6864300A55612 /* PVControllerViewController.m in Sources */,
				B349AE7F1E9ABCF900ACD416 /* Sha256.c in Sources */,
				B349AE931E9ABCF900ACD416 /* 7zDecode.cpp in Sources */,
				B349AEF31E9ABCF900ACD416 /* BcjRegister.cpp in Sources */,
				E414489D1B34C4E50056D80A /* PViCadeInputAxis.m in Sources */,
				B349AF671E9ABCFA00ACD416 /* LzmaSDKObjCMutableItem.mm in Sources */,
				B349AE831E9ABCF900ACD416 /* Threads.c in Sources */,
				B349AF551E9ABCF900ACD416 /* LzmaSDKObjCBufferProcessor.mm in Sources */,
				1ADB316517D9341600DB6043 /* PVGenesisControllerViewController.m in Sources */,
				B3DF87651D6A5A5300D216D4 /* PVStellaControllerViewController.m in Sources */,
				B349AF3F1E9ABCF900ACD416 /* UTFConvert.cpp in Sources */,
				378F4A091B63D7CD0065FA39 /* GCDWebServerDataResponse.m in Sources */,
				B349AE6B1E9ABCF900ACD416 /* Lzma2Enc.c in Sources */,
				B349AF251E9ABCF900ACD416 /* CrcReg.cpp in Sources */,
				B349AF211E9ABCF900ACD416 /* CommandLineParser.cpp in Sources */,
				378F4A0C1B63D7CD0065FA39 /* GCDWebServerStreamedResponse.m in Sources */,
				B349AE771E9ABCF900ACD416 /* MtCoder.c in Sources */,
				E4F9369A1B50829F009403C5 /* PViCade8BitdoController.m in Sources */,
				B349AE8D1E9ABCF900ACD416 /* XzEnc.c in Sources */,
				1A26EE331AD9FFBF004EA30B /* ioapi.c in Sources */,
				B3D2E3911D6E8B3C0058544D /* PV32XControllerViewController.m in Sources */,
				B349AE951E9ABCF900ACD416 /* 7zEncode.cpp in Sources */,
				B349AF431E9ABCF900ACD416 /* XzCrc64Reg.cpp in Sources */,
				B39578C21E6D2D8B00854D7A /* PVPCEControllerViewController.m in Sources */,
				B349AEEB1E9ABCF900ACD416 /* VirtThread.cpp in Sources */,
				B349AF651E9ABCFA00ACD416 /* LzmaSDKObjCItem.mm in Sources */,
				B349AE451E9ABCF900ACD416 /* 7zBuf2.c in Sources */,
				B349AF191E9ABCF900ACD416 /* MyAes.cpp in Sources */,
				B349AE7B1E9ABCF900ACD416 /* Ppmd7Dec.c in Sources */,
			);
			runOnlyForDeploymentPostprocessing = 0;
		};
		1AD481B01BA350A400FDA50A /* Sources */ = {
			isa = PBXSourcesBuildPhase;
			buildActionMask = 2147483647;
			files = (
				1FE10F291D94ECC600A20D1A /* PVAppearanceViewController.m in Sources */,
				1AD481FF1BA354B100FDA50A /* PViCadeGamepadDirectionPad.m in Sources */,
				B349AEFA1E9ABCF900ACD416 /* ByteSwap.cpp in Sources */,
				1AD481CF1BA3540000FDA50A /* PVGameLibraryCollectionViewCell.m in Sources */,
				B349AF241E9ABCF900ACD416 /* CRC.cpp in Sources */,
				B349AF681E9ABCFA00ACD416 /* LzmaSDKObjCMutableItem.mm in Sources */,
				1AD481F81BA354B100FDA50A /* PViCadeControllerViewController.m in Sources */,
				1AD482061BA354C400FDA50A /* PVGBControllerViewController.m in Sources */,
				1AD481E61BA3546A00FDA50A /* PVEmulatorConfiguration.m in Sources */,
				1AD482021BA354B100FDA50A /* PVControllerViewController.m in Sources */,
				1AD481F31BA3549700FDA50A /* NSFileManager+Hashing.m in Sources */,
<<<<<<< HEAD
				B349AF5C1E9ABCFA00ACD416 /* LzmaSDKObjCExtern.mm in Sources */,
				B349AE721E9ABCF900ACD416 /* LzmaDec.c in Sources */,
				B349AF161E9ABCF900ACD416 /* 7zAes.cpp in Sources */,
				B349AF581E9ABCFA00ACD416 /* LzmaSDKObjCCommon.cpp in Sources */,
				B349AE4E1E9ABCF900ACD416 /* 7zFile.c in Sources */,
=======
				B3CB85C81E9BFBA1009155A6 /* PVPokeMiniControllerViewController.m in Sources */,
>>>>>>> d91934c5
				1AD481E51BA3546600FDA50A /* PVGLViewController.m in Sources */,
				B349AF641E9ABCFA00ACD416 /* LzmaSDKObjCInFile.cpp in Sources */,
				B349AE8C1E9ABCF900ACD416 /* XzDec.c in Sources */,
				B349AEAC1E9ABCF900ACD416 /* 7zUpdate.cpp in Sources */,
				1AD481CA1BA353F300FDA50A /* OESQLiteDatabase.m in Sources */,
				B349AE681E9ABCF900ACD416 /* LzFindMt.c in Sources */,
				B349AEA41E9ABCF900ACD416 /* 7zOut.cpp in Sources */,
				B349AE481E9ABCF900ACD416 /* 7zCrc.c in Sources */,
				B349AECE1E9ABCF900ACD416 /* FilterCoder.cpp in Sources */,
				1A2B13CD1D0DFF5100D0B863 /* PVSearchViewController.m in Sources */,
				1AD481EB1BA3547E00FDA50A /* mztools.c in Sources */,
				B349AF061E9ABCF900ACD416 /* Lzma2Encoder.cpp in Sources */,
				B349AE541E9ABCF900ACD416 /* AesOpt.c in Sources */,
				1AD481DC1BA3544500FDA50A /* GCDWebServerDataRequest.m in Sources */,
				1AD481FB1BA354B100FDA50A /* PViCadeController.m in Sources */,
				B349AF301E9ABCF900ACD416 /* MyWindows.cpp in Sources */,
				B349AEBC1E9ABCF900ACD416 /* OutStreamWithCRC.cpp in Sources */,
				B349AF201E9ABCF900ACD416 /* C_FileIO.cpp in Sources */,
				B349AEC81E9ABCF900ACD416 /* CWrappers.cpp in Sources */,
				1AD481E41BA3546400FDA50A /* PVEmulatorViewController.m in Sources */,
				B349AEAE1E9ABCF900ACD416 /* ArchiveExports.cpp in Sources */,
				B36DE7CB1D6B80D3002EE3ED /* PVAtari7800ControllerViewController.m in Sources */,
				B349AF481E9ABCF900ACD416 /* PropVariant.cpp in Sources */,
				B349AE601E9ABCF900ACD416 /* BraIA64.c in Sources */,
				B349AEEC1E9ABCF900ACD416 /* VirtThread.cpp in Sources */,
				1AD481EE1BA3548800FDA50A /* MBProgressHUD.m in Sources */,
				B349AE661E9ABCF900ACD416 /* LzFind.c in Sources */,
				B349AF3C1E9ABCF900ACD416 /* StringToInt.cpp in Sources */,
				B349AE5C1E9ABCF900ACD416 /* Bra.c in Sources */,
				B349AF661E9ABCFA00ACD416 /* LzmaSDKObjCItem.mm in Sources */,
				1AD481F01BA3548E00FDA50A /* UIView+FrameAdditions.m in Sources */,
				B349AECC1E9ABCF900ACD416 /* FileStreams.cpp in Sources */,
				B349AF6C1E9ABCFA00ACD416 /* LzmaSDKObjCOutFile.cpp in Sources */,
				B349AF701E9ABCFA00ACD416 /* LzmaSDKObjCUpdateCallback.mm in Sources */,
				B349AF3A1E9ABCF900ACD416 /* StringConvert.cpp in Sources */,
				B349AEC21E9ABCF900ACD416 /* LzmaHandler.cpp in Sources */,
				B349AF2C1E9ABCF900ACD416 /* MyString.cpp in Sources */,
				1A1A83D01C0A1675008ED0EC /* PViCadeSteelSeriesController.m in Sources */,
				B349AF0C1E9ABCF900ACD416 /* LzmaEncoder.cpp in Sources */,
				1AD481CD1BA353FC00FDA50A /* PVGameImporter.m in Sources */,
				B349AE461E9ABCF900ACD416 /* 7zBuf2.c in Sources */,
				BEB41B3B1CAB01D6009E0B7E /* PVGame+Sizing.m in Sources */,
				B349AEDC1E9ABCF900ACD416 /* OffsetStream.cpp in Sources */,
				B349AE981E9ABCF900ACD416 /* 7zExtract.cpp in Sources */,
				AA9B6EDF1D70981000422E5F /* PVPSXControllerViewController.m in Sources */,
				B349AF281E9ABCF900ACD416 /* IntToString.cpp in Sources */,
				B349AE401E9ABCF900ACD416 /* 7zAlloc.c in Sources */,
				B349AE701E9ABCF900ACD416 /* Lzma86Enc.c in Sources */,
				1AD481FE1BA354B100FDA50A /* PViCadeGamepadButtonInput.m in Sources */,
				1AD481C91BA3530B00FDA50A /* PVAppDelegate.m in Sources */,
				1AD481CE1BA353FE00FDA50A /* PVGameLibraryViewController.m in Sources */,
				B3D2E3921D6E8B3C0058544D /* PV32XControllerViewController.m in Sources */,
				B349AEA81E9ABCF900ACD416 /* 7zRegister.cpp in Sources */,
				1AACCAEA1BB615FE00DC21AE /* PVSynchronousURLSession.m in Sources */,
				B349AE9A1E9ABCF900ACD416 /* 7zFolderInStream.cpp in Sources */,
				1AD481FD1BA354B100FDA50A /* PViCadeReader.m in Sources */,
				B349AE901E9ABCF900ACD416 /* XzIn.c in Sources */,
				B349AEEA1E9ABCF900ACD416 /* UniqBlocks.cpp in Sources */,
				B349AE6E1E9ABCF900ACD416 /* Lzma86Dec.c in Sources */,
				B349AF541E9ABCF900ACD416 /* LzmaSDKObjCBaseCoder.cpp in Sources */,
				B349AE421E9ABCF900ACD416 /* 7zArcIn.c in Sources */,
				1AD482011BA354B100FDA50A /* kICadeControllerSetting.m in Sources */,
				B349AF1E1E9ABCF900ACD416 /* RandGen.cpp in Sources */,
				B349AEE81E9ABCF900ACD416 /* StreamUtils.cpp in Sources */,
				B39578C81E6D4DC200854D7A /* PVNeoGeoPocketControllerViewController.m in Sources */,
				B349AE4A1E9ABCF900ACD416 /* 7zCrcOpt.c in Sources */,
				B349AE9C1E9ABCF900ACD416 /* 7zHandler.cpp in Sources */,
				B349AF601E9ABCFA00ACD416 /* LzmaSDKObjCFileDecoder.cpp in Sources */,
				1AD481E31BA3545D00FDA50A /* GCDWebServerStreamedResponse.m in Sources */,
				1AD482071BA354C400FDA50A /* PVNESControllerViewController.m in Sources */,
				1ACE9A0A1BACBC9E00C72AA5 /* PVTVSettingsViewController.m in Sources */,
				1AD481CC1BA353F900FDA50A /* PVDirectoryWatcher.m in Sources */,
				1AD481ED1BA3548400FDA50A /* zip.c in Sources */,
				B349AE6C1E9ABCF900ACD416 /* Lzma2Enc.c in Sources */,
				B349AF6A1E9ABCFA00ACD416 /* LzmaSDKObjCOpenCallback.cpp in Sources */,
				1AD481D81BA3543700FDA50A /* GCDWebServerConnection.m in Sources */,
				B349AE801E9ABCF900ACD416 /* Sha256.c in Sources */,
				B349AE441E9ABCF900ACD416 /* 7zBuf.c in Sources */,
				B349AE5E1E9ABCF900ACD416 /* Bra86.c in Sources */,
				B349AF261E9ABCF900ACD416 /* CrcReg.cpp in Sources */,
				B349AEA01E9ABCF900ACD416 /* 7zHeader.cpp in Sources */,
				B349AEF21E9ABCF900ACD416 /* BcjCoder.cpp in Sources */,
				1A5209891BADCBB500DAE6E3 /* PVControllerManager.m in Sources */,
				1AD482001BA354B100FDA50A /* PViCadeInputAxis.m in Sources */,
				B349AF441E9ABCF900ACD416 /* XzCrc64Reg.cpp in Sources */,
				B349AF721E9ABCFA00ACD416 /* LzmaSDKObjCWriter.mm in Sources */,
				1AD481D11BA3540600FDA50A /* PVConflictViewController.m in Sources */,
				1AD482031BA354C400FDA50A /* PVGenesisControllerViewController.m in Sources */,
				B349AE7E1E9ABCF900ACD416 /* Ppmd7Enc.c in Sources */,
				B349AF5E1E9ABCFA00ACD416 /* LzmaSDKObjCExtractCallback.mm in Sources */,
				B349AEB01E9ABCF900ACD416 /* CoderMixer2.cpp in Sources */,
				B349AEA21E9ABCF900ACD416 /* 7zIn.cpp in Sources */,
				B349AF501E9ABCF900ACD416 /* README.md in Sources */,
				1AD481E21BA3545B00FDA50A /* GCDWebServerFileResponse.m in Sources */,
				B349AEE21E9ABCF900ACD416 /* PropId.cpp in Sources */,
				B349AE521E9ABCF900ACD416 /* Aes.c in Sources */,
				B349AF021E9ABCF900ACD416 /* DeltaFilter.cpp in Sources */,
				1AD481F91BA354B100FDA50A /* iCadeReaderView.m in Sources */,
				1AD481F21BA3549400FDA50A /* NSString+Hashing.m in Sources */,
				B349AE921E9ABCF900ACD416 /* 7zCompressionMode.cpp in Sources */,
				1AD481E01BA3545400FDA50A /* GCDWebServerDataResponse.m in Sources */,
				B349AF121E9ABCF900ACD416 /* PpmdEncoder.cpp in Sources */,
				1AD482081BA354C400FDA50A /* PVButtonGroupOverlayView.m in Sources */,
				B349AE8A1E9ABCF900ACD416 /* XzCrc64Opt.c in Sources */,
				1AD481D41BA3542200FDA50A /* PVWebServer.m in Sources */,
				B349AEBA1E9ABCF900ACD416 /* MultiStream.cpp in Sources */,
				1AD4820A1BA354C400FDA50A /* JSDPad.m in Sources */,
				B349AF521E9ABCF900ACD416 /* LzmaSDKObjC.mm in Sources */,
				B349AF0E1E9ABCF900ACD416 /* LzmaRegister.cpp in Sources */,
				1AD481E11BA3545800FDA50A /* GCDWebServerErrorResponse.m in Sources */,
				1AD481F71BA354A200FDA50A /* NSDate+NSDate_SignificantDates.m in Sources */,
				1AD482091BA354C400FDA50A /* JSButton.m in Sources */,
				B349AF001E9ABCF900ACD416 /* CopyRegister.cpp in Sources */,
				B349AE761E9ABCF900ACD416 /* LzmaLib.c in Sources */,
				B349AF221E9ABCF900ACD416 /* CommandLineParser.cpp in Sources */,
				B349AEE41E9ABCF900ACD416 /* StreamBinder.cpp in Sources */,
				B349AF1C1E9ABCF900ACD416 /* MyAesReg.cpp in Sources */,
				B349AEDA1E9ABCF900ACD416 /* MethodProps.cpp in Sources */,
				B349AF3E1E9ABCF900ACD416 /* TextConfig.cpp in Sources */,
				B349AEEE1E9ABCF900ACD416 /* Bcj2Coder.cpp in Sources */,
				B349AEF41E9ABCF900ACD416 /* BcjRegister.cpp in Sources */,
				B349AEB61E9ABCF900ACD416 /* InStreamWithCRC.cpp in Sources */,
				B349AE941E9ABCF900ACD416 /* 7zDecode.cpp in Sources */,
				1AD482051BA354C400FDA50A /* PVGBAControllerViewController.m in Sources */,
				B349AF321E9ABCF900ACD416 /* NewHandler.cpp in Sources */,
				1AD481EC1BA3548200FDA50A /* unzip.c in Sources */,
				B349AE841E9ABCF900ACD416 /* Threads.c in Sources */,
				B349AE741E9ABCF900ACD416 /* LzmaEnc.c in Sources */,
				B349AEC61E9ABCF900ACD416 /* CreateCoder.cpp in Sources */,
				1AD481D71BA3543500FDA50A /* GCDWebServer.m in Sources */,
				B349AEAA1E9ABCF900ACD416 /* 7zSpecStream.cpp in Sources */,
				B349AF561E9ABCF900ACD416 /* LzmaSDKObjCBufferProcessor.mm in Sources */,
				B3DF87661D6A5A5300D216D4 /* PVStellaControllerViewController.m in Sources */,
				B349AEE61E9ABCF900ACD416 /* StreamObjects.cpp in Sources */,
				1AD481FC1BA354B100FDA50A /* PViCade8BitdoController.m in Sources */,
				B328937E1E0B87960090B97A /* PVVBControllerViewController.m in Sources */,
				1AD481F51BA3549C00FDA50A /* UIImage+Scaling.m in Sources */,
				B349AF401E9ABCF900ACD416 /* UTFConvert.cpp in Sources */,
				B349AE861E9ABCF900ACD416 /* Xz.c in Sources */,
				B349AEA61E9ABCF900ACD416 /* 7zProperties.cpp in Sources */,
				B349AE7C1E9ABCF900ACD416 /* Ppmd7Dec.c in Sources */,
				B349AE501E9ABCF900ACD416 /* 7zStream.c in Sources */,
				B349AEC01E9ABCF900ACD416 /* DllExports2.cpp in Sources */,
				B349AE8E1E9ABCF900ACD416 /* XzEnc.c in Sources */,
				B349AED81E9ABCF900ACD416 /* MethodId.cpp in Sources */,
				B349AF1A1E9ABCF900ACD416 /* MyAes.cpp in Sources */,
				B349AF181E9ABCF900ACD416 /* 7zAesRegister.cpp in Sources */,
				B349AE581E9ABCF900ACD416 /* Bcj2.c in Sources */,
				B349AF0A1E9ABCF900ACD416 /* LzmaDecoder.cpp in Sources */,
				B349AEB21E9ABCF900ACD416 /* DummyOutStream.cpp in Sources */,
				B349AED61E9ABCF900ACD416 /* LockedStream.cpp in Sources */,
				1AD481DE1BA3544A00FDA50A /* GCDWebServerMultiPartFormRequest.m in Sources */,
				1AD481DA1BA3543E00FDA50A /* GCDWebServerRequest.m in Sources */,
				B349AEFC1E9ABCF900ACD416 /* CodecExports.cpp in Sources */,
				B39578C31E6D2D8B00854D7A /* PVPCEControllerViewController.m in Sources */,
				B349AEF61E9ABCF900ACD416 /* BranchMisc.cpp in Sources */,
				B349AE5A1E9ABCF900ACD416 /* Bcj2Enc.c in Sources */,
				B349AE6A1E9ABCF900ACD416 /* Lzma2Dec.c in Sources */,
				B349AEB41E9ABCF900ACD416 /* HandlerOut.cpp in Sources */,
				B349AEDE1E9ABCF900ACD416 /* OutBuffer.cpp in Sources */,
				B349AEE01E9ABCF900ACD416 /* ProgressUtils.cpp in Sources */,
				1AD481E81BA3547200FDA50A /* PVSettingsModel.m in Sources */,
				B349AF421E9ABCF900ACD416 /* Wildcard.cpp in Sources */,
				B349AEF81E9ABCF900ACD416 /* BranchRegister.cpp in Sources */,
				1AD481DF1BA3544D00FDA50A /* GCDWebServerURLEncodedFormRequest.m in Sources */,
				B349AE961E9ABCF900ACD416 /* 7zEncode.cpp in Sources */,
				1AD481D21BA3540900FDA50A /* PVGame.m in Sources */,
				B349AE4C1E9ABCF900ACD416 /* 7zDec.c in Sources */,
				1AD481DB1BA3544100FDA50A /* GCDWebServerResponse.m in Sources */,
				B349AEFE1E9ABCF900ACD416 /* CopyCoder.cpp in Sources */,
				1AD482041BA354C400FDA50A /* PVSNESControllerViewController.m in Sources */,
				B349AE641E9ABCF900ACD416 /* Delta.c in Sources */,
				B349AF6E1E9ABCFA00ACD416 /* LzmaSDKObjCReader.mm in Sources */,
				B349AE781E9ABCF900ACD416 /* MtCoder.c in Sources */,
				1AD481B81BA350A400FDA50A /* main.m in Sources */,
				1AD481CB1BA353F600FDA50A /* PVMediaCache.m in Sources */,
				B349AF101E9ABCF900ACD416 /* PpmdDecoder.cpp in Sources */,
				1A52098D1BADD4F900DAE6E3 /* PVControllerSelectionViewController.m in Sources */,
				B349AEF01E9ABCF900ACD416 /* Bcj2Register.cpp in Sources */,
				B349AEBE1E9ABCF900ACD416 /* ParseProperties.cpp in Sources */,
				BEC075CD1C221F3A00305027 /* RLMRealmConfiguration+Config.m in Sources */,
				B32893741E0B250B0090B97A /* PVWonderSwanControllerViewController.m in Sources */,
				1AD481D51BA3542A00FDA50A /* GCDWebUploader.m in Sources */,
				B32893791E0B4EA30090B97A /* PVLynxControllerViewController.m in Sources */,
				BE1E26681C2252CA00499BA0 /* PVEmulatorConstants.m in Sources */,
				B349AED01E9ABCF900ACD416 /* InBuffer.cpp in Sources */,
				B349AE821E9ABCF900ACD416 /* Sort.c in Sources */,
				25A64E181CB1C57900EDD19D /* UIImage+Color.m in Sources */,
				1AD481F61BA3549F00FDA50A /* UIImage+ImageEffects.m in Sources */,
				B349AE7A1E9ABCF900ACD416 /* Ppmd7.c in Sources */,
				B349AF081E9ABCF900ACD416 /* Lzma2Register.cpp in Sources */,
				1AD481FA1BA354B100FDA50A /* PViCadeGamepad.m in Sources */,
				B349AF621E9ABCFA00ACD416 /* LzmaSDKObjCFileEncoder.cpp in Sources */,
				B349AED41E9ABCF900ACD416 /* LimitedStreams.cpp in Sources */,
				B349AF4A1E9ABCF900ACD416 /* PropVariantConv.cpp in Sources */,
				B349AED21E9ABCF900ACD416 /* InOutTempBuffer.cpp in Sources */,
				B349AE621E9ABCF900ACD416 /* CpuArch.c in Sources */,
				1AD481DD1BA3544800FDA50A /* GCDWebServerFileRequest.m in Sources */,
				B349AEC41E9ABCF900ACD416 /* SplitHandler.cpp in Sources */,
				1AD481D31BA3541E00FDA50A /* Reachability.m in Sources */,
				1A9938A31BBB02590050A2B7 /* PVRecentGame.m in Sources */,
				BE1E266D1C22552800499BA0 /* PVAppConstants.m in Sources */,
				1AD481F41BA3549A00FDA50A /* NSData+Hashing.m in Sources */,
				B349AE9E1E9ABCF900ACD416 /* 7zHandlerOut.cpp in Sources */,
				1AACCAED1BB61D5600DC21AE /* PVTVSplitViewController.m in Sources */,
				B349AF2E1E9ABCF900ACD416 /* MyVector.cpp in Sources */,
				B349AF5A1E9ABCFA00ACD416 /* LzmaSDKObjCError.mm in Sources */,
				B349AE881E9ABCF900ACD416 /* XzCrc64.c in Sources */,
				1AD481D91BA3543B00FDA50A /* GCDWebServerFunctions.m in Sources */,
				B349AF141E9ABCF900ACD416 /* PpmdRegister.cpp in Sources */,
				1AD481D01BA3540300FDA50A /* PVGameLibrarySectionHeaderView.m in Sources */,
				B349AF341E9ABCF900ACD416 /* Sha256Reg.cpp in Sources */,
				B349AEB81E9ABCF900ACD416 /* ItemNameUtils.cpp in Sources */,
				1AD481EA1BA3547B00FDA50A /* ioapi.c in Sources */,
				1AD481E91BA3547800FDA50A /* SSZipArchive.m in Sources */,
				B349AE561E9ABCF900ACD416 /* Alloc.c in Sources */,
				B349AF041E9ABCF900ACD416 /* Lzma2Decoder.cpp in Sources */,
			);
			runOnlyForDeploymentPostprocessing = 0;
		};
		1AD9AA311ACC988F00EC87A0 /* Sources */ = {
			isa = PBXSourcesBuildPhase;
			buildActionMask = 2147483647;
			files = (
				BE1E26691C2252CA00499BA0 /* PVEmulatorConstants.m in Sources */,
				1AD9AA3A1ACC988F00EC87A0 /* Provenance_Tests.m in Sources */,
				1AD9AA481ACC99C900EC87A0 /* PVSNESControllerViewController.m in Sources */,
				1AD9AA441ACC999000EC87A0 /* PVGameImporter.m in Sources */,
				B3DF87671D6A5A5C00D216D4 /* PVStellaControllerViewController.m in Sources */,
				1AD9AA431ACC98F500EC87A0 /* PVGameImporterTests.m in Sources */,
				1AD9AA471ACC99BD00EC87A0 /* PVGenesisControllerViewController.m in Sources */,
				B3D2E3931D6E8B3C0058544D /* PV32XControllerViewController.m in Sources */,
				B36DE7CC1D6B80D4002EE3ED /* PVAtari7800ControllerViewController.m in Sources */,
				1AD9AA491ACC99C900EC87A0 /* PVGBAControllerViewController.m in Sources */,
				1A2B0E881AD1842A005FB77C /* NSData+Hashing.m in Sources */,
				1AD9AA461ACC99B900EC87A0 /* PVControllerViewController.m in Sources */,
				1AD9AA451ACC999700EC87A0 /* PVEmulatorConfiguration.m in Sources */,
				1AD9AA4A1ACC99C900EC87A0 /* PVGBControllerViewController.m in Sources */,
				1AD9AA4B1ACC99C900EC87A0 /* PVNESControllerViewController.m in Sources */,
			);
			runOnlyForDeploymentPostprocessing = 0;
		};
		BE9FDCB31C210B9E0046DF0E /* Sources */ = {
			isa = PBXSourcesBuildPhase;
			buildActionMask = 2147483647;
			files = (
				BE1E266A1C2252CA00499BA0 /* PVEmulatorConstants.m in Sources */,
				BE9FDCBD1C210B9F0046DF0E /* ServiceProvider.m in Sources */,
				BEC075CE1C221F3A00305027 /* RLMRealmConfiguration+Config.m in Sources */,
				BE9FDCC91C210C470046DF0E /* PVRecentGame+TopShelf.m in Sources */,
				BE9FDCCB1C210CED0046DF0E /* PVRecentGame.m in Sources */,
				BE1E266E1C22552800499BA0 /* PVAppConstants.m in Sources */,
				BE9FDCCE1C211A220046DF0E /* PVGame.m in Sources */,
			);
			runOnlyForDeploymentPostprocessing = 0;
		};
/* End PBXSourcesBuildPhase section */

/* Begin PBXTargetDependency section */
		1AD9AA521ACC9FA800EC87A0 /* PBXTargetDependency */ = {
			isa = PBXTargetDependency;
			target = 1A3D409317B2DCE4004DFFFC /* Provenance */;
			targetProxy = 1AD9AA511ACC9FA800EC87A0 /* PBXContainerItemProxy */;
		};
		BE9FDCC01C210B9F0046DF0E /* PBXTargetDependency */ = {
			isa = PBXTargetDependency;
			target = BE9FDCB61C210B9E0046DF0E /* TopShelf */;
			targetProxy = BE9FDCBF1C210B9F0046DF0E /* PBXContainerItemProxy */;
		};
/* End PBXTargetDependency section */

/* Begin PBXVariantGroup section */
		1A3D40A017B2DCE4004DFFFC /* InfoPlist.strings */ = {
			isa = PBXVariantGroup;
			children = (
				1A3D40A117B2DCE4004DFFFC /* en */,
			);
			name = InfoPlist.strings;
			sourceTree = "<group>";
		};
		1AD481BF1BA350A400FDA50A /* Main.storyboard */ = {
			isa = PBXVariantGroup;
			children = (
				1AD481C01BA350A400FDA50A /* Base */,
			);
			name = Main.storyboard;
			sourceTree = "<group>";
		};
/* End PBXVariantGroup section */

/* Begin XCBuildConfiguration section */
		1A3D40AF17B2DCE4004DFFFC /* Debug */ = {
			isa = XCBuildConfiguration;
			buildSettings = {
				ALWAYS_SEARCH_USER_PATHS = NO;
				CLANG_CXX_LANGUAGE_STANDARD = "gnu++0x";
				CLANG_CXX_LIBRARY = "libc++";
				CLANG_WARN_BOOL_CONVERSION = YES;
				CLANG_WARN_CONSTANT_CONVERSION = YES;
				CLANG_WARN_EMPTY_BODY = YES;
				CLANG_WARN_ENUM_CONVERSION = YES;
				CLANG_WARN_INFINITE_RECURSION = YES;
				CLANG_WARN_INT_CONVERSION = YES;
				CLANG_WARN_SUSPICIOUS_MOVE = YES;
				CLANG_WARN_UNREACHABLE_CODE = YES;
				CLANG_WARN__DUPLICATE_METHOD_MATCH = YES;
				"CODE_SIGN_IDENTITY[sdk=iphoneos*]" = "iPhone Developer";
				COPY_PHASE_STRIP = NO;
				ENABLE_BITCODE = NO;
				ENABLE_STRICT_OBJC_MSGSEND = YES;
				ENABLE_TESTABILITY = YES;
				GCC_C_LANGUAGE_STANDARD = gnu99;
				GCC_DYNAMIC_NO_PIC = NO;
				GCC_NO_COMMON_BLOCKS = YES;
				GCC_OPTIMIZATION_LEVEL = 0;
				GCC_PREPROCESSOR_DEFINITIONS = (
					"DEBUG=1",
					"$(inherited)",
				);
				GCC_SYMBOLS_PRIVATE_EXTERN = NO;
				GCC_WARN_64_TO_32_BIT_CONVERSION = YES;
				GCC_WARN_ABOUT_RETURN_TYPE = YES;
				GCC_WARN_UNDECLARED_SELECTOR = YES;
				GCC_WARN_UNINITIALIZED_AUTOS = YES;
				GCC_WARN_UNUSED_FUNCTION = YES;
				GCC_WARN_UNUSED_VARIABLE = YES;
				IPHONEOS_DEPLOYMENT_TARGET = 8.0;
				ONLY_ACTIVE_ARCH = YES;
				SDKROOT = iphoneos;
			};
			name = Debug;
		};
		1A3D40B017B2DCE4004DFFFC /* Release */ = {
			isa = XCBuildConfiguration;
			buildSettings = {
				ALWAYS_SEARCH_USER_PATHS = NO;
				CLANG_CXX_LANGUAGE_STANDARD = "gnu++0x";
				CLANG_CXX_LIBRARY = "libc++";
				CLANG_WARN_BOOL_CONVERSION = YES;
				CLANG_WARN_CONSTANT_CONVERSION = YES;
				CLANG_WARN_EMPTY_BODY = YES;
				CLANG_WARN_ENUM_CONVERSION = YES;
				CLANG_WARN_INFINITE_RECURSION = YES;
				CLANG_WARN_INT_CONVERSION = YES;
				CLANG_WARN_SUSPICIOUS_MOVE = YES;
				CLANG_WARN_UNREACHABLE_CODE = YES;
				CLANG_WARN__DUPLICATE_METHOD_MATCH = YES;
				"CODE_SIGN_IDENTITY[sdk=iphoneos*]" = "iPhone Developer";
				COPY_PHASE_STRIP = YES;
				ENABLE_BITCODE = NO;
				ENABLE_STRICT_OBJC_MSGSEND = YES;
				GCC_C_LANGUAGE_STANDARD = gnu99;
				GCC_NO_COMMON_BLOCKS = YES;
				GCC_WARN_64_TO_32_BIT_CONVERSION = YES;
				GCC_WARN_ABOUT_RETURN_TYPE = YES;
				GCC_WARN_UNDECLARED_SELECTOR = YES;
				GCC_WARN_UNINITIALIZED_AUTOS = YES;
				GCC_WARN_UNUSED_FUNCTION = YES;
				GCC_WARN_UNUSED_VARIABLE = YES;
				IPHONEOS_DEPLOYMENT_TARGET = 8.0;
				OTHER_CFLAGS = "-DNS_BLOCK_ASSERTIONS=1";
				SDKROOT = iphoneos;
				VALIDATE_PRODUCT = YES;
			};
			name = Release;
		};
		1A3D40B217B2DCE4004DFFFC /* Debug */ = {
			isa = XCBuildConfiguration;
			buildSettings = {
				ASSETCATALOG_COMPILER_APPICON_NAME = AppIcon;
				CLANG_ENABLE_MODULES = YES;
				CLANG_ENABLE_OBJC_ARC = YES;
				CODE_SIGN_IDENTITY = "iPhone Developer";
				"CODE_SIGN_IDENTITY[sdk=iphoneos*]" = "iPhone Developer";
				DEVELOPMENT_TEAM = 63497P68S6;
				FRAMEWORK_SEARCH_PATHS = (
					"$(inherited)",
					"$(PROJECT_DIR)",
					"$(PROJECT_DIR)/Realm-iOS",
				);
				GCC_PRECOMPILE_PREFIX_HEADER = YES;
				GCC_PREFIX_HEADER = "Provenance/Provenance-Prefix.pch";
				HEADER_SEARCH_PATHS = (
					"$(inherited)",
					/Applications/Xcode.app/Contents/Developer/Toolchains/XcodeDefault.xctoolchain/usr/include,
					/usr/include/libxml2,
				);
				INFOPLIST_FILE = "Provenance/Provenance-Info.plist";
				IPHONEOS_DEPLOYMENT_TARGET = 8.0;
				LD_RUNPATH_SEARCH_PATHS = "@executable_path/Frameworks";
				LIBRARY_SEARCH_PATHS = (
					"$(inherited)",
					"$(BUILD_DIR)/**",
				);
				OTHER_LDFLAGS = "-ObjC";
				PRODUCT_BUNDLE_IDENTIFIER = "com.provenance-emu.provenance";
				PRODUCT_NAME = "$(TARGET_NAME)";
				PROVISIONING_PROFILE = "";
				TARGETED_DEVICE_FAMILY = "1,2";
				VALIDATE_PRODUCT = NO;
				WARNING_LDFLAGS = "";
				WRAPPER_EXTENSION = app;
			};
			name = Debug;
		};
		1A3D40B317B2DCE4004DFFFC /* Release */ = {
			isa = XCBuildConfiguration;
			buildSettings = {
				ASSETCATALOG_COMPILER_APPICON_NAME = AppIcon;
				CLANG_ENABLE_MODULES = YES;
				CLANG_ENABLE_OBJC_ARC = YES;
				CODE_SIGN_IDENTITY = "iPhone Developer";
				"CODE_SIGN_IDENTITY[sdk=iphoneos*]" = "iPhone Developer";
				DEVELOPMENT_TEAM = 63497P68S6;
				FRAMEWORK_SEARCH_PATHS = (
					"$(inherited)",
					"$(PROJECT_DIR)",
					"$(PROJECT_DIR)/Realm-iOS",
				);
				GCC_PRECOMPILE_PREFIX_HEADER = YES;
				GCC_PREFIX_HEADER = "Provenance/Provenance-Prefix.pch";
				HEADER_SEARCH_PATHS = (
					"$(inherited)",
					/Applications/Xcode.app/Contents/Developer/Toolchains/XcodeDefault.xctoolchain/usr/include,
					/usr/include/libxml2,
				);
				INFOPLIST_FILE = "Provenance/Provenance-Info.plist";
				IPHONEOS_DEPLOYMENT_TARGET = 8.0;
				LD_RUNPATH_SEARCH_PATHS = "@executable_path/Frameworks";
				LIBRARY_SEARCH_PATHS = (
					"$(inherited)",
					"$(BUILD_DIR)/**",
				);
				OTHER_CFLAGS = "-DNS_BLOCK_ASSERTIONS=1 ";
				OTHER_LDFLAGS = "-ObjC";
				PRODUCT_BUNDLE_IDENTIFIER = "com.provenance-emu.provenance";
				PRODUCT_NAME = "$(TARGET_NAME)";
				PROVISIONING_PROFILE = "";
				TARGETED_DEVICE_FAMILY = "1,2";
				VALIDATE_PRODUCT = NO;
				WARNING_LDFLAGS = "";
				WRAPPER_EXTENSION = app;
			};
			name = Release;
		};
		1AD481C51BA350A500FDA50A /* Debug */ = {
			isa = XCBuildConfiguration;
			buildSettings = {
				ASSETCATALOG_COMPILER_APPICON_NAME = "App Icon & Top Shelf Image";
				ASSETCATALOG_COMPILER_LAUNCHIMAGE_NAME = LaunchImage;
				CLANG_ENABLE_MODULES = YES;
				CLANG_ENABLE_OBJC_ARC = YES;
				CLANG_WARN_BOOL_CONVERSION = YES;
				CLANG_WARN_DIRECT_OBJC_ISA_USAGE = YES_ERROR;
				CLANG_WARN_OBJC_ROOT_CLASS = YES_ERROR;
				CLANG_WARN_UNREACHABLE_CODE = YES;
				CODE_SIGN_IDENTITY = "iPhone Developer";
				"CODE_SIGN_IDENTITY[sdk=appletvos*]" = "iPhone Developer";
				DEBUG_INFORMATION_FORMAT = dwarf;
				DEVELOPMENT_TEAM = 63497P68S6;
				ENABLE_STRICT_OBJC_MSGSEND = YES;
				FRAMEWORK_SEARCH_PATHS = (
					"$(inherited)",
					"$(PROJECT_DIR)",
					"$(PROJECT_DIR)/Realm-tvOS",
				);
				GCC_NO_COMMON_BLOCKS = YES;
				GCC_PRECOMPILE_PREFIX_HEADER = YES;
				GCC_PREFIX_HEADER = "Provenance/Provenance-Prefix.pch";
				GCC_WARN_64_TO_32_BIT_CONVERSION = YES;
				GCC_WARN_ABOUT_RETURN_TYPE = YES_ERROR;
				GCC_WARN_UNDECLARED_SELECTOR = YES;
				GCC_WARN_UNINITIALIZED_AUTOS = YES_AGGRESSIVE;
				GCC_WARN_UNUSED_FUNCTION = YES;
				HEADER_SEARCH_PATHS = (
					"$(inherited)",
					/Applications/Xcode.app/Contents/Developer/Toolchains/XcodeDefault.xctoolchain/usr/include,
					/usr/include/libxml2,
				);
				INFOPLIST_FILE = ProvenanceTV/Info.plist;
				LD_RUNPATH_SEARCH_PATHS = "$(inherited) @executable_path/Frameworks";
				LIBRARY_SEARCH_PATHS = (
					"$(inherited)",
					"$(BUILD_DIR)/**",
				);
				MTL_ENABLE_DEBUG_INFO = YES;
				PRODUCT_BUNDLE_IDENTIFIER = "com.provenance-emu.provenancetv";
				PRODUCT_NAME = Provenance;
				PROVISIONING_PROFILE = "";
				SDKROOT = appletvos;
				TARGETED_DEVICE_FAMILY = 3;
				TVOS_DEPLOYMENT_TARGET = 9.0;
			};
			name = Debug;
		};
		1AD481C61BA350A500FDA50A /* Release */ = {
			isa = XCBuildConfiguration;
			buildSettings = {
				ASSETCATALOG_COMPILER_APPICON_NAME = "App Icon & Top Shelf Image";
				ASSETCATALOG_COMPILER_LAUNCHIMAGE_NAME = LaunchImage;
				CLANG_ENABLE_MODULES = YES;
				CLANG_ENABLE_OBJC_ARC = YES;
				CLANG_WARN_BOOL_CONVERSION = YES;
				CLANG_WARN_DIRECT_OBJC_ISA_USAGE = YES_ERROR;
				CLANG_WARN_OBJC_ROOT_CLASS = YES_ERROR;
				CLANG_WARN_UNREACHABLE_CODE = YES;
				CODE_SIGN_IDENTITY = "iPhone Developer";
				"CODE_SIGN_IDENTITY[sdk=appletvos*]" = "iPhone Developer";
				COPY_PHASE_STRIP = NO;
				DEBUG_INFORMATION_FORMAT = "dwarf-with-dsym";
				DEVELOPMENT_TEAM = 63497P68S6;
				ENABLE_NS_ASSERTIONS = NO;
				ENABLE_STRICT_OBJC_MSGSEND = YES;
				FRAMEWORK_SEARCH_PATHS = (
					"$(inherited)",
					"$(PROJECT_DIR)",
					"$(PROJECT_DIR)/Realm-tvOS",
				);
				GCC_NO_COMMON_BLOCKS = YES;
				GCC_PRECOMPILE_PREFIX_HEADER = YES;
				GCC_PREFIX_HEADER = "Provenance/Provenance-Prefix.pch";
				GCC_WARN_64_TO_32_BIT_CONVERSION = YES;
				GCC_WARN_ABOUT_RETURN_TYPE = YES_ERROR;
				GCC_WARN_UNDECLARED_SELECTOR = YES;
				GCC_WARN_UNINITIALIZED_AUTOS = YES_AGGRESSIVE;
				GCC_WARN_UNUSED_FUNCTION = YES;
				HEADER_SEARCH_PATHS = (
					"$(inherited)",
					/Applications/Xcode.app/Contents/Developer/Toolchains/XcodeDefault.xctoolchain/usr/include,
					/usr/include/libxml2,
				);
				INFOPLIST_FILE = ProvenanceTV/Info.plist;
				LD_RUNPATH_SEARCH_PATHS = "$(inherited) @executable_path/Frameworks";
				LIBRARY_SEARCH_PATHS = (
					"$(inherited)",
					"$(BUILD_DIR)/**",
				);
				MTL_ENABLE_DEBUG_INFO = NO;
				PRODUCT_BUNDLE_IDENTIFIER = "com.provenance-emu.provenancetv";
				PRODUCT_NAME = Provenance;
				PROVISIONING_PROFILE = "";
				SDKROOT = appletvos;
				TARGETED_DEVICE_FAMILY = 3;
				TVOS_DEPLOYMENT_TARGET = 9.0;
			};
			name = Release;
		};
		1AD481C71BA350A500FDA50A /* AdHoc */ = {
			isa = XCBuildConfiguration;
			buildSettings = {
				ASSETCATALOG_COMPILER_APPICON_NAME = "App Icon & Top Shelf Image";
				ASSETCATALOG_COMPILER_LAUNCHIMAGE_NAME = LaunchImage;
				CLANG_ENABLE_MODULES = YES;
				CLANG_ENABLE_OBJC_ARC = YES;
				CLANG_WARN_BOOL_CONVERSION = YES;
				CLANG_WARN_DIRECT_OBJC_ISA_USAGE = YES_ERROR;
				CLANG_WARN_OBJC_ROOT_CLASS = YES_ERROR;
				CLANG_WARN_UNREACHABLE_CODE = YES;
				CODE_SIGN_IDENTITY = "iPhone Developer";
				"CODE_SIGN_IDENTITY[sdk=appletvos*]" = "iPhone Developer";
				COPY_PHASE_STRIP = NO;
				DEBUG_INFORMATION_FORMAT = "dwarf-with-dsym";
				DEVELOPMENT_TEAM = 63497P68S6;
				ENABLE_NS_ASSERTIONS = NO;
				ENABLE_STRICT_OBJC_MSGSEND = YES;
				FRAMEWORK_SEARCH_PATHS = (
					"$(inherited)",
					"$(PROJECT_DIR)",
					"$(PROJECT_DIR)/Realm-tvOS",
				);
				GCC_NO_COMMON_BLOCKS = YES;
				GCC_PRECOMPILE_PREFIX_HEADER = YES;
				GCC_PREFIX_HEADER = "Provenance/Provenance-Prefix.pch";
				GCC_WARN_64_TO_32_BIT_CONVERSION = YES;
				GCC_WARN_ABOUT_RETURN_TYPE = YES_ERROR;
				GCC_WARN_UNDECLARED_SELECTOR = YES;
				GCC_WARN_UNINITIALIZED_AUTOS = YES_AGGRESSIVE;
				GCC_WARN_UNUSED_FUNCTION = YES;
				HEADER_SEARCH_PATHS = (
					"$(inherited)",
					/Applications/Xcode.app/Contents/Developer/Toolchains/XcodeDefault.xctoolchain/usr/include,
					/usr/include/libxml2,
				);
				INFOPLIST_FILE = ProvenanceTV/Info.plist;
				LD_RUNPATH_SEARCH_PATHS = "$(inherited) @executable_path/Frameworks";
				LIBRARY_SEARCH_PATHS = (
					"$(inherited)",
					"$(BUILD_DIR)/**",
				);
				MTL_ENABLE_DEBUG_INFO = NO;
				PRODUCT_BUNDLE_IDENTIFIER = "com.provenance-emu.provenancetv";
				PRODUCT_NAME = Provenance;
				PROVISIONING_PROFILE = "";
				SDKROOT = appletvos;
				TARGETED_DEVICE_FAMILY = 3;
				TVOS_DEPLOYMENT_TARGET = 9.0;
			};
			name = AdHoc;
		};
		1AD9AA3E1ACC988F00EC87A0 /* Debug */ = {
			isa = XCBuildConfiguration;
			buildSettings = {
				BUNDLE_LOADER = "$(TEST_HOST)";
				CLANG_ENABLE_MODULES = YES;
				CLANG_ENABLE_OBJC_ARC = YES;
				CLANG_WARN_BOOL_CONVERSION = YES;
				CLANG_WARN_DIRECT_OBJC_ISA_USAGE = YES_ERROR;
				CLANG_WARN_OBJC_ROOT_CLASS = YES_ERROR;
				CLANG_WARN_UNREACHABLE_CODE = YES;
				ENABLE_STRICT_OBJC_MSGSEND = YES;
				FRAMEWORK_SEARCH_PATHS = (
					"$(SDKROOT)/Developer/Library/Frameworks",
					"$(inherited)",
					"$(PROJECT_DIR)",
				);
				GCC_PRECOMPILE_PREFIX_HEADER = YES;
				GCC_PREFIX_HEADER = "Provenance Tests/Provenance_Tests-Prefix.pch";
				GCC_PREPROCESSOR_DEFINITIONS = (
					"DEBUG=1",
					"$(inherited)",
				);
				GCC_WARN_64_TO_32_BIT_CONVERSION = YES;
				GCC_WARN_ABOUT_RETURN_TYPE = YES_ERROR;
				GCC_WARN_UNDECLARED_SELECTOR = YES;
				GCC_WARN_UNINITIALIZED_AUTOS = YES_AGGRESSIVE;
				GCC_WARN_UNUSED_FUNCTION = YES;
				HEADER_SEARCH_PATHS = (
					"$(inherited)",
					/Applications/Xcode.app/Contents/Developer/Toolchains/XcodeDefault.xctoolchain/usr/include,
					"$(SRCROOT)/PVSupport/**",
					"$(SRCROOT)/PVGenesis/**",
					"$(SRCROOT)/PVSNES/**",
					"$(SRCROOT)/PVGBA/**",
					"$(SRCROOT)/PVGB/**",
					/usr/include/libxml2,
					"$(SRCROOT)/PVNES/**",
				);
				INFOPLIST_FILE = "Provenance Tests/Info.plist";
				IPHONEOS_DEPLOYMENT_TARGET = 8.2;
				LD_RUNPATH_SEARCH_PATHS = "$(inherited) @executable_path/Frameworks @loader_path/Frameworks";
				MTL_ENABLE_DEBUG_INFO = YES;
				OTHER_LDFLAGS = (
					"$(inherited)",
					"-framework",
					XCTest,
					"-ObjC",
				);
				PRODUCT_BUNDLE_IDENTIFIER = "com.jamsoftonline.$(PRODUCT_NAME:rfc1034identifier)";
				PRODUCT_NAME = "$(TARGET_NAME)";
				TEST_HOST = "$(BUILT_PRODUCTS_DIR)/Provenance.app/Provenance";
			};
			name = Debug;
		};
		1AD9AA3F1ACC988F00EC87A0 /* Release */ = {
			isa = XCBuildConfiguration;
			buildSettings = {
				BUNDLE_LOADER = "$(TEST_HOST)";
				CLANG_ENABLE_MODULES = YES;
				CLANG_ENABLE_OBJC_ARC = YES;
				CLANG_WARN_BOOL_CONVERSION = YES;
				CLANG_WARN_DIRECT_OBJC_ISA_USAGE = YES_ERROR;
				CLANG_WARN_OBJC_ROOT_CLASS = YES_ERROR;
				CLANG_WARN_UNREACHABLE_CODE = YES;
				COPY_PHASE_STRIP = NO;
				ENABLE_NS_ASSERTIONS = NO;
				ENABLE_STRICT_OBJC_MSGSEND = YES;
				FRAMEWORK_SEARCH_PATHS = (
					"$(SDKROOT)/Developer/Library/Frameworks",
					"$(inherited)",
					"$(PROJECT_DIR)",
				);
				GCC_PRECOMPILE_PREFIX_HEADER = YES;
				GCC_PREFIX_HEADER = "Provenance Tests/Provenance_Tests-Prefix.pch";
				GCC_WARN_64_TO_32_BIT_CONVERSION = YES;
				GCC_WARN_ABOUT_RETURN_TYPE = YES_ERROR;
				GCC_WARN_UNDECLARED_SELECTOR = YES;
				GCC_WARN_UNINITIALIZED_AUTOS = YES_AGGRESSIVE;
				GCC_WARN_UNUSED_FUNCTION = YES;
				HEADER_SEARCH_PATHS = (
					"$(inherited)",
					/Applications/Xcode.app/Contents/Developer/Toolchains/XcodeDefault.xctoolchain/usr/include,
					"$(SRCROOT)/PVSupport/**",
					"$(SRCROOT)/PVGenesis/**",
					"$(SRCROOT)/PVSNES/**",
					"$(SRCROOT)/PVGBA/**",
					"$(SRCROOT)/PVGB/**",
					/usr/include/libxml2,
					"$(SRCROOT)/PVNES/**",
				);
				INFOPLIST_FILE = "Provenance Tests/Info.plist";
				IPHONEOS_DEPLOYMENT_TARGET = 8.2;
				LD_RUNPATH_SEARCH_PATHS = "$(inherited) @executable_path/Frameworks @loader_path/Frameworks";
				MTL_ENABLE_DEBUG_INFO = NO;
				OTHER_LDFLAGS = (
					"$(inherited)",
					"-framework",
					XCTest,
					"-ObjC",
				);
				PRODUCT_BUNDLE_IDENTIFIER = "com.jamsoftonline.$(PRODUCT_NAME:rfc1034identifier)";
				PRODUCT_NAME = "$(TARGET_NAME)";
				TEST_HOST = "$(BUILT_PRODUCTS_DIR)/Provenance.app/Provenance";
			};
			name = Release;
		};
		1AD9AA401ACC988F00EC87A0 /* AdHoc */ = {
			isa = XCBuildConfiguration;
			buildSettings = {
				BUNDLE_LOADER = "$(TEST_HOST)";
				CLANG_ENABLE_MODULES = YES;
				CLANG_ENABLE_OBJC_ARC = YES;
				CLANG_WARN_BOOL_CONVERSION = YES;
				CLANG_WARN_DIRECT_OBJC_ISA_USAGE = YES_ERROR;
				CLANG_WARN_OBJC_ROOT_CLASS = YES_ERROR;
				CLANG_WARN_UNREACHABLE_CODE = YES;
				COPY_PHASE_STRIP = NO;
				ENABLE_NS_ASSERTIONS = NO;
				ENABLE_STRICT_OBJC_MSGSEND = YES;
				FRAMEWORK_SEARCH_PATHS = (
					"$(SDKROOT)/Developer/Library/Frameworks",
					"$(inherited)",
					"$(PROJECT_DIR)",
				);
				GCC_PRECOMPILE_PREFIX_HEADER = YES;
				GCC_PREFIX_HEADER = "Provenance Tests/Provenance_Tests-Prefix.pch";
				GCC_WARN_64_TO_32_BIT_CONVERSION = YES;
				GCC_WARN_ABOUT_RETURN_TYPE = YES_ERROR;
				GCC_WARN_UNDECLARED_SELECTOR = YES;
				GCC_WARN_UNINITIALIZED_AUTOS = YES_AGGRESSIVE;
				GCC_WARN_UNUSED_FUNCTION = YES;
				HEADER_SEARCH_PATHS = (
					"$(inherited)",
					/Applications/Xcode.app/Contents/Developer/Toolchains/XcodeDefault.xctoolchain/usr/include,
					"$(SRCROOT)/PVSupport/**",
					"$(SRCROOT)/PVGenesis/**",
					"$(SRCROOT)/PVSNES/**",
					"$(SRCROOT)/PVGBA/**",
					"$(SRCROOT)/PVGB/**",
					/usr/include/libxml2,
					"$(SRCROOT)/PVNES/**",
				);
				INFOPLIST_FILE = "Provenance Tests/Info.plist";
				IPHONEOS_DEPLOYMENT_TARGET = 8.2;
				LD_RUNPATH_SEARCH_PATHS = "$(inherited) @executable_path/Frameworks @loader_path/Frameworks";
				MTL_ENABLE_DEBUG_INFO = NO;
				OTHER_LDFLAGS = (
					"$(inherited)",
					"-framework",
					XCTest,
					"-ObjC",
				);
				PRODUCT_BUNDLE_IDENTIFIER = "com.jamsoftonline.$(PRODUCT_NAME:rfc1034identifier)";
				PRODUCT_NAME = "$(TARGET_NAME)";
				TEST_HOST = "$(BUILT_PRODUCTS_DIR)/Provenance.app/Provenance";
			};
			name = AdHoc;
		};
		1AE17E16198847AD00AE3AB1 /* AdHoc */ = {
			isa = XCBuildConfiguration;
			buildSettings = {
				ALWAYS_SEARCH_USER_PATHS = NO;
				CLANG_CXX_LANGUAGE_STANDARD = "gnu++0x";
				CLANG_CXX_LIBRARY = "libc++";
				CLANG_WARN_BOOL_CONVERSION = YES;
				CLANG_WARN_CONSTANT_CONVERSION = YES;
				CLANG_WARN_EMPTY_BODY = YES;
				CLANG_WARN_ENUM_CONVERSION = YES;
				CLANG_WARN_INFINITE_RECURSION = YES;
				CLANG_WARN_INT_CONVERSION = YES;
				CLANG_WARN_SUSPICIOUS_MOVE = YES;
				CLANG_WARN_UNREACHABLE_CODE = YES;
				CLANG_WARN__DUPLICATE_METHOD_MATCH = YES;
				"CODE_SIGN_IDENTITY[sdk=iphoneos*]" = "iPhone Developer";
				COPY_PHASE_STRIP = YES;
				ENABLE_BITCODE = NO;
				ENABLE_STRICT_OBJC_MSGSEND = YES;
				GCC_C_LANGUAGE_STANDARD = gnu99;
				GCC_NO_COMMON_BLOCKS = YES;
				GCC_WARN_64_TO_32_BIT_CONVERSION = YES;
				GCC_WARN_ABOUT_RETURN_TYPE = YES;
				GCC_WARN_UNDECLARED_SELECTOR = YES;
				GCC_WARN_UNINITIALIZED_AUTOS = YES;
				GCC_WARN_UNUSED_FUNCTION = YES;
				GCC_WARN_UNUSED_VARIABLE = YES;
				IPHONEOS_DEPLOYMENT_TARGET = 8.0;
				OTHER_CFLAGS = "-DNS_BLOCK_ASSERTIONS=1";
				SDKROOT = iphoneos;
				VALIDATE_PRODUCT = YES;
			};
			name = AdHoc;
		};
		1AE17E17198847AD00AE3AB1 /* AdHoc */ = {
			isa = XCBuildConfiguration;
			buildSettings = {
				ASSETCATALOG_COMPILER_APPICON_NAME = AppIcon;
				CLANG_ENABLE_MODULES = YES;
				CLANG_ENABLE_OBJC_ARC = YES;
				CODE_SIGN_IDENTITY = "iPhone Developer";
				"CODE_SIGN_IDENTITY[sdk=iphoneos*]" = "iPhone Developer";
				DEVELOPMENT_TEAM = 63497P68S6;
				FRAMEWORK_SEARCH_PATHS = (
					"$(inherited)",
					"$(PROJECT_DIR)",
					"$(PROJECT_DIR)/Realm-iOS",
				);
				GCC_PRECOMPILE_PREFIX_HEADER = YES;
				GCC_PREFIX_HEADER = "Provenance/Provenance-Prefix.pch";
				HEADER_SEARCH_PATHS = (
					"$(inherited)",
					/Applications/Xcode.app/Contents/Developer/Toolchains/XcodeDefault.xctoolchain/usr/include,
					/usr/include/libxml2,
				);
				INFOPLIST_FILE = "Provenance/Provenance-Info.plist";
				IPHONEOS_DEPLOYMENT_TARGET = 8.0;
				LD_RUNPATH_SEARCH_PATHS = "@executable_path/Frameworks";
				LIBRARY_SEARCH_PATHS = (
					"$(inherited)",
					"$(BUILD_DIR)/**",
				);
				OTHER_CFLAGS = "-DNS_BLOCK_ASSERTIONS=1 ";
				OTHER_LDFLAGS = "-ObjC";
				PRODUCT_BUNDLE_IDENTIFIER = "com.provenance-emu.provenance";
				PRODUCT_NAME = "$(TARGET_NAME)";
				PROVISIONING_PROFILE = "";
				TARGETED_DEVICE_FAMILY = "1,2";
				VALIDATE_PRODUCT = NO;
				WARNING_LDFLAGS = "";
				WRAPPER_EXTENSION = app;
			};
			name = AdHoc;
		};
		BE9FDCC21C210B9F0046DF0E /* Debug */ = {
			isa = XCBuildConfiguration;
			buildSettings = {
				CLANG_ENABLE_MODULES = YES;
				CLANG_ENABLE_OBJC_ARC = YES;
				CLANG_WARN_BOOL_CONVERSION = YES;
				CLANG_WARN_DIRECT_OBJC_ISA_USAGE = YES_ERROR;
				CLANG_WARN_OBJC_ROOT_CLASS = YES_ERROR;
				CLANG_WARN_UNREACHABLE_CODE = YES;
				CODE_SIGN_IDENTITY = "iPhone Developer";
				"CODE_SIGN_IDENTITY[sdk=appletvos*]" = "iPhone Developer";
				DEBUG_INFORMATION_FORMAT = dwarf;
				DEVELOPMENT_TEAM = 63497P68S6;
				ENABLE_STRICT_OBJC_MSGSEND = YES;
				FRAMEWORK_SEARCH_PATHS = (
					"$(inherited)",
					"$(PROJECT_DIR)/Realm-tvOS",
				);
				GCC_NO_COMMON_BLOCKS = YES;
				GCC_WARN_64_TO_32_BIT_CONVERSION = YES;
				GCC_WARN_ABOUT_RETURN_TYPE = YES_ERROR;
				GCC_WARN_UNDECLARED_SELECTOR = YES;
				GCC_WARN_UNINITIALIZED_AUTOS = YES_AGGRESSIVE;
				GCC_WARN_UNUSED_FUNCTION = YES;
				INFOPLIST_FILE = TopShelf/Info.plist;
				LD_RUNPATH_SEARCH_PATHS = "$(inherited) @executable_path/Frameworks @executable_path/../../Frameworks";
				MTL_ENABLE_DEBUG_INFO = YES;
				PRODUCT_BUNDLE_IDENTIFIER = "com.provenance-emu.provenancetv.topshelf";
				PRODUCT_NAME = "$(TARGET_NAME)";
				PROVISIONING_PROFILE = "";
				SDKROOT = appletvos;
				SKIP_INSTALL = YES;
				TVOS_DEPLOYMENT_TARGET = 9.0;
			};
			name = Debug;
		};
		BE9FDCC31C210B9F0046DF0E /* Release */ = {
			isa = XCBuildConfiguration;
			buildSettings = {
				CLANG_ENABLE_MODULES = YES;
				CLANG_ENABLE_OBJC_ARC = YES;
				CLANG_WARN_BOOL_CONVERSION = YES;
				CLANG_WARN_DIRECT_OBJC_ISA_USAGE = YES_ERROR;
				CLANG_WARN_OBJC_ROOT_CLASS = YES_ERROR;
				CLANG_WARN_UNREACHABLE_CODE = YES;
				CODE_SIGN_IDENTITY = "iPhone Developer";
				"CODE_SIGN_IDENTITY[sdk=appletvos*]" = "iPhone Developer";
				COPY_PHASE_STRIP = NO;
				DEBUG_INFORMATION_FORMAT = "dwarf-with-dsym";
				DEVELOPMENT_TEAM = 63497P68S6;
				ENABLE_NS_ASSERTIONS = NO;
				ENABLE_STRICT_OBJC_MSGSEND = YES;
				FRAMEWORK_SEARCH_PATHS = (
					"$(inherited)",
					"$(PROJECT_DIR)/Realm-tvOS",
				);
				GCC_NO_COMMON_BLOCKS = YES;
				GCC_WARN_64_TO_32_BIT_CONVERSION = YES;
				GCC_WARN_ABOUT_RETURN_TYPE = YES_ERROR;
				GCC_WARN_UNDECLARED_SELECTOR = YES;
				GCC_WARN_UNINITIALIZED_AUTOS = YES_AGGRESSIVE;
				GCC_WARN_UNUSED_FUNCTION = YES;
				INFOPLIST_FILE = TopShelf/Info.plist;
				LD_RUNPATH_SEARCH_PATHS = "$(inherited) @executable_path/Frameworks @executable_path/../../Frameworks";
				MTL_ENABLE_DEBUG_INFO = NO;
				PRODUCT_BUNDLE_IDENTIFIER = "com.provenance-emu.provenancetv.topshelf";
				PRODUCT_NAME = "$(TARGET_NAME)";
				PROVISIONING_PROFILE = "";
				SDKROOT = appletvos;
				SKIP_INSTALL = YES;
				TVOS_DEPLOYMENT_TARGET = 9.0;
			};
			name = Release;
		};
		BE9FDCC41C210B9F0046DF0E /* AdHoc */ = {
			isa = XCBuildConfiguration;
			buildSettings = {
				CLANG_ENABLE_MODULES = YES;
				CLANG_ENABLE_OBJC_ARC = YES;
				CLANG_WARN_BOOL_CONVERSION = YES;
				CLANG_WARN_DIRECT_OBJC_ISA_USAGE = YES_ERROR;
				CLANG_WARN_OBJC_ROOT_CLASS = YES_ERROR;
				CLANG_WARN_UNREACHABLE_CODE = YES;
				CODE_SIGN_IDENTITY = "iPhone Developer";
				"CODE_SIGN_IDENTITY[sdk=appletvos*]" = "iPhone Developer";
				COPY_PHASE_STRIP = NO;
				DEBUG_INFORMATION_FORMAT = "dwarf-with-dsym";
				DEVELOPMENT_TEAM = 63497P68S6;
				ENABLE_NS_ASSERTIONS = NO;
				ENABLE_STRICT_OBJC_MSGSEND = YES;
				FRAMEWORK_SEARCH_PATHS = (
					"$(inherited)",
					"$(PROJECT_DIR)/Realm-tvOS",
				);
				GCC_NO_COMMON_BLOCKS = YES;
				GCC_WARN_64_TO_32_BIT_CONVERSION = YES;
				GCC_WARN_ABOUT_RETURN_TYPE = YES_ERROR;
				GCC_WARN_UNDECLARED_SELECTOR = YES;
				GCC_WARN_UNINITIALIZED_AUTOS = YES_AGGRESSIVE;
				GCC_WARN_UNUSED_FUNCTION = YES;
				INFOPLIST_FILE = TopShelf/Info.plist;
				LD_RUNPATH_SEARCH_PATHS = "$(inherited) @executable_path/Frameworks @executable_path/../../Frameworks";
				MTL_ENABLE_DEBUG_INFO = NO;
				PRODUCT_BUNDLE_IDENTIFIER = "com.provenance-emu.provenancetv.topshelf";
				PRODUCT_NAME = "$(TARGET_NAME)";
				PROVISIONING_PROFILE = "";
				SDKROOT = appletvos;
				SKIP_INSTALL = YES;
				TVOS_DEPLOYMENT_TARGET = 9.0;
			};
			name = AdHoc;
		};
/* End XCBuildConfiguration section */

/* Begin XCConfigurationList section */
		1A3D408F17B2DCE4004DFFFC /* Build configuration list for PBXProject "Provenance" */ = {
			isa = XCConfigurationList;
			buildConfigurations = (
				1A3D40AF17B2DCE4004DFFFC /* Debug */,
				1A3D40B017B2DCE4004DFFFC /* Release */,
				1AE17E16198847AD00AE3AB1 /* AdHoc */,
			);
			defaultConfigurationIsVisible = 0;
			defaultConfigurationName = Release;
		};
		1A3D40B117B2DCE4004DFFFC /* Build configuration list for PBXNativeTarget "Provenance" */ = {
			isa = XCConfigurationList;
			buildConfigurations = (
				1A3D40B217B2DCE4004DFFFC /* Debug */,
				1A3D40B317B2DCE4004DFFFC /* Release */,
				1AE17E17198847AD00AE3AB1 /* AdHoc */,
			);
			defaultConfigurationIsVisible = 0;
			defaultConfigurationName = Release;
		};
		1AD481C81BA350A500FDA50A /* Build configuration list for PBXNativeTarget "ProvenanceTV" */ = {
			isa = XCConfigurationList;
			buildConfigurations = (
				1AD481C51BA350A500FDA50A /* Debug */,
				1AD481C61BA350A500FDA50A /* Release */,
				1AD481C71BA350A500FDA50A /* AdHoc */,
			);
			defaultConfigurationIsVisible = 0;
			defaultConfigurationName = Release;
		};
		1AD9AA3D1ACC988F00EC87A0 /* Build configuration list for PBXNativeTarget "Provenance Tests" */ = {
			isa = XCConfigurationList;
			buildConfigurations = (
				1AD9AA3E1ACC988F00EC87A0 /* Debug */,
				1AD9AA3F1ACC988F00EC87A0 /* Release */,
				1AD9AA401ACC988F00EC87A0 /* AdHoc */,
			);
			defaultConfigurationIsVisible = 0;
			defaultConfigurationName = Release;
		};
		BE9FDCC51C210B9F0046DF0E /* Build configuration list for PBXNativeTarget "TopShelf" */ = {
			isa = XCConfigurationList;
			buildConfigurations = (
				BE9FDCC21C210B9F0046DF0E /* Debug */,
				BE9FDCC31C210B9F0046DF0E /* Release */,
				BE9FDCC41C210B9F0046DF0E /* AdHoc */,
			);
			defaultConfigurationIsVisible = 0;
			defaultConfigurationName = Release;
		};
/* End XCConfigurationList section */
	};
	rootObject = 1A3D408C17B2DCE4004DFFFC /* Project object */;
}<|MERGE_RESOLUTION|>--- conflicted
+++ resolved
@@ -1484,14 +1484,11 @@
 		1A3D409617B2DCE4004DFFFC /* Frameworks */ = {
 			isa = PBXGroup;
 			children = (
-<<<<<<< HEAD
+				B3CB85C11E9BFB16009155A6 /* PVPokeMini.framework */,
+				B3CB85BE1E9BFB07009155A6 /* PVPokeMini.framework */,
 				B3C653071E6F73450096053B /* PVMednafen.framework */,
 				B340E5FE1E088CA700AD0E8B /* PVMednafen.framework */,
 				B340E6091E088CF900AD0E8B /* PVMednafen.framework */,
-=======
-				B3CB85C11E9BFB16009155A6 /* PVPokeMini.framework */,
-				B3CB85BE1E9BFB07009155A6 /* PVPokeMini.framework */,
->>>>>>> d91934c5
 				1A4DF9F91C0E411500DDBC20 /* iOS */,
 				1A4DF9F81C0E40FE00DDBC20 /* tvOS */,
 				B3AD689A1D6EA6180021B949 /* PicoDrive.framework */,
@@ -2381,7 +2378,15 @@
 			name = Atari7800;
 			sourceTree = "<group>";
 		};
-<<<<<<< HEAD
+		B3CB85C41E9BFB4B009155A6 /* PokeMini */ = {
+			isa = PBXGroup;
+			children = (
+				B3CB85C51E9BFBA1009155A6 /* PVPokeMiniControllerViewController.h */,
+				B3CB85C61E9BFBA1009155A6 /* PVPokeMiniControllerViewController.m */,
+			);
+			name = PokeMini;
+			sourceTree = "<group>";
+		};
 		B39578BF1E6D2D5700854D7A /* PCE */ = {
 			isa = PBXGroup;
 			children = (
@@ -2399,15 +2404,6 @@
 				B39578C61E6D4DC200854D7A /* PVNeoGeoPocketControllerViewController.m */,
 			);
 			name = "Neo Geo";
-=======
-		B3CB85C41E9BFB4B009155A6 /* PokeMini */ = {
-			isa = PBXGroup;
-			children = (
-				B3CB85C51E9BFBA1009155A6 /* PVPokeMiniControllerViewController.h */,
-				B3CB85C61E9BFBA1009155A6 /* PVPokeMiniControllerViewController.m */,
-			);
-			name = PokeMini;
->>>>>>> d91934c5
 			sourceTree = "<group>";
 		};
 		B3D2E3941D6E8B460058544D /* 32X */ = {
@@ -2989,15 +2985,12 @@
 				1AD481E61BA3546A00FDA50A /* PVEmulatorConfiguration.m in Sources */,
 				1AD482021BA354B100FDA50A /* PVControllerViewController.m in Sources */,
 				1AD481F31BA3549700FDA50A /* NSFileManager+Hashing.m in Sources */,
-<<<<<<< HEAD
+				B3CB85C81E9BFBA1009155A6 /* PVPokeMiniControllerViewController.m in Sources */,
 				B349AF5C1E9ABCFA00ACD416 /* LzmaSDKObjCExtern.mm in Sources */,
 				B349AE721E9ABCF900ACD416 /* LzmaDec.c in Sources */,
 				B349AF161E9ABCF900ACD416 /* 7zAes.cpp in Sources */,
 				B349AF581E9ABCFA00ACD416 /* LzmaSDKObjCCommon.cpp in Sources */,
 				B349AE4E1E9ABCF900ACD416 /* 7zFile.c in Sources */,
-=======
-				B3CB85C81E9BFBA1009155A6 /* PVPokeMiniControllerViewController.m in Sources */,
->>>>>>> d91934c5
 				1AD481E51BA3546600FDA50A /* PVGLViewController.m in Sources */,
 				B349AF641E9ABCFA00ACD416 /* LzmaSDKObjCInFile.cpp in Sources */,
 				B349AE8C1E9ABCF900ACD416 /* XzDec.c in Sources */,
