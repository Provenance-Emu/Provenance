//
//  GameContextMenu.swift
//  Provenance
//
//  Created by Ian Clawson on 1/28/22.
//  Copyright 2022 Provenance Emu. All rights reserved.
//

import Foundation
import SwiftUI
import PVLibrary
import RealmSwift
import PVUIBase
import PVRealm
import PVLogging
import PVUIBase

/// A SwiftUI context menu for game-related actions
struct GameContextMenu: View {
    // Use a frozen game to avoid Realm threading issues
    let game: PVGame

    // Cache computed properties
    @State private var availableCores: [PVCore] = []
    @State private var hasSaveStates: Bool = false

    weak var rootDelegate: PVRootDelegate?
    var contextMenuDelegate: GameContextMenuDelegate?

    @State private var showArtworkSearch = false
    @State private var showImagePicker = false
    @State private var showArtworkSourceAlert = false
    @State private var gameToUpdateCover: PVGame?

    init(game: PVGame, rootDelegate: PVRootDelegate?, contextMenuDelegate: GameContextMenuDelegate?) {
        // Ensure we're working with a frozen copy
        self.game = game.isFrozen ? game : game.freeze()
        self.rootDelegate = rootDelegate
        self.contextMenuDelegate = contextMenuDelegate

        // Initialize computed properties
<<<<<<< HEAD
        if let currentSystem = game.system {
            _availableCores = State(initialValue: currentSystem.cores.filter {
                !(AppState.shared.isAppStore && $0.appStoreDisabled)
            })
        }
=======
        _availableCores = State(initialValue: game.system?.cores.filter {
            !(AppState.shared.isAppStore && $0.appStoreDisabled)
        } ?? [])
>>>>>>> c58dd11a
        _hasSaveStates = State(initialValue: !game.saveStates.isEmpty)
    }

    var body: some View {
        Group {
            if !game.isInvalidated {
                if availableCores.count > 1 {
                    Button {
                        Task { @MainActor in
                            // Thaw game for UI operations
                            if let thawedGame = game.thaw() {
                                await rootDelegate?.root_presentCoreSelection(forGame: thawedGame, sender: self)
                            }
                        }
                    } label: { Label("Open in...", systemImage: "gamecontroller") }
                }
                Button {
                    contextMenuDelegate?.gameContextMenu(self, didRequestShowGameInfoFor: game.md5Hash)
                } label: { Label("Game Info", systemImage: "info.circle") }
                Button {
                    contextMenuDelegate?.gameContextMenu(self, didRequestShowSaveStatesFor: game)
                } label: {
                    Label("Manage Save States", systemImage: "clock.arrow.circlepath")
                }
                .disabled(game.saveStates.isEmpty)
                Button {
                    // Toggle isFavorite for the selected PVGame
                    toggleFavorite()
                } label: { Label("Favorite", systemImage: "heart") }
                Button {
                    contextMenuDelegate?.gameContextMenu(self, didRequestRenameFor: game)
                } label: { Label("Rename", systemImage: "rectangle.and.pencil.and.ellipsis") }
                Button {
                    promptUserMD5CopiedToClipboard(forGame: game)
                } label: { Label("Copy MD5 URL", systemImage: "number.square") }

                if game.userPreferredCoreID != nil || game.system.userPreferredCoreID != nil {
                    Button {
                        resetCorePreferences(forGame: game)
                    } label: { Label("Reset Core Preferences", systemImage: "arrow.counterclockwise") }
                }
    #if !os(tvOS)
                Button {
                    DLOG("GameContextMenu: Choose Cover button tapped")
                    contextMenuDelegate?.gameContextMenu(self, didRequestChooseArtworkSourceFor: game)
                } label: { Label("Choose Cover", systemImage: "book.closed") }
    #endif
                Button {
                    pasteArtwork(forGame: game)
                } label: { Label("Paste Cover", systemImage: "doc.on.clipboard") }
                if game.customArtworkURL != "" {
                    Button {
                        clearCustomArtwork(forGame: game)
                    } label: { Label("Clear Custom Artwork", systemImage: "xmark.circle") }
                }
                Divider()
                Button {
                    DLOG("GameContextMenu: Move to System button tapped")
                    contextMenuDelegate?.gameContextMenu(self, didRequestMoveToSystemFor: game)
                } label: { Label("Move to System", systemImage: "folder.fill.badge.plus") }
                if #available(iOS 15, tvOS 15, macOS 12, *) {
                    Button(role: .destructive) {
                        Task.detached { @MainActor in
                            rootDelegate?.attemptToDelete(game: game, deleteSaves: false)
                        }
                    } label: { Label("Delete", systemImage: "trash") }
                } else {
                    Button {
                        Task.detached { @MainActor in
                            rootDelegate?.attemptToDelete(game: game, deleteSaves: false)
                        }
                    } label: { Label("Delete", systemImage: "trash") }
                }
            }
        }
        .uiKitAlert(
            "Choose Artwork Source",
            message: "Select artwork from your photo library or search online sources",
            isPresented: $showArtworkSourceAlert,
            buttons: {
                UIAlertAction(title: "Select from Photos", style: .default) { [contextMenuDelegate] _ in
                    contextMenuDelegate?.gameContextMenu(self, didRequestShowImagePickerFor: game)
                }
                UIAlertAction(title: "Search Online", style: .default) { [contextMenuDelegate] _ in
                    contextMenuDelegate?.gameContextMenu(self, didRequestShowArtworkSearchFor: game)
                }
                UIAlertAction(title: "Cancel", style: .cancel)
            }
        )
    }

    // Move heavy operations to background tasks
    private func toggleFavorite() {
        Task {
            // Perform Realm write on background thread
            try await RomDatabase.sharedInstance.asyncWriteTransaction {
                if let thawedGame = game.thaw() {
                    thawedGame.isFavorite.toggle()
                }
            }
        }
    }

    private func saveArtwork(image: UIImage, forGame game: PVGame) {
        Task {
            do {
                let uniqueID = UUID().uuidString
                let key = "artwork_\(game.md5)_\(uniqueID)"

                // Write image to disk asynchronously
                try await Task.detached(priority: .background) {
                    try PVMediaCache.writeImage(toDisk: image, withKey: key)
                }.value

                // Update Realm on main thread
                try await RomDatabase.sharedInstance.asyncWriteTransaction {
                    if let thawedGame = game.thaw() {
                        thawedGame.customArtworkURL = key
                    }
                }

                await MainActor.run {
                    rootDelegate?.showMessage("Artwork has been saved for \(game.title).", title: "Artwork Saved")
                }
            } catch {
                await MainActor.run {
                    DLOG("Failed to set custom artwork: \(error.localizedDescription)")
                    rootDelegate?.showMessage("Failed to set custom artwork: \(error.localizedDescription)", title: "Error")
                }
            }
        }
    }
}

extension GameContextMenu {
    func promptUserMD5CopiedToClipboard(forGame game: PVGame) {
        guard !game.isInvalidated else { return }
        // Get the MD5 of the game
        let md5 = game.md5
        // Copy to pasteboard
#if !os(tvOS)
        UIPasteboard.general.string = md5
#endif
        rootDelegate?.showMessage("The MD5 hash for \(game.title) has been copied to the clipboard.", title: "MD5 Copied")
    }

    func pasteArtwork(forGame game: PVGame) {
        guard !game.isInvalidated else { return }
#if !os(tvOS)
        DLOG("Attempting to paste artwork for game: \(game.title)")
        let pasteboard = UIPasteboard.general
        if let pastedImage = pasteboard.image {
            DLOG("Image found in pasteboard")
            saveArtwork(image: pastedImage, forGame: game)
        } else if let pastedURL = pasteboard.url {
            DLOG("URL found in pasteboard: \(pastedURL)")
            do {
                let imageData = try Data(contentsOf: pastedURL)
                DLOG("Successfully loaded data from URL")
                if let image = UIImage(data: imageData) {
                    DLOG("Successfully created UIImage from URL data")
                    saveArtwork(image: image, forGame: game)
                } else {
                    DLOG("Failed to create UIImage from URL data")
                    artworkNotFoundAlert()
                }
            } catch {
                DLOG("Failed to load data from URL: \(error.localizedDescription)")
                artworkNotFoundAlert()
            }
        } else {
            DLOG("No image or URL found in pasteboard")
            artworkNotFoundAlert()
        }
#else
        DLOG("Pasting artwork not supported on this platform")
        rootDelegate?.showMessage("Pasting artwork is not supported on this platform.", title: "Not Supported")
#endif
    }

    func artworkNotFoundAlert() {
        DLOG("Showing artwork not found alert")
        rootDelegate?.showMessage("Pasteboard did not contain an image.", title: "Artwork Not Found")
    }

    private func clearCustomArtwork(forGame game: PVGame) {
        guard !game.isInvalidated else { return }
        DLOG("GameContextMenu: Attempting to clear custom artwork for game: \(game.title)")
        do {
            try RomDatabase.sharedInstance.writeTransaction {
                let thawedGame = game.thaw()
                thawedGame?.customArtworkURL = ""
            }
            DLOG("Successfully cleared custom artwork for game: \(game.title)")
            rootDelegate?.showMessage("Custom artwork has been cleared for \(game.title).", title: "Artwork Cleared")
            try PVMediaCache.deleteImage(forKey: game.customArtworkURL)
            DLOG("Successfully deleted custom artowrk form game: \(game.title)")
        } catch {
            DLOG("Failed to clear custom artwork: \(error.localizedDescription)")
            rootDelegate?.showMessage("Failed to clear custom artwork for \(game.title): \(error.localizedDescription)", title: "Error")
        }
    }

    private func resetCorePreferences(forGame game: PVGame) {
        guard !game.isInvalidated else { return }
        let hasGamePreference = game.userPreferredCoreID != nil
        let hasSystemPreference = game.system.userPreferredCoreID != nil

        let alert = UIAlertController(title: "Reset Core Preferences",
                                    message: "Which core preference would you like to reset?",
                                    preferredStyle: .alert)

        if hasGamePreference {
            alert.addAction(UIAlertAction(title: "Game Preference", style: .default) { _ in
                try! Realm().write {
                    game.thaw()?.userPreferredCoreID = nil
                }
            })
        }

        if hasSystemPreference {
            alert.addAction(UIAlertAction(title: "System Preference", style: .default) { _ in
                try! Realm().write {
                    game.system.thaw()?.userPreferredCoreID = nil
                }
            })
        }

        if hasGamePreference && hasSystemPreference {
            alert.addAction(UIAlertAction(title: "Both", style: .default) { _ in
                try! Realm().write {
                    game.thaw()?.userPreferredCoreID = nil
                    game.system.thaw()?.userPreferredCoreID = nil
                }
            })
        }

        alert.addAction(UIAlertAction(title: "Cancel", style: .cancel))

        if let windowScene = UIApplication.shared.connectedScenes.first as? UIWindowScene,
           let viewController = windowScene.windows.first?.rootViewController {
            viewController.present(alert, animated: true)
        }
    }
}<|MERGE_RESOLUTION|>--- conflicted
+++ resolved
@@ -38,18 +38,13 @@
         self.rootDelegate = rootDelegate
         self.contextMenuDelegate = contextMenuDelegate
 
-        // Initialize computed properties
-<<<<<<< HEAD
+        //when syncing the system may be nil
         if let currentSystem = game.system {
+            // Initialize computed properties
             _availableCores = State(initialValue: currentSystem.cores.filter {
                 !(AppState.shared.isAppStore && $0.appStoreDisabled)
             })
         }
-=======
-        _availableCores = State(initialValue: game.system?.cores.filter {
-            !(AppState.shared.isAppStore && $0.appStoreDisabled)
-        } ?? [])
->>>>>>> c58dd11a
         _hasSaveStates = State(initialValue: !game.saveStates.isEmpty)
     }
 
