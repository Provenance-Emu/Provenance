//  ServiceProvider.swift
//  TopShelf
//
//  Created by David Muzi on 2015-12-15.
//  Copyright © 2015 James Addyman. All rights reserved.
//
import Foundation
import RealmSwift
import TVServices

/** Enabling Top Shelf
 
 1. Enable App Groups on the TopShelf target, and specify an App Group ID
 Provenance Project -> TopShelf Target -> Capabilities Section -> App Groups
 2. Enable App Groups on the Provenance TV target, using the same App Group ID
 3. Define the value for `PVAppGroupId` in `PVAppConstants.m` to that App Group ID
 
 */

public class ServiceProvider: NSObject, TVTopShelfProvider {
    public override init() {
        super.init()

        if RealmConfiguration.supportsAppGroups {
			let database = RomDatabase.sharedInstance
			database.refresh()
		} else {
			ELOG("App doesn't support groups. Check \(PVAppGroupId) is a valid group id")
		}
    }

    // MARK: - TVTopShelfProvider protocol
    public var topShelfStyle: TVTopShelfContentStyle {
        // Return desired Top Shelf style.
        return .sectioned
    }

    public var topShelfItems: [TVContentItem] {
        var topShelfItems = [TVContentItem]()
        if RealmConfiguration.supportsAppGroups {
<<<<<<< HEAD
			guard let identifier = TVContentIdentifier(identifier: "id", container: nil) else {
				ELOG("Failed to init.")
				return topShelfItems
			}

            guard let recentItems = TVContentItem(contentIdentifier: identifier) else {
                ELOG("Couldnt get TVContentItem for idenitifer \(identifier)")
                return topShelfItems
            }

            recentItems.title = "Recently Played"

=======
            let identifier = TVContentIdentifier(identifier: "id", container: nil)!
>>>>>>> 9dde7443
            let database = RomDatabase.sharedInstance

            topShelfItems.append(favoriteTopShelfItems(identifier: identifier, database: database)!)
            topShelfItems.append(recentlyPlayedTopShelfItems(identifier: identifier, database: database)!)
            topShelfItems.append(recentlyAddedTopShelfItems(identifier: identifier, database: database)!)
        }

        return topShelfItems
    }
    
    private func recentlyAddedTopShelfItems (identifier: TVContentIdentifier, database: RomDatabase) -> TVContentItem? {
        guard let recentlyAddedItems = TVContentItem(contentIdentifier: identifier) else {
            ELOG("Couldn't get recently added TVContentItem for identifier \(identifier)")
            return nil
        }
        recentlyAddedItems.title = "Recently Added"
        let recentlyAddedGames = database.all(PVGame.self, sortedByKeyPath:
            #keyPath(PVGame.importDate), ascending: false)
        recentlyAddedItems.topShelfItems = recentlyAddedGames.map({$0.contentItem(with: identifier)! })
        return recentlyAddedItems
    }
    
    private func recentlyPlayedTopShelfItems (identifier: TVContentIdentifier, database: RomDatabase) -> TVContentItem? {
        guard let recentlyPlayedItems = TVContentItem(contentIdentifier: identifier) else {
            ELOG("Couldn't get recently played TVContentItem for identifier \(identifier)")
            return nil
        }
        recentlyPlayedItems.title = "Recently Played"
        let recentlyPlayedGames = database.all(PVRecentGame.self, sortedByKeyPath: #keyPath(PVRecentGame.lastPlayedDate), ascending: false)
        recentlyPlayedItems.topShelfItems = recentlyPlayedGames.map({$0.contentItem(with: identifier)! })
        return recentlyPlayedItems
    }
    
    private func favoriteTopShelfItems (identifier: TVContentIdentifier, database: RomDatabase) -> TVContentItem? {
        guard let favoriteItems = TVContentItem(contentIdentifier: identifier) else {
            ELOG("Couldn't get favorite TVContentItem for identifier \(identifier)")
            return nil
        }
        favoriteItems.title = "Favorites"
        let favoriteGames = database.all(PVGame.self, where: "isFavorite", value: true).sorted(byKeyPath: #keyPath(PVGame.title), ascending: false)
        favoriteItems.topShelfItems = favoriteGames.map({$0.contentItem(with: identifier)! })
        return favoriteItems
    }
}<|MERGE_RESOLUTION|>--- conflicted
+++ resolved
@@ -38,22 +38,7 @@
     public var topShelfItems: [TVContentItem] {
         var topShelfItems = [TVContentItem]()
         if RealmConfiguration.supportsAppGroups {
-<<<<<<< HEAD
-			guard let identifier = TVContentIdentifier(identifier: "id", container: nil) else {
-				ELOG("Failed to init.")
-				return topShelfItems
-			}
-
-            guard let recentItems = TVContentItem(contentIdentifier: identifier) else {
-                ELOG("Couldnt get TVContentItem for idenitifer \(identifier)")
-                return topShelfItems
-            }
-
-            recentItems.title = "Recently Played"
-
-=======
             let identifier = TVContentIdentifier(identifier: "id", container: nil)!
->>>>>>> 9dde7443
             let database = RomDatabase.sharedInstance
 
             topShelfItems.append(favoriteTopShelfItems(identifier: identifier, database: database)!)
