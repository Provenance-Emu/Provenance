--- conflicted
+++ resolved
@@ -7,61 +7,6 @@
 	objects = {
 
 /* Begin PBXBuildFile section */
-<<<<<<< HEAD
-		B36DE78F1D6AB797002EE3ED /* OEGeometry.h in Headers */ = {isa = PBXBuildFile; fileRef = B36DE78E1D6AB797002EE3ED /* OEGeometry.h */; settings = {ATTRIBUTES = (Public, ); }; };
-		B36DE7901D6AB797002EE3ED /* OEGeometry.h in Headers */ = {isa = PBXBuildFile; fileRef = B36DE78E1D6AB797002EE3ED /* OEGeometry.h */; settings = {ATTRIBUTES = (Public, ); }; };
-		B3C96EA71D62C3BE003F1E93 /* DebugUtils.h in Headers */ = {isa = PBXBuildFile; fileRef = 1A4E718C1A6C699F005CA80F /* DebugUtils.h */; settings = {ATTRIBUTES = (Public, ); }; };
-		B3C96EA81D62C3C3003F1E93 /* OEGameAudio.h in Headers */ = {isa = PBXBuildFile; fileRef = 1ACEA69117F748F80031B1C9 /* OEGameAudio.h */; settings = {ATTRIBUTES = (Public, ); }; };
-		B3C96EA91D62C3C3003F1E93 /* OEGameAudio.m in Sources */ = {isa = PBXBuildFile; fileRef = 1ACEA69217F748F80031B1C9 /* OEGameAudio.m */; };
-		B3C96EAA1D62C3C3003F1E93 /* OERingBuffer.h in Headers */ = {isa = PBXBuildFile; fileRef = 1ACEA69317F748F80031B1C9 /* OERingBuffer.h */; settings = {ATTRIBUTES = (Public, ); }; };
-		B3C96EAB1D62C3C3003F1E93 /* OERingBuffer.m in Sources */ = {isa = PBXBuildFile; fileRef = 1ACEA69417F748F80031B1C9 /* OERingBuffer.m */; };
-		B3C96EAC1D62C3C3003F1E93 /* TPCircularBuffer.c in Sources */ = {isa = PBXBuildFile; fileRef = 1ACEA69517F748F80031B1C9 /* TPCircularBuffer.c */; };
-		B3C96EAD1D62C3C3003F1E93 /* TPCircularBuffer.h in Headers */ = {isa = PBXBuildFile; fileRef = 1ACEA69617F748F80031B1C9 /* TPCircularBuffer.h */; settings = {ATTRIBUTES = (Public, ); }; };
-		B3C96EAE1D62C3C7003F1E93 /* NSObject+PVAbstractAdditions.h in Headers */ = {isa = PBXBuildFile; fileRef = 1ACEA6A017F74A5A0031B1C9 /* NSObject+PVAbstractAdditions.h */; };
-		B3C96EAF1D62C3C7003F1E93 /* NSObject+PVAbstractAdditions.m in Sources */ = {isa = PBXBuildFile; fileRef = 1ACEA6A117F74A5A0031B1C9 /* NSObject+PVAbstractAdditions.m */; };
-		B3C96EB01D62C3C7003F1E93 /* OETimingUtils.h in Headers */ = {isa = PBXBuildFile; fileRef = 1ACEA68E17F748F80031B1C9 /* OETimingUtils.h */; settings = {ATTRIBUTES = (Public, ); }; };
-		B3C96EB11D62C3C7003F1E93 /* OETimingUtils.m in Sources */ = {isa = PBXBuildFile; fileRef = 1ACEA69717F748F80031B1C9 /* OETimingUtils.m */; };
-		B3C96EB21D62C3C7003F1E93 /* PVEmulatorCore.h in Headers */ = {isa = PBXBuildFile; fileRef = 1ACEA68F17F748F80031B1C9 /* PVEmulatorCore.h */; settings = {ATTRIBUTES = (Public, ); }; };
-		B3C96EB31D62C3C7003F1E93 /* PVEmulatorCore.m in Sources */ = {isa = PBXBuildFile; fileRef = 1ACEA69817F748F80031B1C9 /* PVEmulatorCore.m */; };
-		B3C96EB41D62C3C7003F1E93 /* PVGameControllerUtilities.h in Headers */ = {isa = PBXBuildFile; fileRef = 25A64E111CB1BBEB00EDD19D /* PVGameControllerUtilities.h */; settings = {ATTRIBUTES = (Public, ); }; };
-		B3C96EB51D62C3C7003F1E93 /* PVGameControllerUtilities.m in Sources */ = {isa = PBXBuildFile; fileRef = 25A64E121CB1BBEB00EDD19D /* PVGameControllerUtilities.m */; };
-		B3C96EBD1D62C54D003F1E93 /* PVSupport.h in Headers */ = {isa = PBXBuildFile; fileRef = B3C96EBB1D62C54D003F1E93 /* PVSupport.h */; settings = {ATTRIBUTES = (Public, ); }; };
-		B3C96EC01D62C5E7003F1E93 /* TPCircularBuffer.c in Sources */ = {isa = PBXBuildFile; fileRef = 1ACEA69517F748F80031B1C9 /* TPCircularBuffer.c */; };
-		B3C96EC11D62C5E7003F1E93 /* PVGameControllerUtilities.m in Sources */ = {isa = PBXBuildFile; fileRef = 25A64E121CB1BBEB00EDD19D /* PVGameControllerUtilities.m */; };
-		B3C96EC21D62C5E7003F1E93 /* NSObject+PVAbstractAdditions.m in Sources */ = {isa = PBXBuildFile; fileRef = 1ACEA6A117F74A5A0031B1C9 /* NSObject+PVAbstractAdditions.m */; };
-		B3C96EC31D62C5E7003F1E93 /* OEGameAudio.m in Sources */ = {isa = PBXBuildFile; fileRef = 1ACEA69217F748F80031B1C9 /* OEGameAudio.m */; };
-		B3C96EC41D62C5E7003F1E93 /* PVEmulatorCore.m in Sources */ = {isa = PBXBuildFile; fileRef = 1ACEA69817F748F80031B1C9 /* PVEmulatorCore.m */; };
-		B3C96EC51D62C5E7003F1E93 /* OETimingUtils.m in Sources */ = {isa = PBXBuildFile; fileRef = 1ACEA69717F748F80031B1C9 /* OETimingUtils.m */; };
-		B3C96EC61D62C5E7003F1E93 /* OERingBuffer.m in Sources */ = {isa = PBXBuildFile; fileRef = 1ACEA69417F748F80031B1C9 /* OERingBuffer.m */; };
-		B3C96EC91D62C5E7003F1E93 /* OEGameAudio.h in Headers */ = {isa = PBXBuildFile; fileRef = 1ACEA69117F748F80031B1C9 /* OEGameAudio.h */; settings = {ATTRIBUTES = (Public, ); }; };
-		B3C96ECA1D62C5E7003F1E93 /* DebugUtils.h in Headers */ = {isa = PBXBuildFile; fileRef = 1A4E718C1A6C699F005CA80F /* DebugUtils.h */; settings = {ATTRIBUTES = (Public, ); }; };
-		B3C96ECB1D62C5E7003F1E93 /* PVSupport.h in Headers */ = {isa = PBXBuildFile; fileRef = B3C96EBB1D62C54D003F1E93 /* PVSupport.h */; settings = {ATTRIBUTES = (Public, ); }; };
-		B3C96ECC1D62C5E7003F1E93 /* NSObject+PVAbstractAdditions.h in Headers */ = {isa = PBXBuildFile; fileRef = 1ACEA6A017F74A5A0031B1C9 /* NSObject+PVAbstractAdditions.h */; };
-		B3C96ECD1D62C5E7003F1E93 /* OETimingUtils.h in Headers */ = {isa = PBXBuildFile; fileRef = 1ACEA68E17F748F80031B1C9 /* OETimingUtils.h */; settings = {ATTRIBUTES = (Public, ); }; };
-		B3C96ECE1D62C5E7003F1E93 /* PVGameControllerUtilities.h in Headers */ = {isa = PBXBuildFile; fileRef = 25A64E111CB1BBEB00EDD19D /* PVGameControllerUtilities.h */; settings = {ATTRIBUTES = (Public, ); }; };
-		B3C96ECF1D62C5E7003F1E93 /* OERingBuffer.h in Headers */ = {isa = PBXBuildFile; fileRef = 1ACEA69317F748F80031B1C9 /* OERingBuffer.h */; settings = {ATTRIBUTES = (Public, ); }; };
-		B3C96ED01D62C5E7003F1E93 /* TPCircularBuffer.h in Headers */ = {isa = PBXBuildFile; fileRef = 1ACEA69617F748F80031B1C9 /* TPCircularBuffer.h */; settings = {ATTRIBUTES = (Public, ); }; };
-		B3C96ED11D62C5E7003F1E93 /* PVEmulatorCore.h in Headers */ = {isa = PBXBuildFile; fileRef = 1ACEA68F17F748F80031B1C9 /* PVEmulatorCore.h */; settings = {ATTRIBUTES = (Public, ); }; };
-/* End PBXBuildFile section */
-
-/* Begin PBXContainerItemProxy section */
-		B32F463E1D6AB0200085BA9F /* PBXContainerItemProxy */ = {
-			isa = PBXContainerItemProxy;
-			containerPortal = B32F46391D6AB0200085BA9F /* PVAtari800.xcodeproj */;
-			proxyType = 2;
-			remoteGlobalIDString = 02695361143169EB003A07D4;
-			remoteInfo = Atari800;
-		};
-		B36DE7931D6AB797002EE3ED /* PBXContainerItemProxy */ = {
-			isa = PBXContainerItemProxy;
-			containerPortal = B32F46391D6AB0200085BA9F /* PVAtari800.xcodeproj */;
-			proxyType = 2;
-			remoteGlobalIDString = B36DE7481D6AB19C002EE3ED;
-			remoteInfo = PVAtari800;
-		};
-/* End PBXContainerItemProxy section */
-
-=======
 		B3A9F4281DE86777008450F5 /* GameController.framework in Frameworks */ = {isa = PBXBuildFile; fileRef = B3A9F4271DE86777008450F5 /* GameController.framework */; };
 		B3A9F42A1DE86780008450F5 /* GameController.framework in Frameworks */ = {isa = PBXBuildFile; fileRef = B3A9F4291DE86780008450F5 /* GameController.framework */; };
 		B3A9F42C1DE86DAD008450F5 /* PVGameControllerUtilities.h in Headers */ = {isa = PBXBuildFile; fileRef = B3FA5D611D6B90BD00060D71 /* PVGameControllerUtilities.h */; settings = {ATTRIBUTES = (Public, ); }; };
@@ -104,7 +49,6 @@
 		B3FA5D6A1D6B90BD00060D71 /* PVGameControllerUtilities.m in Sources */ = {isa = PBXBuildFile; fileRef = B3FA5D621D6B90BD00060D71 /* PVGameControllerUtilities.m */; };
 /* End PBXBuildFile section */
 
->>>>>>> 34aae6b5
 /* Begin PBXFileReference section */
 		1A4E718C1A6C699F005CA80F /* DebugUtils.h */ = {isa = PBXFileReference; lastKnownFileType = sourcecode.c.h; path = DebugUtils.h; sourceTree = "<group>"; };
 		1ACEA64717F7467D0031B1C9 /* Foundation.framework */ = {isa = PBXFileReference; lastKnownFileType = wrapper.framework; name = Foundation.framework; path = System/Library/Frameworks/Foundation.framework; sourceTree = SDKROOT; };
@@ -124,22 +68,13 @@
 		1ACEA6A117F74A5A0031B1C9 /* NSObject+PVAbstractAdditions.m */ = {isa = PBXFileReference; fileEncoding = 4; lastKnownFileType = sourcecode.c.objc; path = "NSObject+PVAbstractAdditions.m"; sourceTree = "<group>"; };
 		1AD4BC6A1BFD381C007D6C7C /* AVFoundation.framework */ = {isa = PBXFileReference; lastKnownFileType = wrapper.framework; name = AVFoundation.framework; path = Platforms/AppleTVOS.platform/Developer/SDKs/AppleTVOS9.0.sdk/System/Library/Frameworks/AVFoundation.framework; sourceTree = DEVELOPER_DIR; };
 		1AD4BC701BFD3920007D6C7C /* AVFoundation.framework */ = {isa = PBXFileReference; lastKnownFileType = wrapper.framework; name = AVFoundation.framework; path = System/Library/Frameworks/AVFoundation.framework; sourceTree = SDKROOT; };
-<<<<<<< HEAD
-		25A64E111CB1BBEB00EDD19D /* PVGameControllerUtilities.h */ = {isa = PBXFileReference; fileEncoding = 4; lastKnownFileType = sourcecode.c.h; path = PVGameControllerUtilities.h; sourceTree = "<group>"; };
-		25A64E121CB1BBEB00EDD19D /* PVGameControllerUtilities.m */ = {isa = PBXFileReference; fileEncoding = 4; lastKnownFileType = sourcecode.c.objc; path = PVGameControllerUtilities.m; sourceTree = "<group>"; };
-		B32F46391D6AB0200085BA9F /* PVAtari800.xcodeproj */ = {isa = PBXFileReference; lastKnownFileType = "wrapper.pb-project"; name = PVAtari800.xcodeproj; path = ../PVAtari800/PVAtari800.xcodeproj; sourceTree = "<group>"; };
-		B36DE78E1D6AB797002EE3ED /* OEGeometry.h */ = {isa = PBXFileReference; fileEncoding = 4; lastKnownFileType = sourcecode.c.h; path = OEGeometry.h; sourceTree = "<group>"; };
-=======
 		B3A9F4271DE86777008450F5 /* GameController.framework */ = {isa = PBXFileReference; lastKnownFileType = wrapper.framework; name = GameController.framework; path = System/Library/Frameworks/GameController.framework; sourceTree = SDKROOT; };
 		B3A9F4291DE86780008450F5 /* GameController.framework */ = {isa = PBXFileReference; lastKnownFileType = wrapper.framework; name = GameController.framework; path = Platforms/AppleTVOS.platform/Developer/SDKs/AppleTVOS10.0.sdk/System/Library/Frameworks/GameController.framework; sourceTree = DEVELOPER_DIR; };
 		B3A9F42F1DE86E6D008450F5 /* UIKit.framework */ = {isa = PBXFileReference; lastKnownFileType = wrapper.framework; name = UIKit.framework; path = Platforms/AppleTVOS.platform/Developer/SDKs/AppleTVOS10.0.sdk/System/Library/Frameworks/UIKit.framework; sourceTree = DEVELOPER_DIR; };
->>>>>>> 34aae6b5
 		B3C96E9E1D62C3A3003F1E93 /* PVSupport.framework */ = {isa = PBXFileReference; explicitFileType = wrapper.framework; includeInIndex = 0; path = PVSupport.framework; sourceTree = BUILT_PRODUCTS_DIR; };
 		B3C96EBA1D62C54D003F1E93 /* Info.plist */ = {isa = PBXFileReference; fileEncoding = 4; lastKnownFileType = text.plist.xml; path = Info.plist; sourceTree = "<group>"; };
 		B3C96EBB1D62C54D003F1E93 /* PVSupport.h */ = {isa = PBXFileReference; fileEncoding = 4; lastKnownFileType = sourcecode.c.h; path = PVSupport.h; sourceTree = "<group>"; };
 		B3C96ED81D62C5E7003F1E93 /* PVSupport.framework */ = {isa = PBXFileReference; explicitFileType = wrapper.framework; includeInIndex = 0; path = PVSupport.framework; sourceTree = BUILT_PRODUCTS_DIR; };
-<<<<<<< HEAD
-=======
 		B3FA5D451D6B858E00060D71 /* AudioUnit.framework */ = {isa = PBXFileReference; lastKnownFileType = wrapper.framework; name = AudioUnit.framework; path = System/Library/Frameworks/AudioUnit.framework; sourceTree = SDKROOT; };
 		B3FA5D481D6B859800060D71 /* Foundation.framework */ = {isa = PBXFileReference; lastKnownFileType = wrapper.framework; name = Foundation.framework; path = Platforms/AppleTVOS.platform/Developer/SDKs/AppleTVOS9.2.sdk/System/Library/Frameworks/Foundation.framework; sourceTree = DEVELOPER_DIR; };
 		B3FA5D4A1D6B859C00060D71 /* AudioUnit.framework */ = {isa = PBXFileReference; lastKnownFileType = wrapper.framework; name = AudioUnit.framework; path = Platforms/AppleTVOS.platform/Developer/SDKs/AppleTVOS9.2.sdk/System/Library/Frameworks/AudioUnit.framework; sourceTree = DEVELOPER_DIR; };
@@ -150,7 +85,6 @@
 		B3FA5D601D6B90BD00060D71 /* PVEmulatorCore.m */ = {isa = PBXFileReference; fileEncoding = 4; lastKnownFileType = sourcecode.c.objc; path = PVEmulatorCore.m; sourceTree = "<group>"; };
 		B3FA5D611D6B90BD00060D71 /* PVGameControllerUtilities.h */ = {isa = PBXFileReference; fileEncoding = 4; lastKnownFileType = sourcecode.c.h; path = PVGameControllerUtilities.h; sourceTree = "<group>"; };
 		B3FA5D621D6B90BD00060D71 /* PVGameControllerUtilities.m */ = {isa = PBXFileReference; fileEncoding = 4; lastKnownFileType = sourcecode.c.objc; path = PVGameControllerUtilities.m; sourceTree = "<group>"; };
->>>>>>> 34aae6b5
 /* End PBXFileReference section */
 
 /* Begin PBXFrameworksBuildPhase section */
@@ -158,13 +92,10 @@
 			isa = PBXFrameworksBuildPhase;
 			buildActionMask = 2147483647;
 			files = (
-<<<<<<< HEAD
-=======
 				B3A9F4301DE86E6D008450F5 /* UIKit.framework in Frameworks */,
 				B3A9F42A1DE86780008450F5 /* GameController.framework in Frameworks */,
 				B3FA5D4D1D6B859F00060D71 /* AudioToolbox.framework in Frameworks */,
 				B3FA5D491D6B859800060D71 /* Foundation.framework in Frameworks */,
->>>>>>> 34aae6b5
 			);
 			runOnlyForDeploymentPostprocessing = 0;
 		};
@@ -172,13 +103,10 @@
 			isa = PBXFrameworksBuildPhase;
 			buildActionMask = 2147483647;
 			files = (
-<<<<<<< HEAD
-=======
 				B3A9F42E1DE86E65008450F5 /* UIKit.framework in Frameworks */,
 				B3A9F4281DE86777008450F5 /* GameController.framework in Frameworks */,
 				B3FA5D471D6B859100060D71 /* AudioToolbox.framework in Frameworks */,
 				B3FA5D441D6B858A00060D71 /* Foundation.framework in Frameworks */,
->>>>>>> 34aae6b5
 			);
 			runOnlyForDeploymentPostprocessing = 0;
 		};
@@ -201,7 +129,6 @@
 				1ACEA64917F7467D0031B1C9 /* PVSupport */,
 				1ACEA64617F7467D0031B1C9 /* Frameworks */,
 				1ACEA64517F7467D0031B1C9 /* Products */,
-				B32F46391D6AB0200085BA9F /* PVAtari800.xcodeproj */,
 			);
 			sourceTree = "<group>";
 		};
@@ -242,7 +169,6 @@
 				B3C96EBB1D62C54D003F1E93 /* PVSupport.h */,
 				1ACEA6A017F74A5A0031B1C9 /* NSObject+PVAbstractAdditions.h */,
 				1ACEA6A117F74A5A0031B1C9 /* NSObject+PVAbstractAdditions.m */,
-				B36DE78E1D6AB797002EE3ED /* OEGeometry.h */,
 				1ACEA68E17F748F80031B1C9 /* OETimingUtils.h */,
 				1ACEA69717F748F80031B1C9 /* OETimingUtils.m */,
 				B3FA5D5F1D6B90BD00060D71 /* PVEmulatorCore.h */,
@@ -268,27 +194,13 @@
 			children = (
 				1ACEA69117F748F80031B1C9 /* OEGameAudio.h */,
 				1ACEA69217F748F80031B1C9 /* OEGameAudio.m */,
-<<<<<<< HEAD
-				1ACEA69317F748F80031B1C9 /* OERingBuffer.h */,
-				1ACEA69417F748F80031B1C9 /* OERingBuffer.m */,
-=======
 				B3FA5D591D6B908300060D71 /* OERingBuffer.h */,
 				B3FA5D5A1D6B908300060D71 /* OERingBuffer.m */,
->>>>>>> 34aae6b5
 				1ACEA69617F748F80031B1C9 /* TPCircularBuffer.h */,
 				1ACEA69517F748F80031B1C9 /* TPCircularBuffer.c */,
 			);
 			name = Audio;
 			path = PVSupport/Audio;
-			sourceTree = "<group>";
-		};
-		B32F463A1D6AB0200085BA9F /* Products */ = {
-			isa = PBXGroup;
-			children = (
-				B32F463F1D6AB0200085BA9F /* Atari800.oecoreplugin */,
-				B36DE7941D6AB797002EE3ED /* PVAtari800.framework */,
-			);
-			name = Products;
 			sourceTree = "<group>";
 		};
 /* End PBXGroup section */
@@ -300,16 +212,6 @@
 			files = (
 				B3C96EA81D62C3C3003F1E93 /* OEGameAudio.h in Headers */,
 				B3C96EA71D62C3BE003F1E93 /* DebugUtils.h in Headers */,
-<<<<<<< HEAD
-				B3C96EBD1D62C54D003F1E93 /* PVSupport.h in Headers */,
-				B3C96EAE1D62C3C7003F1E93 /* NSObject+PVAbstractAdditions.h in Headers */,
-				B3C96EB01D62C3C7003F1E93 /* OETimingUtils.h in Headers */,
-				B3C96EB41D62C3C7003F1E93 /* PVGameControllerUtilities.h in Headers */,
-				B36DE7901D6AB797002EE3ED /* OEGeometry.h in Headers */,
-				B3C96EAA1D62C3C3003F1E93 /* OERingBuffer.h in Headers */,
-				B3C96EAD1D62C3C3003F1E93 /* TPCircularBuffer.h in Headers */,
-				B3C96EB21D62C3C7003F1E93 /* PVEmulatorCore.h in Headers */,
-=======
 				B3FA5D5C1D6B908300060D71 /* OERingBuffer.h in Headers */,
 				B3C96EAE1D62C3C7003F1E93 /* NSObject+PVAbstractAdditions.h in Headers */,
 				B3A9F42C1DE86DAD008450F5 /* PVGameControllerUtilities.h in Headers */,
@@ -317,7 +219,6 @@
 				B3C96EBD1D62C54D003F1E93 /* PVSupport.h in Headers */,
 				B3FA5D641D6B90BD00060D71 /* PVEmulatorCore.h in Headers */,
 				B3C96EAD1D62C3C3003F1E93 /* TPCircularBuffer.h in Headers */,
->>>>>>> 34aae6b5
 			);
 			runOnlyForDeploymentPostprocessing = 0;
 		};
@@ -325,18 +226,6 @@
 			isa = PBXHeadersBuildPhase;
 			buildActionMask = 2147483647;
 			files = (
-<<<<<<< HEAD
-				B3C96EC91D62C5E7003F1E93 /* OEGameAudio.h in Headers */,
-				B3C96ECA1D62C5E7003F1E93 /* DebugUtils.h in Headers */,
-				B3C96ECB1D62C5E7003F1E93 /* PVSupport.h in Headers */,
-				B3C96ECC1D62C5E7003F1E93 /* NSObject+PVAbstractAdditions.h in Headers */,
-				B3C96ECD1D62C5E7003F1E93 /* OETimingUtils.h in Headers */,
-				B3C96ECE1D62C5E7003F1E93 /* PVGameControllerUtilities.h in Headers */,
-				B36DE78F1D6AB797002EE3ED /* OEGeometry.h in Headers */,
-				B3C96ECF1D62C5E7003F1E93 /* OERingBuffer.h in Headers */,
-				B3C96ED01D62C5E7003F1E93 /* TPCircularBuffer.h in Headers */,
-				B3C96ED11D62C5E7003F1E93 /* PVEmulatorCore.h in Headers */,
-=======
 				B3C96ECB1D62C5E7003F1E93 /* PVSupport.h in Headers */,
 				B3C96EC91D62C5E7003F1E93 /* OEGameAudio.h in Headers */,
 				B3C96ECA1D62C5E7003F1E93 /* DebugUtils.h in Headers */,
@@ -346,22 +235,15 @@
 				B3C96ECD1D62C5E7003F1E93 /* OETimingUtils.h in Headers */,
 				B3FA5D631D6B90BD00060D71 /* PVEmulatorCore.h in Headers */,
 				B3C96ED01D62C5E7003F1E93 /* TPCircularBuffer.h in Headers */,
->>>>>>> 34aae6b5
 			);
 			runOnlyForDeploymentPostprocessing = 0;
 		};
 /* End PBXHeadersBuildPhase section */
 
 /* Begin PBXNativeTarget section */
-<<<<<<< HEAD
-		B3C96E9D1D62C3A3003F1E93 /* PVSupportTV */ = {
-			isa = PBXNativeTarget;
-			buildConfigurationList = B3C96EA61D62C3A3003F1E93 /* Build configuration list for PBXNativeTarget "PVSupportTV" */;
-=======
 		B3C96E9D1D62C3A3003F1E93 /* PVSupport tvOS */ = {
 			isa = PBXNativeTarget;
 			buildConfigurationList = B3C96EA61D62C3A3003F1E93 /* Build configuration list for PBXNativeTarget "PVSupport tvOS" */;
->>>>>>> 34aae6b5
 			buildPhases = (
 				B3C96E991D62C3A3003F1E93 /* Sources */,
 				B3C96E9A1D62C3A3003F1E93 /* Frameworks */,
@@ -372,11 +254,7 @@
 			);
 			dependencies = (
 			);
-<<<<<<< HEAD
-			name = PVSupportTV;
-=======
 			name = "PVSupport tvOS";
->>>>>>> 34aae6b5
 			productName = "PVSupportTV Framework";
 			productReference = B3C96E9E1D62C3A3003F1E93 /* PVSupport.framework */;
 			productType = "com.apple.product-type.framework";
@@ -410,13 +288,10 @@
 				TargetAttributes = {
 					B3C96E9D1D62C3A3003F1E93 = {
 						CreatedOnToolsVersion = 7.3.1;
-<<<<<<< HEAD
-=======
 						DevelopmentTeam = V78REPMQFZ;
 					};
 					B3C96EBE1D62C5E7003F1E93 = {
 						DevelopmentTeam = V78REPMQFZ;
->>>>>>> 34aae6b5
 					};
 				};
 			};
@@ -430,44 +305,14 @@
 			mainGroup = 1ACEA63B17F7467D0031B1C9;
 			productRefGroup = 1ACEA64517F7467D0031B1C9 /* Products */;
 			projectDirPath = "";
-			projectReferences = (
-				{
-					ProductGroup = B32F463A1D6AB0200085BA9F /* Products */;
-					ProjectRef = B32F46391D6AB0200085BA9F /* PVAtari800.xcodeproj */;
-				},
-			);
 			projectRoot = "";
 			targets = (
 				B3C96EBE1D62C5E7003F1E93 /* PVSupport */,
-<<<<<<< HEAD
-				B3C96E9D1D62C3A3003F1E93 /* PVSupportTV */,
-=======
 				B3C96E9D1D62C3A3003F1E93 /* PVSupport tvOS */,
->>>>>>> 34aae6b5
 			);
 		};
 /* End PBXProject section */
 
-<<<<<<< HEAD
-/* Begin PBXReferenceProxy section */
-		B32F463F1D6AB0200085BA9F /* Atari800.oecoreplugin */ = {
-			isa = PBXReferenceProxy;
-			fileType = wrapper.cfbundle;
-			path = Atari800.oecoreplugin;
-			remoteRef = B32F463E1D6AB0200085BA9F /* PBXContainerItemProxy */;
-			sourceTree = BUILT_PRODUCTS_DIR;
-		};
-		B36DE7941D6AB797002EE3ED /* PVAtari800.framework */ = {
-			isa = PBXReferenceProxy;
-			fileType = wrapper.framework;
-			path = PVAtari800.framework;
-			remoteRef = B36DE7931D6AB797002EE3ED /* PBXContainerItemProxy */;
-			sourceTree = BUILT_PRODUCTS_DIR;
-		};
-/* End PBXReferenceProxy section */
-
-=======
->>>>>>> 34aae6b5
 /* Begin PBXResourcesBuildPhase section */
 		B3C96E9C1D62C3A3003F1E93 /* Resources */ = {
 			isa = PBXResourcesBuildPhase;
@@ -490,15 +335,6 @@
 			isa = PBXSourcesBuildPhase;
 			buildActionMask = 2147483647;
 			files = (
-<<<<<<< HEAD
-				B3C96EAC1D62C3C3003F1E93 /* TPCircularBuffer.c in Sources */,
-				B3C96EB51D62C3C7003F1E93 /* PVGameControllerUtilities.m in Sources */,
-				B3C96EAF1D62C3C7003F1E93 /* NSObject+PVAbstractAdditions.m in Sources */,
-				B3C96EA91D62C3C3003F1E93 /* OEGameAudio.m in Sources */,
-				B3C96EB31D62C3C7003F1E93 /* PVEmulatorCore.m in Sources */,
-				B3C96EB11D62C3C7003F1E93 /* OETimingUtils.m in Sources */,
-				B3C96EAB1D62C3C3003F1E93 /* OERingBuffer.m in Sources */,
-=======
 				B3FA5D5E1D6B908300060D71 /* OERingBuffer.m in Sources */,
 				B3FA5D6A1D6B90BD00060D71 /* PVGameControllerUtilities.m in Sources */,
 				B3C96EAC1D62C3C3003F1E93 /* TPCircularBuffer.c in Sources */,
@@ -506,7 +342,6 @@
 				B3FA5D661D6B90BD00060D71 /* PVEmulatorCore.m in Sources */,
 				B3C96EA91D62C3C3003F1E93 /* OEGameAudio.m in Sources */,
 				B3C96EB11D62C3C7003F1E93 /* OETimingUtils.m in Sources */,
->>>>>>> 34aae6b5
 			);
 			runOnlyForDeploymentPostprocessing = 0;
 		};
@@ -514,15 +349,6 @@
 			isa = PBXSourcesBuildPhase;
 			buildActionMask = 2147483647;
 			files = (
-<<<<<<< HEAD
-				B3C96EC01D62C5E7003F1E93 /* TPCircularBuffer.c in Sources */,
-				B3C96EC11D62C5E7003F1E93 /* PVGameControllerUtilities.m in Sources */,
-				B3C96EC21D62C5E7003F1E93 /* NSObject+PVAbstractAdditions.m in Sources */,
-				B3C96EC31D62C5E7003F1E93 /* OEGameAudio.m in Sources */,
-				B3C96EC41D62C5E7003F1E93 /* PVEmulatorCore.m in Sources */,
-				B3C96EC51D62C5E7003F1E93 /* OETimingUtils.m in Sources */,
-				B3C96EC61D62C5E7003F1E93 /* OERingBuffer.m in Sources */,
-=======
 				B3FA5D5D1D6B908300060D71 /* OERingBuffer.m in Sources */,
 				B3FA5D691D6B90BD00060D71 /* PVGameControllerUtilities.m in Sources */,
 				B3C96EC01D62C5E7003F1E93 /* TPCircularBuffer.c in Sources */,
@@ -530,7 +356,6 @@
 				B3FA5D651D6B90BD00060D71 /* PVEmulatorCore.m in Sources */,
 				B3C96EC31D62C5E7003F1E93 /* OEGameAudio.m in Sources */,
 				B3C96EC51D62C5E7003F1E93 /* OETimingUtils.m in Sources */,
->>>>>>> 34aae6b5
 			);
 			runOnlyForDeploymentPostprocessing = 0;
 		};
@@ -644,7 +469,6 @@
 				IPHONEOS_DEPLOYMENT_TARGET = 8.0;
 				SDKROOT = iphoneos;
 				VALIDATE_PRODUCT = YES;
-<<<<<<< HEAD
 			};
 			name = AdHoc;
 		};
@@ -653,6 +477,8 @@
 			buildSettings = {
 				CLANG_ANALYZER_NONNULL = YES;
 				CLANG_WARN_UNREACHABLE_CODE = YES;
+				CODE_SIGN_IDENTITY = "iPhone Developer";
+				"CODE_SIGN_IDENTITY[sdk=appletvos*]" = "";
 				CURRENT_PROJECT_VERSION = 1;
 				DEBUG_INFORMATION_FORMAT = dwarf;
 				DEFINES_MODULE = YES;
@@ -675,71 +501,16 @@
 				TVOS_DEPLOYMENT_TARGET = 9.2;
 				VERSIONING_SYSTEM = "apple-generic";
 				VERSION_INFO_PREFIX = "";
-=======
->>>>>>> 34aae6b5
-			};
-			name = AdHoc;
-		};
-<<<<<<< HEAD
+			};
+			name = Debug;
+		};
 		B3C96EA41D62C3A3003F1E93 /* Release */ = {
-=======
-		B3C96EA31D62C3A3003F1E93 /* Debug */ = {
->>>>>>> 34aae6b5
 			isa = XCBuildConfiguration;
 			buildSettings = {
 				CLANG_ANALYZER_NONNULL = YES;
 				CLANG_WARN_UNREACHABLE_CODE = YES;
-<<<<<<< HEAD
-				COPY_PHASE_STRIP = NO;
-				CURRENT_PROJECT_VERSION = 1;
-				DEBUG_INFORMATION_FORMAT = "dwarf-with-dsym";
-=======
 				CODE_SIGN_IDENTITY = "iPhone Developer";
 				"CODE_SIGN_IDENTITY[sdk=appletvos*]" = "";
-				CURRENT_PROJECT_VERSION = 1;
-				DEBUG_INFORMATION_FORMAT = dwarf;
->>>>>>> 34aae6b5
-				DEFINES_MODULE = YES;
-				DYLIB_COMPATIBILITY_VERSION = 1;
-				DYLIB_CURRENT_VERSION = 1;
-				DYLIB_INSTALL_NAME_BASE = "@rpath";
-				ENABLE_STRICT_OBJC_MSGSEND = YES;
-				GCC_NO_COMMON_BLOCKS = YES;
-				GCC_PREFIX_HEADER = "PVSupport/PVSupport-Prefix.pch";
-				GCC_WARN_UNINITIALIZED_AUTOS = YES_AGGRESSIVE;
-				INFOPLIST_FILE = PVSupport/Info.plist;
-				INSTALL_PATH = "$(LOCAL_LIBRARY_DIR)/Frameworks";
-				LD_RUNPATH_SEARCH_PATHS = "$(inherited) @executable_path/Frameworks @loader_path/Frameworks";
-<<<<<<< HEAD
-				MTL_ENABLE_DEBUG_INFO = NO;
-=======
-				MTL_ENABLE_DEBUG_INFO = YES;
->>>>>>> 34aae6b5
-				PRODUCT_BUNDLE_IDENTIFIER = com.jamsoftonline.PVSupport;
-				PRODUCT_NAME = PVSupport;
-				SDKROOT = appletvos;
-				SKIP_INSTALL = YES;
-				TARGETED_DEVICE_FAMILY = 3;
-				TVOS_DEPLOYMENT_TARGET = 9.2;
-				VERSIONING_SYSTEM = "apple-generic";
-				VERSION_INFO_PREFIX = "";
-			};
-			name = Debug;
-		};
-<<<<<<< HEAD
-		B3C96EA51D62C3A3003F1E93 /* AdHoc */ = {
-=======
-		B3C96EA41D62C3A3003F1E93 /* Release */ = {
->>>>>>> 34aae6b5
-			isa = XCBuildConfiguration;
-			buildSettings = {
-				CLANG_ANALYZER_NONNULL = YES;
-				CLANG_WARN_UNREACHABLE_CODE = YES;
-<<<<<<< HEAD
-=======
-				CODE_SIGN_IDENTITY = "iPhone Developer";
-				"CODE_SIGN_IDENTITY[sdk=appletvos*]" = "";
->>>>>>> 34aae6b5
 				COPY_PHASE_STRIP = NO;
 				CURRENT_PROJECT_VERSION = 1;
 				DEBUG_INFORMATION_FORMAT = "dwarf-with-dsym";
@@ -764,29 +535,18 @@
 				VERSIONING_SYSTEM = "apple-generic";
 				VERSION_INFO_PREFIX = "";
 			};
-<<<<<<< HEAD
-			name = AdHoc;
-		};
-		B3C96ED51D62C5E7003F1E93 /* Debug */ = {
-=======
 			name = Release;
 		};
 		B3C96EA51D62C3A3003F1E93 /* AdHoc */ = {
->>>>>>> 34aae6b5
 			isa = XCBuildConfiguration;
 			buildSettings = {
 				CLANG_ANALYZER_NONNULL = YES;
 				CLANG_WARN_UNREACHABLE_CODE = YES;
-<<<<<<< HEAD
-				CURRENT_PROJECT_VERSION = 1;
-				DEBUG_INFORMATION_FORMAT = dwarf;
-=======
 				CODE_SIGN_IDENTITY = "iPhone Developer";
 				"CODE_SIGN_IDENTITY[sdk=appletvos*]" = "";
 				COPY_PHASE_STRIP = NO;
 				CURRENT_PROJECT_VERSION = 1;
 				DEBUG_INFORMATION_FORMAT = "dwarf-with-dsym";
->>>>>>> 34aae6b5
 				DEFINES_MODULE = YES;
 				DYLIB_COMPATIBILITY_VERSION = 1;
 				DYLIB_CURRENT_VERSION = 1;
@@ -795,14 +555,6 @@
 				GCC_NO_COMMON_BLOCKS = YES;
 				GCC_PREFIX_HEADER = "PVSupport/PVSupport-Prefix.pch";
 				GCC_WARN_UNINITIALIZED_AUTOS = YES_AGGRESSIVE;
-<<<<<<< HEAD
-				INFOPLIST_FILE = "$(SRCROOT)/PVSupport/Info.plist";
-				INSTALL_PATH = "$(LOCAL_LIBRARY_DIR)/Frameworks";
-				LD_RUNPATH_SEARCH_PATHS = "$(inherited) @executable_path/Frameworks @loader_path/Frameworks";
-				MTL_ENABLE_DEBUG_INFO = YES;
-				PRODUCT_BUNDLE_IDENTIFIER = com.jamsoftonline.PVSupport;
-				PRODUCT_NAME = "$(TARGET_NAME)";
-=======
 				INFOPLIST_FILE = PVSupport/Info.plist;
 				INSTALL_PATH = "$(LOCAL_LIBRARY_DIR)/Frameworks";
 				LD_RUNPATH_SEARCH_PATHS = "$(inherited) @executable_path/Frameworks @loader_path/Frameworks";
@@ -810,36 +562,23 @@
 				PRODUCT_BUNDLE_IDENTIFIER = com.jamsoftonline.PVSupport;
 				PRODUCT_NAME = PVSupport;
 				SDKROOT = appletvos;
->>>>>>> 34aae6b5
 				SKIP_INSTALL = YES;
 				TARGETED_DEVICE_FAMILY = 3;
 				TVOS_DEPLOYMENT_TARGET = 9.2;
 				VERSIONING_SYSTEM = "apple-generic";
 				VERSION_INFO_PREFIX = "";
 			};
-<<<<<<< HEAD
-			name = Debug;
-		};
-		B3C96ED61D62C5E7003F1E93 /* Release */ = {
-=======
 			name = AdHoc;
 		};
 		B3C96ED51D62C5E7003F1E93 /* Debug */ = {
->>>>>>> 34aae6b5
 			isa = XCBuildConfiguration;
 			buildSettings = {
 				CLANG_ANALYZER_NONNULL = YES;
 				CLANG_WARN_UNREACHABLE_CODE = YES;
-<<<<<<< HEAD
-				COPY_PHASE_STRIP = NO;
-				CURRENT_PROJECT_VERSION = 1;
-				DEBUG_INFORMATION_FORMAT = "dwarf-with-dsym";
-=======
 				CODE_SIGN_IDENTITY = "iPhone Developer";
 				"CODE_SIGN_IDENTITY[sdk=iphoneos*]" = "";
 				CURRENT_PROJECT_VERSION = 1;
 				DEBUG_INFORMATION_FORMAT = dwarf;
->>>>>>> 34aae6b5
 				DEFINES_MODULE = YES;
 				DYLIB_COMPATIBILITY_VERSION = 1;
 				DYLIB_CURRENT_VERSION = 1;
@@ -851,32 +590,18 @@
 				INFOPLIST_FILE = "$(SRCROOT)/PVSupport/Info.plist";
 				INSTALL_PATH = "$(LOCAL_LIBRARY_DIR)/Frameworks";
 				LD_RUNPATH_SEARCH_PATHS = "$(inherited) @executable_path/Frameworks @loader_path/Frameworks";
-<<<<<<< HEAD
-				MTL_ENABLE_DEBUG_INFO = NO;
-				PRODUCT_BUNDLE_IDENTIFIER = com.jamsoftonline.PVSupport;
-				PRODUCT_NAME = "$(TARGET_NAME)";
-				SKIP_INSTALL = YES;
-				TARGETED_DEVICE_FAMILY = 3;
-=======
 				MTL_ENABLE_DEBUG_INFO = YES;
 				PRODUCT_BUNDLE_IDENTIFIER = com.jamsoftonline.PVSupport;
 				PRODUCT_NAME = "$(TARGET_NAME)";
 				SKIP_INSTALL = YES;
 				TARGETED_DEVICE_FAMILY = "1,2";
->>>>>>> 34aae6b5
 				TVOS_DEPLOYMENT_TARGET = 9.2;
 				VERSIONING_SYSTEM = "apple-generic";
 				VERSION_INFO_PREFIX = "";
 			};
-<<<<<<< HEAD
-			name = Release;
-		};
-		B3C96ED71D62C5E7003F1E93 /* AdHoc */ = {
-=======
 			name = Debug;
 		};
 		B3C96ED61D62C5E7003F1E93 /* Release */ = {
->>>>>>> 34aae6b5
 			isa = XCBuildConfiguration;
 			buildSettings = {
 				CLANG_ANALYZER_NONNULL = YES;
@@ -933,11 +658,7 @@
 				PRODUCT_BUNDLE_IDENTIFIER = com.jamsoftonline.PVSupport;
 				PRODUCT_NAME = "$(TARGET_NAME)";
 				SKIP_INSTALL = YES;
-<<<<<<< HEAD
-				TARGETED_DEVICE_FAMILY = 3;
-=======
 				TARGETED_DEVICE_FAMILY = "1,2";
->>>>>>> 34aae6b5
 				TVOS_DEPLOYMENT_TARGET = 9.2;
 				VERSIONING_SYSTEM = "apple-generic";
 				VERSION_INFO_PREFIX = "";
@@ -957,11 +678,7 @@
 			defaultConfigurationIsVisible = 0;
 			defaultConfigurationName = Release;
 		};
-<<<<<<< HEAD
-		B3C96EA61D62C3A3003F1E93 /* Build configuration list for PBXNativeTarget "PVSupportTV" */ = {
-=======
 		B3C96EA61D62C3A3003F1E93 /* Build configuration list for PBXNativeTarget "PVSupport tvOS" */ = {
->>>>>>> 34aae6b5
 			isa = XCConfigurationList;
 			buildConfigurations = (
 				B3C96EA31D62C3A3003F1E93 /* Debug */,
