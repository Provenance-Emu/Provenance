// !$*UTF8*$!
{
	archiveVersion = 1;
	classes = {
	};
	objectVersion = 50;
	objects = {

/* Begin PBXBuildFile section */
		0592894F1DC194FD0012644D /* RealTimeThread.m in Sources */ = {isa = PBXBuildFile; fileRef = 0592894E1DC194FD0012644D /* RealTimeThread.m */; };
		059289501DC194FD0012644D /* RealTimeThread.m in Sources */ = {isa = PBXBuildFile; fileRef = 0592894E1DC194FD0012644D /* RealTimeThread.m */; };
		B35E6C37207EE15D0040709A /* CoreOptions.swift in Sources */ = {isa = PBXBuildFile; fileRef = B35E6C36207EE15D0040709A /* CoreOptions.swift */; };
		B35E6C38207EE15D0040709A /* CoreOptions.swift in Sources */ = {isa = PBXBuildFile; fileRef = B35E6C36207EE15D0040709A /* CoreOptions.swift */; };
		B302F88020B67D8D00C5E502 /* CocoaLumberjack.framework in Frameworks */ = {isa = PBXBuildFile; fileRef = B302F87B20B67D8C00C5E502 /* CocoaLumberjack.framework */; };
		B302F88120B67D8D00C5E502 /* NSLoggerSwift.framework in Frameworks */ = {isa = PBXBuildFile; fileRef = B302F87C20B67D8C00C5E502 /* NSLoggerSwift.framework */; };
		B302F88220B67D8D00C5E502 /* NSLogger.framework in Frameworks */ = {isa = PBXBuildFile; fileRef = B302F87D20B67D8C00C5E502 /* NSLogger.framework */; };
		B302F88320B67D8D00C5E502 /* XCDLumberjackNSLogger.framework in Frameworks */ = {isa = PBXBuildFile; fileRef = B302F87E20B67D8C00C5E502 /* XCDLumberjackNSLogger.framework */; };
		B302F88420B67D8D00C5E502 /* CocoaLumberjackSwift.framework in Frameworks */ = {isa = PBXBuildFile; fileRef = B302F87F20B67D8C00C5E502 /* CocoaLumberjackSwift.framework */; };
		B302F8A020B73D6500C5E502 /* PVCocoaLumberJackLogging.h in Headers */ = {isa = PBXBuildFile; fileRef = B302F89820B73D5F00C5E502 /* PVCocoaLumberJackLogging.h */; settings = {ATTRIBUTES = (Public, ); }; };
		B302F8A120B73D6500C5E502 /* PVCocoaLumberJackLogging.h in Headers */ = {isa = PBXBuildFile; fileRef = B302F89820B73D5F00C5E502 /* PVCocoaLumberJackLogging.h */; settings = {ATTRIBUTES = (Public, ); }; };
		B302F8A220B73D6500C5E502 /* PVLogEntry.m in Sources */ = {isa = PBXBuildFile; fileRef = B302F89920B73D5F00C5E502 /* PVLogEntry.m */; };
		B302F8A320B73D6500C5E502 /* PVLogEntry.m in Sources */ = {isa = PBXBuildFile; fileRef = B302F89920B73D5F00C5E502 /* PVLogEntry.m */; };
		B302F8A420B73D6500C5E502 /* PVLogging.h in Headers */ = {isa = PBXBuildFile; fileRef = B302F89A20B73D6200C5E502 /* PVLogging.h */; settings = {ATTRIBUTES = (Public, ); }; };
		B302F8A520B73D6500C5E502 /* PVLogging.h in Headers */ = {isa = PBXBuildFile; fileRef = B302F89A20B73D6200C5E502 /* PVLogging.h */; settings = {ATTRIBUTES = (Public, ); }; };
		B302F8A620B73D6500C5E502 /* PVLogEntry.h in Headers */ = {isa = PBXBuildFile; fileRef = B302F89B20B73D6300C5E502 /* PVLogEntry.h */; settings = {ATTRIBUTES = (Public, ); }; };
		B302F8A720B73D6500C5E502 /* PVLogEntry.h in Headers */ = {isa = PBXBuildFile; fileRef = B302F89B20B73D6300C5E502 /* PVLogEntry.h */; settings = {ATTRIBUTES = (Public, ); }; };
		B302F8A820B73D6500C5E502 /* PVProvenanceLogging.h in Headers */ = {isa = PBXBuildFile; fileRef = B302F89C20B73D6300C5E502 /* PVProvenanceLogging.h */; settings = {ATTRIBUTES = (Public, ); }; };
		B302F8A920B73D6500C5E502 /* PVProvenanceLogging.h in Headers */ = {isa = PBXBuildFile; fileRef = B302F89C20B73D6300C5E502 /* PVProvenanceLogging.h */; settings = {ATTRIBUTES = (Public, ); }; };
		B302F8AA20B73D6500C5E502 /* PVProvenanceLogging.m in Sources */ = {isa = PBXBuildFile; fileRef = B302F89D20B73D6400C5E502 /* PVProvenanceLogging.m */; };
		B302F8AB20B73D6500C5E502 /* PVProvenanceLogging.m in Sources */ = {isa = PBXBuildFile; fileRef = B302F89D20B73D6400C5E502 /* PVProvenanceLogging.m */; };
		B302F8AC20B73D6500C5E502 /* PVLogging.m in Sources */ = {isa = PBXBuildFile; fileRef = B302F89E20B73D6400C5E502 /* PVLogging.m */; };
		B302F8AD20B73D6500C5E502 /* PVLogging.m in Sources */ = {isa = PBXBuildFile; fileRef = B302F89E20B73D6400C5E502 /* PVLogging.m */; };
		B302F8AE20B73D6500C5E502 /* PVCocoaLumberJackLogging.m in Sources */ = {isa = PBXBuildFile; fileRef = B302F89F20B73D6500C5E502 /* PVCocoaLumberJackLogging.m */; };
		B302F8AF20B73D6500C5E502 /* PVCocoaLumberJackLogging.m in Sources */ = {isa = PBXBuildFile; fileRef = B302F89F20B73D6500C5E502 /* PVCocoaLumberJackLogging.m */; };
		B3A74C8A20522B04001D3D2E /* PVEmulatorCore.swift in Sources */ = {isa = PBXBuildFile; fileRef = B3A74C8920522B04001D3D2E /* PVEmulatorCore.swift */; };
		B3A74C8B20522B04001D3D2E /* PVEmulatorCore.swift in Sources */ = {isa = PBXBuildFile; fileRef = B3A74C8920522B04001D3D2E /* PVEmulatorCore.swift */; };
		B3A9F4281DE86777008450F5 /* GameController.framework in Frameworks */ = {isa = PBXBuildFile; fileRef = B3A9F4271DE86777008450F5 /* GameController.framework */; };
		B3A9F42A1DE86780008450F5 /* GameController.framework in Frameworks */ = {isa = PBXBuildFile; fileRef = B3A9F4291DE86780008450F5 /* GameController.framework */; };
		B3A9F42C1DE86DAD008450F5 /* PVGameControllerUtilities.h in Headers */ = {isa = PBXBuildFile; fileRef = B3FA5D611D6B90BD00060D71 /* PVGameControllerUtilities.h */; settings = {ATTRIBUTES = (Public, ); }; };
		B3A9F42D1DE86DAE008450F5 /* PVGameControllerUtilities.h in Headers */ = {isa = PBXBuildFile; fileRef = B3FA5D611D6B90BD00060D71 /* PVGameControllerUtilities.h */; settings = {ATTRIBUTES = (Public, ); }; };
		B3A9F42E1DE86E65008450F5 /* UIKit.framework in Frameworks */ = {isa = PBXBuildFile; fileRef = 1ACEA67617F746F80031B1C9 /* UIKit.framework */; };
		B3A9F4301DE86E6D008450F5 /* UIKit.framework in Frameworks */ = {isa = PBXBuildFile; fileRef = B3A9F42F1DE86E6D008450F5 /* UIKit.framework */; };
		B3C96EA71D62C3BE003F1E93 /* DebugUtils.h in Headers */ = {isa = PBXBuildFile; fileRef = 1A4E718C1A6C699F005CA80F /* DebugUtils.h */; settings = {ATTRIBUTES = (Public, ); }; };
		B3C96EA81D62C3C3003F1E93 /* OEGameAudio.h in Headers */ = {isa = PBXBuildFile; fileRef = 1ACEA69117F748F80031B1C9 /* OEGameAudio.h */; settings = {ATTRIBUTES = (Public, ); }; };
		B3C96EA91D62C3C3003F1E93 /* OEGameAudio.m in Sources */ = {isa = PBXBuildFile; fileRef = 1ACEA69217F748F80031B1C9 /* OEGameAudio.m */; };
		B3C96EAC1D62C3C3003F1E93 /* TPCircularBuffer.c in Sources */ = {isa = PBXBuildFile; fileRef = 1ACEA69517F748F80031B1C9 /* TPCircularBuffer.c */; };
		B3C96EAD1D62C3C3003F1E93 /* TPCircularBuffer.h in Headers */ = {isa = PBXBuildFile; fileRef = 1ACEA69617F748F80031B1C9 /* TPCircularBuffer.h */; settings = {ATTRIBUTES = (Public, ); }; };
		B3C96EAE1D62C3C7003F1E93 /* NSObject+PVAbstractAdditions.h in Headers */ = {isa = PBXBuildFile; fileRef = 1ACEA6A017F74A5A0031B1C9 /* NSObject+PVAbstractAdditions.h */; settings = {ATTRIBUTES = (Public, ); }; };
		B3C96EAF1D62C3C7003F1E93 /* NSObject+PVAbstractAdditions.m in Sources */ = {isa = PBXBuildFile; fileRef = 1ACEA6A117F74A5A0031B1C9 /* NSObject+PVAbstractAdditions.m */; };
		B3C96EB01D62C3C7003F1E93 /* (null) in Headers */ = {isa = PBXBuildFile; settings = {ATTRIBUTES = (Public, ); }; };
		B3C96EBD1D62C54D003F1E93 /* PVSupport.h in Headers */ = {isa = PBXBuildFile; fileRef = B3C96EBB1D62C54D003F1E93 /* PVSupport.h */; settings = {ATTRIBUTES = (Public, ); }; };
		B3C96EC01D62C5E7003F1E93 /* TPCircularBuffer.c in Sources */ = {isa = PBXBuildFile; fileRef = 1ACEA69517F748F80031B1C9 /* TPCircularBuffer.c */; };
		B3C96EC21D62C5E7003F1E93 /* NSObject+PVAbstractAdditions.m in Sources */ = {isa = PBXBuildFile; fileRef = 1ACEA6A117F74A5A0031B1C9 /* NSObject+PVAbstractAdditions.m */; };
		B3C96EC31D62C5E7003F1E93 /* OEGameAudio.m in Sources */ = {isa = PBXBuildFile; fileRef = 1ACEA69217F748F80031B1C9 /* OEGameAudio.m */; };
		B3C96EC91D62C5E7003F1E93 /* OEGameAudio.h in Headers */ = {isa = PBXBuildFile; fileRef = 1ACEA69117F748F80031B1C9 /* OEGameAudio.h */; settings = {ATTRIBUTES = (Public, ); }; };
		B3C96ECA1D62C5E7003F1E93 /* DebugUtils.h in Headers */ = {isa = PBXBuildFile; fileRef = 1A4E718C1A6C699F005CA80F /* DebugUtils.h */; settings = {ATTRIBUTES = (Public, ); }; };
		B3C96ECB1D62C5E7003F1E93 /* PVSupport.h in Headers */ = {isa = PBXBuildFile; fileRef = B3C96EBB1D62C54D003F1E93 /* PVSupport.h */; settings = {ATTRIBUTES = (Public, ); }; };
		B3C96ECC1D62C5E7003F1E93 /* NSObject+PVAbstractAdditions.h in Headers */ = {isa = PBXBuildFile; fileRef = 1ACEA6A017F74A5A0031B1C9 /* NSObject+PVAbstractAdditions.h */; settings = {ATTRIBUTES = (Public, ); }; };
		B3C96ECD1D62C5E7003F1E93 /* (null) in Headers */ = {isa = PBXBuildFile; settings = {ATTRIBUTES = (Public, ); }; };
		B3C96ED01D62C5E7003F1E93 /* TPCircularBuffer.h in Headers */ = {isa = PBXBuildFile; fileRef = 1ACEA69617F748F80031B1C9 /* TPCircularBuffer.h */; settings = {ATTRIBUTES = (Public, ); }; };
		B3D73D3D1EA15BB20023925B /* NSFileManager+OEHashingAdditions.h in Headers */ = {isa = PBXBuildFile; fileRef = B3D73D3B1EA15BB20023925B /* NSFileManager+OEHashingAdditions.h */; settings = {ATTRIBUTES = (Public, ); }; };
		B3D73D3E1EA15BB20023925B /* NSFileManager+OEHashingAdditions.h in Headers */ = {isa = PBXBuildFile; fileRef = B3D73D3B1EA15BB20023925B /* NSFileManager+OEHashingAdditions.h */; settings = {ATTRIBUTES = (Public, ); }; };
		B3D73D3F1EA15BB20023925B /* NSFileManager+OEHashingAdditions.m in Sources */ = {isa = PBXBuildFile; fileRef = B3D73D3C1EA15BB20023925B /* NSFileManager+OEHashingAdditions.m */; };
		B3D73D401EA15BB20023925B /* NSFileManager+OEHashingAdditions.m in Sources */ = {isa = PBXBuildFile; fileRef = B3D73D3C1EA15BB20023925B /* NSFileManager+OEHashingAdditions.m */; };
		B3E6DADE20B7BF8600454DD4 /* UIDeviceExtension.swift in Sources */ = {isa = PBXBuildFile; fileRef = B3E6DADD20B7BF8600454DD4 /* UIDeviceExtension.swift */; };
		B3E6DADF20B7BF8600454DD4 /* UIDeviceExtension.swift in Sources */ = {isa = PBXBuildFile; fileRef = B3E6DADD20B7BF8600454DD4 /* UIDeviceExtension.swift */; };
		B3E7089220B7E117005BAA5A /* CocoaLumberjack.framework in Frameworks */ = {isa = PBXBuildFile; fileRef = B328B41320B67C9700AE4E00 /* CocoaLumberjack.framework */; };
		B3E7089320B7E117005BAA5A /* CocoaLumberjackSwift.framework in Frameworks */ = {isa = PBXBuildFile; fileRef = B328B41120B67C9600AE4E00 /* CocoaLumberjackSwift.framework */; };
		B3E7089420B7E117005BAA5A /* NSLogger.framework in Frameworks */ = {isa = PBXBuildFile; fileRef = B328B41520B67C9700AE4E00 /* NSLogger.framework */; };
		B3E7089520B7E117005BAA5A /* NSLoggerSwift.framework in Frameworks */ = {isa = PBXBuildFile; fileRef = B328B41220B67C9600AE4E00 /* NSLoggerSwift.framework */; };
		B3E7089620B7E117005BAA5A /* XCDLumberjackNSLogger.framework in Frameworks */ = {isa = PBXBuildFile; fileRef = B328B41420B67C9700AE4E00 /* XCDLumberjackNSLogger.framework */; };
		B3FA5D441D6B858A00060D71 /* Foundation.framework in Frameworks */ = {isa = PBXBuildFile; fileRef = 1ACEA64717F7467D0031B1C9 /* Foundation.framework */; };
		B3FA5D471D6B859100060D71 /* AudioToolbox.framework in Frameworks */ = {isa = PBXBuildFile; fileRef = 1ACEA67E17F7473C0031B1C9 /* AudioToolbox.framework */; };
		B3FA5D491D6B859800060D71 /* Foundation.framework in Frameworks */ = {isa = PBXBuildFile; fileRef = B3FA5D481D6B859800060D71 /* Foundation.framework */; };
		B3FA5D4D1D6B859F00060D71 /* AudioToolbox.framework in Frameworks */ = {isa = PBXBuildFile; fileRef = B3FA5D4C1D6B859F00060D71 /* AudioToolbox.framework */; };
		B3FA5D5B1D6B908300060D71 /* OERingBuffer.h in Headers */ = {isa = PBXBuildFile; fileRef = B3FA5D591D6B908300060D71 /* OERingBuffer.h */; settings = {ATTRIBUTES = (Public, ); }; };
		B3FA5D5C1D6B908300060D71 /* OERingBuffer.h in Headers */ = {isa = PBXBuildFile; fileRef = B3FA5D591D6B908300060D71 /* OERingBuffer.h */; settings = {ATTRIBUTES = (Public, ); }; };
		B3FA5D5D1D6B908300060D71 /* OERingBuffer.m in Sources */ = {isa = PBXBuildFile; fileRef = B3FA5D5A1D6B908300060D71 /* OERingBuffer.m */; };
		B3FA5D5E1D6B908300060D71 /* OERingBuffer.m in Sources */ = {isa = PBXBuildFile; fileRef = B3FA5D5A1D6B908300060D71 /* OERingBuffer.m */; };
		B3FA5D631D6B90BD00060D71 /* PVEmulatorCore.h in Headers */ = {isa = PBXBuildFile; fileRef = B3FA5D5F1D6B90BD00060D71 /* PVEmulatorCore.h */; settings = {ATTRIBUTES = (Public, ); }; };
		B3FA5D641D6B90BD00060D71 /* PVEmulatorCore.h in Headers */ = {isa = PBXBuildFile; fileRef = B3FA5D5F1D6B90BD00060D71 /* PVEmulatorCore.h */; settings = {ATTRIBUTES = (Public, ); }; };
		B3FA5D651D6B90BD00060D71 /* PVEmulatorCore.m in Sources */ = {isa = PBXBuildFile; fileRef = B3FA5D601D6B90BD00060D71 /* PVEmulatorCore.m */; };
		B3FA5D661D6B90BD00060D71 /* PVEmulatorCore.m in Sources */ = {isa = PBXBuildFile; fileRef = B3FA5D601D6B90BD00060D71 /* PVEmulatorCore.m */; };
		B3FA5D691D6B90BD00060D71 /* PVGameControllerUtilities.m in Sources */ = {isa = PBXBuildFile; fileRef = B3FA5D621D6B90BD00060D71 /* PVGameControllerUtilities.m */; };
		B3FA5D6A1D6B90BD00060D71 /* PVGameControllerUtilities.m in Sources */ = {isa = PBXBuildFile; fileRef = B3FA5D621D6B90BD00060D71 /* PVGameControllerUtilities.m */; };
/* End PBXBuildFile section */

/* Begin PBXFileReference section */
		0592894D1DC194FD0012644D /* RealTimeThread.h */ = {isa = PBXFileReference; fileEncoding = 4; lastKnownFileType = sourcecode.c.h; path = RealTimeThread.h; sourceTree = "<group>"; };
		0592894E1DC194FD0012644D /* RealTimeThread.m */ = {isa = PBXFileReference; fileEncoding = 4; lastKnownFileType = sourcecode.c.objc; path = RealTimeThread.m; sourceTree = "<group>"; };
		1A4E718C1A6C699F005CA80F /* DebugUtils.h */ = {isa = PBXFileReference; lastKnownFileType = sourcecode.c.h; path = DebugUtils.h; sourceTree = "<group>"; };
		1ACEA64717F7467D0031B1C9 /* Foundation.framework */ = {isa = PBXFileReference; lastKnownFileType = wrapper.framework; name = Foundation.framework; path = System/Library/Frameworks/Foundation.framework; sourceTree = SDKROOT; };
		1ACEA64B17F7467D0031B1C9 /* PVSupport-Prefix.pch */ = {isa = PBXFileReference; lastKnownFileType = sourcecode.c.h; path = "PVSupport-Prefix.pch"; sourceTree = "<group>"; };
		1ACEA67617F746F80031B1C9 /* UIKit.framework */ = {isa = PBXFileReference; lastKnownFileType = wrapper.framework; name = UIKit.framework; path = System/Library/Frameworks/UIKit.framework; sourceTree = SDKROOT; };
		1ACEA67817F747150031B1C9 /* CoreGraphics.framework */ = {isa = PBXFileReference; lastKnownFileType = wrapper.framework; name = CoreGraphics.framework; path = System/Library/Frameworks/CoreGraphics.framework; sourceTree = SDKROOT; };
		1ACEA67A17F747250031B1C9 /* OpenGLES.framework */ = {isa = PBXFileReference; lastKnownFileType = wrapper.framework; name = OpenGLES.framework; path = System/Library/Frameworks/OpenGLES.framework; sourceTree = SDKROOT; };
		1ACEA67C17F7472F0031B1C9 /* CoreAudio.framework */ = {isa = PBXFileReference; lastKnownFileType = wrapper.framework; name = CoreAudio.framework; path = System/Library/Frameworks/CoreAudio.framework; sourceTree = SDKROOT; };
		1ACEA67E17F7473C0031B1C9 /* AudioToolbox.framework */ = {isa = PBXFileReference; lastKnownFileType = wrapper.framework; name = AudioToolbox.framework; path = System/Library/Frameworks/AudioToolbox.framework; sourceTree = SDKROOT; };
		1ACEA69117F748F80031B1C9 /* OEGameAudio.h */ = {isa = PBXFileReference; fileEncoding = 4; lastKnownFileType = sourcecode.c.h; path = OEGameAudio.h; sourceTree = "<group>"; };
		1ACEA69217F748F80031B1C9 /* OEGameAudio.m */ = {isa = PBXFileReference; fileEncoding = 4; lastKnownFileType = sourcecode.c.objc; path = OEGameAudio.m; sourceTree = "<group>"; };
		1ACEA69517F748F80031B1C9 /* TPCircularBuffer.c */ = {isa = PBXFileReference; fileEncoding = 4; lastKnownFileType = sourcecode.c.c; path = TPCircularBuffer.c; sourceTree = "<group>"; };
		1ACEA69617F748F80031B1C9 /* TPCircularBuffer.h */ = {isa = PBXFileReference; fileEncoding = 4; lastKnownFileType = sourcecode.c.h; path = TPCircularBuffer.h; sourceTree = "<group>"; };
		1ACEA6A017F74A5A0031B1C9 /* NSObject+PVAbstractAdditions.h */ = {isa = PBXFileReference; fileEncoding = 4; lastKnownFileType = sourcecode.c.h; path = "NSObject+PVAbstractAdditions.h"; sourceTree = "<group>"; };
		1ACEA6A117F74A5A0031B1C9 /* NSObject+PVAbstractAdditions.m */ = {isa = PBXFileReference; fileEncoding = 4; lastKnownFileType = sourcecode.c.objc; path = "NSObject+PVAbstractAdditions.m"; sourceTree = "<group>"; };
		1AD4BC6A1BFD381C007D6C7C /* AVFoundation.framework */ = {isa = PBXFileReference; lastKnownFileType = wrapper.framework; name = AVFoundation.framework; path = Platforms/AppleTVOS.platform/Developer/SDKs/AppleTVOS9.0.sdk/System/Library/Frameworks/AVFoundation.framework; sourceTree = DEVELOPER_DIR; };
		1AD4BC701BFD3920007D6C7C /* AVFoundation.framework */ = {isa = PBXFileReference; lastKnownFileType = wrapper.framework; name = AVFoundation.framework; path = System/Library/Frameworks/AVFoundation.framework; sourceTree = SDKROOT; };
		B35E6C36207EE15D0040709A /* CoreOptions.swift */ = {isa = PBXFileReference; fileEncoding = 4; lastKnownFileType = sourcecode.swift; path = CoreOptions.swift; sourceTree = "<group>"; };
		B302F87B20B67D8C00C5E502 /* CocoaLumberjack.framework */ = {isa = PBXFileReference; lastKnownFileType = wrapper.framework; name = CocoaLumberjack.framework; path = ../Carthage/Build/iOS/CocoaLumberjack.framework; sourceTree = "<group>"; };
		B302F87C20B67D8C00C5E502 /* NSLoggerSwift.framework */ = {isa = PBXFileReference; lastKnownFileType = wrapper.framework; name = NSLoggerSwift.framework; path = ../Carthage/Build/iOS/NSLoggerSwift.framework; sourceTree = "<group>"; };
		B302F87D20B67D8C00C5E502 /* NSLogger.framework */ = {isa = PBXFileReference; lastKnownFileType = wrapper.framework; name = NSLogger.framework; path = ../Carthage/Build/iOS/NSLogger.framework; sourceTree = "<group>"; };
		B302F87E20B67D8C00C5E502 /* XCDLumberjackNSLogger.framework */ = {isa = PBXFileReference; lastKnownFileType = wrapper.framework; name = XCDLumberjackNSLogger.framework; path = ../Carthage/Build/iOS/XCDLumberjackNSLogger.framework; sourceTree = "<group>"; };
		B302F87F20B67D8C00C5E502 /* CocoaLumberjackSwift.framework */ = {isa = PBXFileReference; lastKnownFileType = wrapper.framework; name = CocoaLumberjackSwift.framework; path = ../Carthage/Build/iOS/CocoaLumberjackSwift.framework; sourceTree = "<group>"; };
		B302F89820B73D5F00C5E502 /* PVCocoaLumberJackLogging.h */ = {isa = PBXFileReference; fileEncoding = 4; lastKnownFileType = sourcecode.c.h; path = PVCocoaLumberJackLogging.h; sourceTree = "<group>"; };
		B302F89920B73D5F00C5E502 /* PVLogEntry.m */ = {isa = PBXFileReference; fileEncoding = 4; lastKnownFileType = sourcecode.c.objc; path = PVLogEntry.m; sourceTree = "<group>"; };
		B302F89A20B73D6200C5E502 /* PVLogging.h */ = {isa = PBXFileReference; fileEncoding = 4; lastKnownFileType = sourcecode.c.h; path = PVLogging.h; sourceTree = "<group>"; };
		B302F89B20B73D6300C5E502 /* PVLogEntry.h */ = {isa = PBXFileReference; fileEncoding = 4; lastKnownFileType = sourcecode.c.h; path = PVLogEntry.h; sourceTree = "<group>"; };
		B302F89C20B73D6300C5E502 /* PVProvenanceLogging.h */ = {isa = PBXFileReference; fileEncoding = 4; lastKnownFileType = sourcecode.c.h; path = PVProvenanceLogging.h; sourceTree = "<group>"; };
		B302F89D20B73D6400C5E502 /* PVProvenanceLogging.m */ = {isa = PBXFileReference; fileEncoding = 4; lastKnownFileType = sourcecode.c.objc; path = PVProvenanceLogging.m; sourceTree = "<group>"; };
		B302F89E20B73D6400C5E502 /* PVLogging.m */ = {isa = PBXFileReference; fileEncoding = 4; lastKnownFileType = sourcecode.c.objc; path = PVLogging.m; sourceTree = "<group>"; };
		B302F89F20B73D6500C5E502 /* PVCocoaLumberJackLogging.m */ = {isa = PBXFileReference; fileEncoding = 4; lastKnownFileType = sourcecode.c.objc; path = PVCocoaLumberJackLogging.m; sourceTree = "<group>"; };
		B328B41120B67C9600AE4E00 /* CocoaLumberjackSwift.framework */ = {isa = PBXFileReference; lastKnownFileType = wrapper.framework; name = CocoaLumberjackSwift.framework; path = ../Carthage/Build/tvOS/CocoaLumberjackSwift.framework; sourceTree = "<group>"; };
		B328B41220B67C9600AE4E00 /* NSLoggerSwift.framework */ = {isa = PBXFileReference; lastKnownFileType = wrapper.framework; name = NSLoggerSwift.framework; path = ../Carthage/Build/tvOS/NSLoggerSwift.framework; sourceTree = "<group>"; };
		B328B41320B67C9700AE4E00 /* CocoaLumberjack.framework */ = {isa = PBXFileReference; lastKnownFileType = wrapper.framework; name = CocoaLumberjack.framework; path = ../Carthage/Build/tvOS/CocoaLumberjack.framework; sourceTree = "<group>"; };
		B328B41420B67C9700AE4E00 /* XCDLumberjackNSLogger.framework */ = {isa = PBXFileReference; lastKnownFileType = wrapper.framework; name = XCDLumberjackNSLogger.framework; path = ../Carthage/Build/tvOS/XCDLumberjackNSLogger.framework; sourceTree = "<group>"; };
		B328B41520B67C9700AE4E00 /* NSLogger.framework */ = {isa = PBXFileReference; lastKnownFileType = wrapper.framework; name = NSLogger.framework; path = ../Carthage/Build/tvOS/NSLogger.framework; sourceTree = "<group>"; };
		B3A74C8920522B04001D3D2E /* PVEmulatorCore.swift */ = {isa = PBXFileReference; lastKnownFileType = sourcecode.swift; path = PVEmulatorCore.swift; sourceTree = "<group>"; };
		B3A9F4271DE86777008450F5 /* GameController.framework */ = {isa = PBXFileReference; lastKnownFileType = wrapper.framework; name = GameController.framework; path = System/Library/Frameworks/GameController.framework; sourceTree = SDKROOT; };
		B3A9F4291DE86780008450F5 /* GameController.framework */ = {isa = PBXFileReference; lastKnownFileType = wrapper.framework; name = GameController.framework; path = Platforms/AppleTVOS.platform/Developer/SDKs/AppleTVOS10.0.sdk/System/Library/Frameworks/GameController.framework; sourceTree = DEVELOPER_DIR; };
		B3A9F42F1DE86E6D008450F5 /* UIKit.framework */ = {isa = PBXFileReference; lastKnownFileType = wrapper.framework; name = UIKit.framework; path = Platforms/AppleTVOS.platform/Developer/SDKs/AppleTVOS10.0.sdk/System/Library/Frameworks/UIKit.framework; sourceTree = DEVELOPER_DIR; };
		B3C96E9E1D62C3A3003F1E93 /* PVSupport.framework */ = {isa = PBXFileReference; explicitFileType = wrapper.framework; includeInIndex = 0; path = PVSupport.framework; sourceTree = BUILT_PRODUCTS_DIR; };
		B3C96EBA1D62C54D003F1E93 /* Info.plist */ = {isa = PBXFileReference; fileEncoding = 4; lastKnownFileType = text.plist.xml; path = Info.plist; sourceTree = "<group>"; };
		B3C96EBB1D62C54D003F1E93 /* PVSupport.h */ = {isa = PBXFileReference; fileEncoding = 4; lastKnownFileType = sourcecode.c.h; path = PVSupport.h; sourceTree = "<group>"; };
		B3C96ED81D62C5E7003F1E93 /* PVSupport.framework */ = {isa = PBXFileReference; explicitFileType = wrapper.framework; includeInIndex = 0; path = PVSupport.framework; sourceTree = BUILT_PRODUCTS_DIR; };
		B3D73D3B1EA15BB20023925B /* NSFileManager+OEHashingAdditions.h */ = {isa = PBXFileReference; fileEncoding = 4; lastKnownFileType = sourcecode.c.h; path = "NSFileManager+OEHashingAdditions.h"; sourceTree = "<group>"; };
		B3D73D3C1EA15BB20023925B /* NSFileManager+OEHashingAdditions.m */ = {isa = PBXFileReference; fileEncoding = 4; lastKnownFileType = sourcecode.c.objc; path = "NSFileManager+OEHashingAdditions.m"; sourceTree = "<group>"; };
		B3E6DAD220B7A02D00454DD4 /* CocoaLumberjack.framework */ = {isa = PBXFileReference; lastKnownFileType = wrapper.framework; name = CocoaLumberjack.framework; path = ../Carthage/Build/iOS/CocoaLumberjack.framework; sourceTree = "<group>"; };
		B3E6DADD20B7BF8600454DD4 /* UIDeviceExtension.swift */ = {isa = PBXFileReference; lastKnownFileType = sourcecode.swift; path = UIDeviceExtension.swift; sourceTree = "<group>"; };
		B3E6DAE520B7D26B00454DD4 /* NSLogger.framework */ = {isa = PBXFileReference; lastKnownFileType = wrapper.framework; name = NSLogger.framework; path = ../Carthage/Build/iOS/NSLogger.framework; sourceTree = "<group>"; };
		B3E6DAE620B7D26C00454DD4 /* XCDLumberjackNSLogger.framework */ = {isa = PBXFileReference; lastKnownFileType = wrapper.framework; name = XCDLumberjackNSLogger.framework; path = ../Carthage/Build/iOS/XCDLumberjackNSLogger.framework; sourceTree = "<group>"; };
		B3E6DAE720B7D26C00454DD4 /* CocoaLumberjack.framework */ = {isa = PBXFileReference; lastKnownFileType = wrapper.framework; name = CocoaLumberjack.framework; path = ../Carthage/Build/iOS/CocoaLumberjack.framework; sourceTree = "<group>"; };
		B3E6DAE820B7D26C00454DD4 /* NSLoggerSwift.framework */ = {isa = PBXFileReference; lastKnownFileType = wrapper.framework; name = NSLoggerSwift.framework; path = ../Carthage/Build/iOS/NSLoggerSwift.framework; sourceTree = "<group>"; };
		B3E6DAE920B7D26D00454DD4 /* CocoaLumberjackSwift.framework */ = {isa = PBXFileReference; lastKnownFileType = wrapper.framework; name = CocoaLumberjackSwift.framework; path = ../Carthage/Build/iOS/CocoaLumberjackSwift.framework; sourceTree = "<group>"; };
		B3FA5D451D6B858E00060D71 /* AudioUnit.framework */ = {isa = PBXFileReference; lastKnownFileType = wrapper.framework; name = AudioUnit.framework; path = System/Library/Frameworks/AudioUnit.framework; sourceTree = SDKROOT; };
		B3FA5D481D6B859800060D71 /* Foundation.framework */ = {isa = PBXFileReference; lastKnownFileType = wrapper.framework; name = Foundation.framework; path = Platforms/AppleTVOS.platform/Developer/SDKs/AppleTVOS9.2.sdk/System/Library/Frameworks/Foundation.framework; sourceTree = DEVELOPER_DIR; };
		B3FA5D4A1D6B859C00060D71 /* AudioUnit.framework */ = {isa = PBXFileReference; lastKnownFileType = wrapper.framework; name = AudioUnit.framework; path = Platforms/AppleTVOS.platform/Developer/SDKs/AppleTVOS9.2.sdk/System/Library/Frameworks/AudioUnit.framework; sourceTree = DEVELOPER_DIR; };
		B3FA5D4C1D6B859F00060D71 /* AudioToolbox.framework */ = {isa = PBXFileReference; lastKnownFileType = wrapper.framework; name = AudioToolbox.framework; path = Platforms/AppleTVOS.platform/Developer/SDKs/AppleTVOS9.2.sdk/System/Library/Frameworks/AudioToolbox.framework; sourceTree = DEVELOPER_DIR; };
		B3FA5D591D6B908300060D71 /* OERingBuffer.h */ = {isa = PBXFileReference; fileEncoding = 4; lastKnownFileType = sourcecode.c.h; path = OERingBuffer.h; sourceTree = "<group>"; };
		B3FA5D5A1D6B908300060D71 /* OERingBuffer.m */ = {isa = PBXFileReference; fileEncoding = 4; lastKnownFileType = sourcecode.c.objc; path = OERingBuffer.m; sourceTree = "<group>"; };
		B3FA5D5F1D6B90BD00060D71 /* PVEmulatorCore.h */ = {isa = PBXFileReference; fileEncoding = 4; lastKnownFileType = sourcecode.c.h; path = PVEmulatorCore.h; sourceTree = "<group>"; };
		B3FA5D601D6B90BD00060D71 /* PVEmulatorCore.m */ = {isa = PBXFileReference; fileEncoding = 4; lastKnownFileType = sourcecode.c.objc; path = PVEmulatorCore.m; sourceTree = "<group>"; };
		B3FA5D611D6B90BD00060D71 /* PVGameControllerUtilities.h */ = {isa = PBXFileReference; fileEncoding = 4; lastKnownFileType = sourcecode.c.h; path = PVGameControllerUtilities.h; sourceTree = "<group>"; };
		B3FA5D621D6B90BD00060D71 /* PVGameControllerUtilities.m */ = {isa = PBXFileReference; fileEncoding = 4; lastKnownFileType = sourcecode.c.objc; path = PVGameControllerUtilities.m; sourceTree = "<group>"; };
/* End PBXFileReference section */

/* Begin PBXFrameworksBuildPhase section */
		B3C96E9A1D62C3A3003F1E93 /* Frameworks */ = {
			isa = PBXFrameworksBuildPhase;
			buildActionMask = 2147483647;
			files = (
				B3E7089220B7E117005BAA5A /* CocoaLumberjack.framework in Frameworks */,
				B3E7089320B7E117005BAA5A /* CocoaLumberjackSwift.framework in Frameworks */,
				B3E7089420B7E117005BAA5A /* NSLogger.framework in Frameworks */,
				B3E7089520B7E117005BAA5A /* NSLoggerSwift.framework in Frameworks */,
				B3E7089620B7E117005BAA5A /* XCDLumberjackNSLogger.framework in Frameworks */,
				B3A9F4301DE86E6D008450F5 /* UIKit.framework in Frameworks */,
				B3A9F42A1DE86780008450F5 /* GameController.framework in Frameworks */,
				B3FA5D4D1D6B859F00060D71 /* AudioToolbox.framework in Frameworks */,
				B3FA5D491D6B859800060D71 /* Foundation.framework in Frameworks */,
			);
			runOnlyForDeploymentPostprocessing = 0;
		};
		B3C96EC71D62C5E7003F1E93 /* Frameworks */ = {
			isa = PBXFrameworksBuildPhase;
			buildActionMask = 2147483647;
			files = (
				B302F88020B67D8D00C5E502 /* CocoaLumberjack.framework in Frameworks */,
				B302F88120B67D8D00C5E502 /* NSLoggerSwift.framework in Frameworks */,
				B302F88220B67D8D00C5E502 /* NSLogger.framework in Frameworks */,
				B302F88320B67D8D00C5E502 /* XCDLumberjackNSLogger.framework in Frameworks */,
				B302F88420B67D8D00C5E502 /* CocoaLumberjackSwift.framework in Frameworks */,
				B3A9F42E1DE86E65008450F5 /* UIKit.framework in Frameworks */,
				B3A9F4281DE86777008450F5 /* GameController.framework in Frameworks */,
				B3FA5D471D6B859100060D71 /* AudioToolbox.framework in Frameworks */,
				B3FA5D441D6B858A00060D71 /* Foundation.framework in Frameworks */,
			);
			runOnlyForDeploymentPostprocessing = 0;
		};
/* End PBXFrameworksBuildPhase section */

/* Begin PBXGroup section */
		1A4E718B1A6C693A005CA80F /* DebugUtils */ = {
			isa = PBXGroup;
			children = (
				1A4E718C1A6C699F005CA80F /* DebugUtils.h */,
				B3E6DADD20B7BF8600454DD4 /* UIDeviceExtension.swift */,
			);
			name = DebugUtils;
			sourceTree = "<group>";
		};
		1ACEA63B17F7467D0031B1C9 = {
			isa = PBXGroup;
			children = (
				B302F89420B71C2300C5E502 /* Logging */,
				1A4E718B1A6C693A005CA80F /* DebugUtils */,
				1ACEA69017F748F80031B1C9 /* Audio */,
				1ACEA64917F7467D0031B1C9 /* PVSupport */,
				1ACEA64617F7467D0031B1C9 /* Frameworks */,
				B3E7087820B7DF3E005BAA5A /* Carthage */,
				1ACEA64517F7467D0031B1C9 /* Products */,
			);
			sourceTree = "<group>";
		};
		1ACEA64517F7467D0031B1C9 /* Products */ = {
			isa = PBXGroup;
			children = (
				B3C96E9E1D62C3A3003F1E93 /* PVSupport.framework */,
				B3C96ED81D62C5E7003F1E93 /* PVSupport.framework */,
			);
			name = Products;
			sourceTree = "<group>";
		};
		1ACEA64617F7467D0031B1C9 /* Frameworks */ = {
			isa = PBXGroup;
			children = (
				B328B41320B67C9700AE4E00 /* CocoaLumberjack.framework */,
				B328B41120B67C9600AE4E00 /* CocoaLumberjackSwift.framework */,
				B302F87F20B67D8C00C5E502 /* CocoaLumberjackSwift.framework */,
				B328B41520B67C9700AE4E00 /* NSLogger.framework */,
				B302F87D20B67D8C00C5E502 /* NSLogger.framework */,
				B328B41220B67C9600AE4E00 /* NSLoggerSwift.framework */,
				B328B41420B67C9700AE4E00 /* XCDLumberjackNSLogger.framework */,
				B302F87B20B67D8C00C5E502 /* CocoaLumberjack.framework */,
				B302F87C20B67D8C00C5E502 /* NSLoggerSwift.framework */,
				B302F87E20B67D8C00C5E502 /* XCDLumberjackNSLogger.framework */,
				B3A9F42F1DE86E6D008450F5 /* UIKit.framework */,
				B3A9F4291DE86780008450F5 /* GameController.framework */,
				B3A9F4271DE86777008450F5 /* GameController.framework */,
				B3FA5D4C1D6B859F00060D71 /* AudioToolbox.framework */,
				B3FA5D4A1D6B859C00060D71 /* AudioUnit.framework */,
				B3FA5D481D6B859800060D71 /* Foundation.framework */,
				B3FA5D451D6B858E00060D71 /* AudioUnit.framework */,
				1AD4BC701BFD3920007D6C7C /* AVFoundation.framework */,
				1AD4BC6A1BFD381C007D6C7C /* AVFoundation.framework */,
				1ACEA67E17F7473C0031B1C9 /* AudioToolbox.framework */,
				1ACEA67C17F7472F0031B1C9 /* CoreAudio.framework */,
				1ACEA67A17F747250031B1C9 /* OpenGLES.framework */,
				1ACEA67817F747150031B1C9 /* CoreGraphics.framework */,
				1ACEA67617F746F80031B1C9 /* UIKit.framework */,
				1ACEA64717F7467D0031B1C9 /* Foundation.framework */,
			);
			name = Frameworks;
			sourceTree = "<group>";
		};
		1ACEA64917F7467D0031B1C9 /* PVSupport */ = {
			isa = PBXGroup;
			children = (
				B3C96EBB1D62C54D003F1E93 /* PVSupport.h */,
				B35E6C36207EE15D0040709A /* CoreOptions.swift */,
				1ACEA6A017F74A5A0031B1C9 /* NSObject+PVAbstractAdditions.h */,
				1ACEA6A117F74A5A0031B1C9 /* NSObject+PVAbstractAdditions.m */,
				B3D73D3B1EA15BB20023925B /* NSFileManager+OEHashingAdditions.h */,
				B3D73D3C1EA15BB20023925B /* NSFileManager+OEHashingAdditions.m */,
				0592894D1DC194FD0012644D /* RealTimeThread.h */,
				0592894E1DC194FD0012644D /* RealTimeThread.m */,
				B3FA5D5F1D6B90BD00060D71 /* PVEmulatorCore.h */,
				B3FA5D601D6B90BD00060D71 /* PVEmulatorCore.m */,
				B3A74C8920522B04001D3D2E /* PVEmulatorCore.swift */,
				B3FA5D611D6B90BD00060D71 /* PVGameControllerUtilities.h */,
				B3FA5D621D6B90BD00060D71 /* PVGameControllerUtilities.m */,
				1ACEA64A17F7467D0031B1C9 /* Supporting Files */,
			);
			path = PVSupport;
			sourceTree = "<group>";
		};
		1ACEA64A17F7467D0031B1C9 /* Supporting Files */ = {
			isa = PBXGroup;
			children = (
				B3C96EBA1D62C54D003F1E93 /* Info.plist */,
				1ACEA64B17F7467D0031B1C9 /* PVSupport-Prefix.pch */,
			);
			name = "Supporting Files";
			sourceTree = "<group>";
		};
		1ACEA69017F748F80031B1C9 /* Audio */ = {
			isa = PBXGroup;
			children = (
				1ACEA69117F748F80031B1C9 /* OEGameAudio.h */,
				1ACEA69217F748F80031B1C9 /* OEGameAudio.m */,
				B3FA5D591D6B908300060D71 /* OERingBuffer.h */,
				B3FA5D5A1D6B908300060D71 /* OERingBuffer.m */,
				1ACEA69617F748F80031B1C9 /* TPCircularBuffer.h */,
				1ACEA69517F748F80031B1C9 /* TPCircularBuffer.c */,
			);
			name = Audio;
			path = PVSupport/Audio;
			sourceTree = "<group>";
		};
		B302F89420B71C2300C5E502 /* Logging */ = {
			isa = PBXGroup;
			children = (
				B302F89820B73D5F00C5E502 /* PVCocoaLumberJackLogging.h */,
				B302F89F20B73D6500C5E502 /* PVCocoaLumberJackLogging.m */,
				B302F89C20B73D6300C5E502 /* PVProvenanceLogging.h */,
				B302F89D20B73D6400C5E502 /* PVProvenanceLogging.m */,
				B302F89B20B73D6300C5E502 /* PVLogEntry.h */,
				B302F89920B73D5F00C5E502 /* PVLogEntry.m */,
				B302F89A20B73D6200C5E502 /* PVLogging.h */,
				B302F89E20B73D6400C5E502 /* PVLogging.m */,
			);
			path = Logging;
			sourceTree = "<group>";
		};
		B3E7087820B7DF3E005BAA5A /* Carthage */ = {
			isa = PBXGroup;
			children = (
				B3E6DAE520B7D26B00454DD4 /* NSLogger.framework */,
				B3E6DAE820B7D26C00454DD4 /* NSLoggerSwift.framework */,
				B3E6DAE620B7D26C00454DD4 /* XCDLumberjackNSLogger.framework */,
				B3E6DAD220B7A02D00454DD4 /* CocoaLumberjack.framework */,
				B3E6DAE720B7D26C00454DD4 /* CocoaLumberjack.framework */,
				B3E6DAE920B7D26D00454DD4 /* CocoaLumberjackSwift.framework */,
			);
			name = Carthage;
			sourceTree = "<group>";
		};
/* End PBXGroup section */

/* Begin PBXHeadersBuildPhase section */
		B3C96E9B1D62C3A3003F1E93 /* Headers */ = {
			isa = PBXHeadersBuildPhase;
			buildActionMask = 2147483647;
			files = (
				B3C96EA81D62C3C3003F1E93 /* OEGameAudio.h in Headers */,
				B3C96EA71D62C3BE003F1E93 /* DebugUtils.h in Headers */,
				B3FA5D5C1D6B908300060D71 /* OERingBuffer.h in Headers */,
				B302F8A920B73D6500C5E502 /* PVProvenanceLogging.h in Headers */,
				B3C96EAE1D62C3C7003F1E93 /* NSObject+PVAbstractAdditions.h in Headers */,
				B3A9F42C1DE86DAD008450F5 /* PVGameControllerUtilities.h in Headers */,
				B3C96EB01D62C3C7003F1E93 /* (null) in Headers */,
				B3D73D3E1EA15BB20023925B /* NSFileManager+OEHashingAdditions.h in Headers */,
				B3C96EBD1D62C54D003F1E93 /* PVSupport.h in Headers */,
				B302F8A720B73D6500C5E502 /* PVLogEntry.h in Headers */,
				B3FA5D641D6B90BD00060D71 /* PVEmulatorCore.h in Headers */,
				B3C96EAD1D62C3C3003F1E93 /* TPCircularBuffer.h in Headers */,
				B302F8A520B73D6500C5E502 /* PVLogging.h in Headers */,
				B302F8A120B73D6500C5E502 /* PVCocoaLumberJackLogging.h in Headers */,
			);
			runOnlyForDeploymentPostprocessing = 0;
		};
		B3C96EC81D62C5E7003F1E93 /* Headers */ = {
			isa = PBXHeadersBuildPhase;
			buildActionMask = 2147483647;
			files = (
				B3C96ECB1D62C5E7003F1E93 /* PVSupport.h in Headers */,
				B3C96EC91D62C5E7003F1E93 /* OEGameAudio.h in Headers */,
				B3C96ECA1D62C5E7003F1E93 /* DebugUtils.h in Headers */,
				B302F8A820B73D6500C5E502 /* PVProvenanceLogging.h in Headers */,
				B3FA5D5B1D6B908300060D71 /* OERingBuffer.h in Headers */,
				B3A9F42D1DE86DAE008450F5 /* PVGameControllerUtilities.h in Headers */,
				B3C96ECC1D62C5E7003F1E93 /* NSObject+PVAbstractAdditions.h in Headers */,
				B3D73D3D1EA15BB20023925B /* NSFileManager+OEHashingAdditions.h in Headers */,
				B3C96ECD1D62C5E7003F1E93 /* (null) in Headers */,
				B302F8A620B73D6500C5E502 /* PVLogEntry.h in Headers */,
				B3FA5D631D6B90BD00060D71 /* PVEmulatorCore.h in Headers */,
				B3C96ED01D62C5E7003F1E93 /* TPCircularBuffer.h in Headers */,
				B302F8A420B73D6500C5E502 /* PVLogging.h in Headers */,
				B302F8A020B73D6500C5E502 /* PVCocoaLumberJackLogging.h in Headers */,
			);
			runOnlyForDeploymentPostprocessing = 0;
		};
/* End PBXHeadersBuildPhase section */

/* Begin PBXNativeTarget section */
		B3C96E9D1D62C3A3003F1E93 /* PVSupport tvOS */ = {
			isa = PBXNativeTarget;
			buildConfigurationList = B3C96EA61D62C3A3003F1E93 /* Build configuration list for PBXNativeTarget "PVSupport tvOS" */;
			buildPhases = (
				B3E708A920B7E918005BAA5A /* Carthage Build */,
				B3C96E991D62C3A3003F1E93 /* Sources */,
				B3C96E9A1D62C3A3003F1E93 /* Frameworks */,
				B3C96E9B1D62C3A3003F1E93 /* Headers */,
				B3C96E9C1D62C3A3003F1E93 /* Resources */,
			);
			buildRules = (
			);
			dependencies = (
			);
			name = "PVSupport tvOS";
			productName = "PVSupportTV Framework";
			productReference = B3C96E9E1D62C3A3003F1E93 /* PVSupport.framework */;
			productType = "com.apple.product-type.framework";
		};
		B3C96EBE1D62C5E7003F1E93 /* PVSupport */ = {
			isa = PBXNativeTarget;
			buildConfigurationList = B3C96ED41D62C5E7003F1E93 /* Build configuration list for PBXNativeTarget "PVSupport" */;
			buildPhases = (
				B3E708A820B7E8F9005BAA5A /* Carthage build */,
				B3C96EBF1D62C5E7003F1E93 /* Sources */,
				B3C96EC71D62C5E7003F1E93 /* Frameworks */,
				B3C96EC81D62C5E7003F1E93 /* Headers */,
				B3C96ED21D62C5E7003F1E93 /* Resources */,
				B328B41B20B67CDF00AE4E00 /* Carthage */,
			);
			buildRules = (
			);
			dependencies = (
			);
			name = PVSupport;
			productName = "PVSupportTV Framework";
			productReference = B3C96ED81D62C5E7003F1E93 /* PVSupport.framework */;
			productType = "com.apple.product-type.framework";
		};
/* End PBXNativeTarget section */

/* Begin PBXProject section */
		1ACEA63C17F7467D0031B1C9 /* Project object */ = {
			isa = PBXProject;
			attributes = {
				CLASSPREFIX = PV;
				LastUpgradeCheck = 0930;
				ORGANIZATIONNAME = Provenance;
				TargetAttributes = {
					B3C96E9D1D62C3A3003F1E93 = {
						CreatedOnToolsVersion = 7.3.1;
						DevelopmentTeam = V78REPMQFZ;
						LastSwiftMigration = 0920;
					};
					B3C96EBE1D62C5E7003F1E93 = {
						LastSwiftMigration = 0920;
						ProvisioningStyle = Manual;
					};
				};
			};
			buildConfigurationList = 1ACEA63F17F7467D0031B1C9 /* Build configuration list for PBXProject "PVSupport" */;
			compatibilityVersion = "Xcode 9.3";
			developmentRegion = English;
			hasScannedForEncodings = 0;
			knownRegions = (
				en,
			);
			mainGroup = 1ACEA63B17F7467D0031B1C9;
			productRefGroup = 1ACEA64517F7467D0031B1C9 /* Products */;
			projectDirPath = "";
			projectRoot = "";
			targets = (
				B3C96EBE1D62C5E7003F1E93 /* PVSupport */,
				B3C96E9D1D62C3A3003F1E93 /* PVSupport tvOS */,
			);
		};
/* End PBXProject section */

/* Begin PBXResourcesBuildPhase section */
		B3C96E9C1D62C3A3003F1E93 /* Resources */ = {
			isa = PBXResourcesBuildPhase;
			buildActionMask = 2147483647;
			files = (
			);
			runOnlyForDeploymentPostprocessing = 0;
		};
		B3C96ED21D62C5E7003F1E93 /* Resources */ = {
			isa = PBXResourcesBuildPhase;
			buildActionMask = 2147483647;
			files = (
			);
			runOnlyForDeploymentPostprocessing = 0;
		};
/* End PBXResourcesBuildPhase section */

/* Begin PBXShellScriptBuildPhase section */
		B328B41B20B67CDF00AE4E00 /* Carthage */ = {
			isa = PBXShellScriptBuildPhase;
			buildActionMask = 2147483647;
			files = (
			);
			inputPaths = (
				"$(SRCROOT)/../Carthage/Build/iOS/CocoaLumberjack.framework",
				"$(SRCROOT)/../Carthage/Build/iOS/CocoaLumberjackSwift.framework",
				"$(SRCROOT)/../Carthage/Build/iOS/NSLogger.framework",
				"$(SRCROOT)/../Carthage/Build/iOS/NSLoggerSwift.framework",
				"$(SRCROOT)/../Carthage/Build/iOS/XCDLumberjackNSLogger.framework",
			);
			name = Carthage;
			outputPaths = (
				"$(BUILT_PRODUCTS_DIR)/$(FRAMEWORKS_FOLDER_PATH)/CocoaLumberjack.framework",
				"$(BUILT_PRODUCTS_DIR)/$(FRAMEWORKS_FOLDER_PATH)/CocoaLumberjackSwift.framework",
				"$(BUILT_PRODUCTS_DIR)/$(FRAMEWORKS_FOLDER_PATH)/NSLogger.framework",
				"$(BUILT_PRODUCTS_DIR)/$(FRAMEWORKS_FOLDER_PATH)/NSLoggerSwift.framework",
				"$(BUILT_PRODUCTS_DIR)/$(FRAMEWORKS_FOLDER_PATH)/XCDLumberjackNSLogger.framework",
			);
			runOnlyForDeploymentPostprocessing = 0;
			shellPath = /bin/sh;
			shellScript = "#/usr/local/bin/carthage copy-frameworks\n";
		};
		B3E708A820B7E8F9005BAA5A /* Carthage build */ = {
			isa = PBXShellScriptBuildPhase;
			buildActionMask = 2147483647;
			files = (
			);
			inputPaths = (
			);
			name = "Carthage build";
			outputPaths = (
			);
			runOnlyForDeploymentPostprocessing = 0;
			shellPath = /bin/sh;
			shellScript = "../Carthage/xcode.sh iOS";
		};
		B3E708A920B7E918005BAA5A /* Carthage Build */ = {
			isa = PBXShellScriptBuildPhase;
			buildActionMask = 2147483647;
			files = (
			);
			inputPaths = (
			);
			name = "Carthage Build";
			outputPaths = (
			);
			runOnlyForDeploymentPostprocessing = 0;
			shellPath = /bin/sh;
<<<<<<< HEAD
			shellScript = "../Carthage/xcode.sh iOS";
=======
			shellScript = "../Carthage/xcode.sh tvOS";
>>>>>>> cc904caf
		};
/* End PBXShellScriptBuildPhase section */

/* Begin PBXSourcesBuildPhase section */
		B3C96E991D62C3A3003F1E93 /* Sources */ = {
			isa = PBXSourcesBuildPhase;
			buildActionMask = 2147483647;
			files = (
				B3FA5D5E1D6B908300060D71 /* OERingBuffer.m in Sources */,
				B35E6C38207EE15D0040709A /* CoreOptions.swift in Sources */,
				B3A74C8B20522B04001D3D2E /* PVEmulatorCore.swift in Sources */,
				B3FA5D6A1D6B90BD00060D71 /* PVGameControllerUtilities.m in Sources */,
				B3C96EAC1D62C3C3003F1E93 /* TPCircularBuffer.c in Sources */,
				B3C96EAF1D62C3C7003F1E93 /* NSObject+PVAbstractAdditions.m in Sources */,
				B3FA5D661D6B90BD00060D71 /* PVEmulatorCore.m in Sources */,
				B3D73D401EA15BB20023925B /* NSFileManager+OEHashingAdditions.m in Sources */,
				B302F8AD20B73D6500C5E502 /* PVLogging.m in Sources */,
				B3C96EA91D62C3C3003F1E93 /* OEGameAudio.m in Sources */,
				0592894F1DC194FD0012644D /* RealTimeThread.m in Sources */,
				B302F8A320B73D6500C5E502 /* PVLogEntry.m in Sources */,
				B3E6DADF20B7BF8600454DD4 /* UIDeviceExtension.swift in Sources */,
				B302F8AB20B73D6500C5E502 /* PVProvenanceLogging.m in Sources */,
				B302F8AF20B73D6500C5E502 /* PVCocoaLumberJackLogging.m in Sources */,
			);
			runOnlyForDeploymentPostprocessing = 0;
		};
		B3C96EBF1D62C5E7003F1E93 /* Sources */ = {
			isa = PBXSourcesBuildPhase;
			buildActionMask = 2147483647;
			files = (
				B3FA5D5D1D6B908300060D71 /* OERingBuffer.m in Sources */,
				B35E6C37207EE15D0040709A /* CoreOptions.swift in Sources */,
				B3A74C8A20522B04001D3D2E /* PVEmulatorCore.swift in Sources */,
				B3FA5D691D6B90BD00060D71 /* PVGameControllerUtilities.m in Sources */,
				B3C96EC01D62C5E7003F1E93 /* TPCircularBuffer.c in Sources */,
				B3C96EC21D62C5E7003F1E93 /* NSObject+PVAbstractAdditions.m in Sources */,
				B3FA5D651D6B90BD00060D71 /* PVEmulatorCore.m in Sources */,
				B3D73D3F1EA15BB20023925B /* NSFileManager+OEHashingAdditions.m in Sources */,
				B302F8AC20B73D6500C5E502 /* PVLogging.m in Sources */,
				B3C96EC31D62C5E7003F1E93 /* OEGameAudio.m in Sources */,
				059289501DC194FD0012644D /* RealTimeThread.m in Sources */,
				B302F8A220B73D6500C5E502 /* PVLogEntry.m in Sources */,
				B3E6DADE20B7BF8600454DD4 /* UIDeviceExtension.swift in Sources */,
				B302F8AA20B73D6500C5E502 /* PVProvenanceLogging.m in Sources */,
				B302F8AE20B73D6500C5E502 /* PVCocoaLumberJackLogging.m in Sources */,
			);
			runOnlyForDeploymentPostprocessing = 0;
		};
/* End PBXSourcesBuildPhase section */

/* Begin XCBuildConfiguration section */
		1ACEA66517F7467D0031B1C9 /* Debug */ = {
			isa = XCBuildConfiguration;
			buildSettings = {
				ALWAYS_SEARCH_USER_PATHS = NO;
				CLANG_CXX_LANGUAGE_STANDARD = "gnu++0x";
				CLANG_CXX_LIBRARY = "libc++";
				CLANG_ENABLE_MODULES = YES;
				CLANG_ENABLE_OBJC_ARC = YES;
				CLANG_WARN_BLOCK_CAPTURE_AUTORELEASING = YES;
				CLANG_WARN_BOOL_CONVERSION = YES;
				CLANG_WARN_COMMA = YES;
				CLANG_WARN_CONSTANT_CONVERSION = YES;
				CLANG_WARN_DEPRECATED_OBJC_IMPLEMENTATIONS = YES;
				CLANG_WARN_DIRECT_OBJC_ISA_USAGE = YES_ERROR;
				CLANG_WARN_EMPTY_BODY = YES;
				CLANG_WARN_ENUM_CONVERSION = YES;
				CLANG_WARN_INFINITE_RECURSION = YES;
				CLANG_WARN_INT_CONVERSION = YES;
				CLANG_WARN_NON_LITERAL_NULL_CONVERSION = YES;
				CLANG_WARN_OBJC_IMPLICIT_RETAIN_SELF = YES;
				CLANG_WARN_OBJC_LITERAL_CONVERSION = YES;
				CLANG_WARN_OBJC_ROOT_CLASS = YES_ERROR;
				CLANG_WARN_RANGE_LOOP_ANALYSIS = YES;
				CLANG_WARN_STRICT_PROTOTYPES = YES;
				CLANG_WARN_SUSPICIOUS_MOVE = YES;
				CLANG_WARN_UNREACHABLE_CODE = YES;
				CLANG_WARN__DUPLICATE_METHOD_MATCH = YES;
				COPY_PHASE_STRIP = NO;
				ENABLE_BITCODE = NO;
				ENABLE_STRICT_OBJC_MSGSEND = YES;
				ENABLE_TESTABILITY = YES;
				GCC_C_LANGUAGE_STANDARD = gnu99;
				GCC_DYNAMIC_NO_PIC = NO;
				GCC_NO_COMMON_BLOCKS = YES;
				GCC_OPTIMIZATION_LEVEL = 0;
				GCC_PREPROCESSOR_DEFINITIONS = (
					"DEBUG=1",
					"$(inherited)",
				);
				GCC_SYMBOLS_PRIVATE_EXTERN = NO;
				GCC_WARN_64_TO_32_BIT_CONVERSION = YES;
				GCC_WARN_ABOUT_RETURN_TYPE = YES_ERROR;
				GCC_WARN_UNDECLARED_SELECTOR = YES;
				GCC_WARN_UNINITIALIZED_AUTOS = YES;
				GCC_WARN_UNUSED_FUNCTION = YES;
				GCC_WARN_UNUSED_VARIABLE = YES;
				IPHONEOS_DEPLOYMENT_TARGET = 8.0;
				ONLY_ACTIVE_ARCH = YES;
				SDKROOT = iphoneos;
			};
			name = Debug;
		};
		1ACEA66617F7467D0031B1C9 /* Release */ = {
			isa = XCBuildConfiguration;
			buildSettings = {
				ALWAYS_SEARCH_USER_PATHS = NO;
				CLANG_CXX_LANGUAGE_STANDARD = "gnu++0x";
				CLANG_CXX_LIBRARY = "libc++";
				CLANG_ENABLE_MODULES = YES;
				CLANG_ENABLE_OBJC_ARC = YES;
				CLANG_WARN_BLOCK_CAPTURE_AUTORELEASING = YES;
				CLANG_WARN_BOOL_CONVERSION = YES;
				CLANG_WARN_COMMA = YES;
				CLANG_WARN_CONSTANT_CONVERSION = YES;
				CLANG_WARN_DEPRECATED_OBJC_IMPLEMENTATIONS = YES;
				CLANG_WARN_DIRECT_OBJC_ISA_USAGE = YES_ERROR;
				CLANG_WARN_EMPTY_BODY = YES;
				CLANG_WARN_ENUM_CONVERSION = YES;
				CLANG_WARN_INFINITE_RECURSION = YES;
				CLANG_WARN_INT_CONVERSION = YES;
				CLANG_WARN_NON_LITERAL_NULL_CONVERSION = YES;
				CLANG_WARN_OBJC_IMPLICIT_RETAIN_SELF = YES;
				CLANG_WARN_OBJC_LITERAL_CONVERSION = YES;
				CLANG_WARN_OBJC_ROOT_CLASS = YES_ERROR;
				CLANG_WARN_RANGE_LOOP_ANALYSIS = YES;
				CLANG_WARN_STRICT_PROTOTYPES = YES;
				CLANG_WARN_SUSPICIOUS_MOVE = YES;
				CLANG_WARN_UNREACHABLE_CODE = YES;
				CLANG_WARN__DUPLICATE_METHOD_MATCH = YES;
				COPY_PHASE_STRIP = YES;
				ENABLE_BITCODE = NO;
				ENABLE_NS_ASSERTIONS = NO;
				ENABLE_STRICT_OBJC_MSGSEND = YES;
				GCC_C_LANGUAGE_STANDARD = gnu99;
				GCC_NO_COMMON_BLOCKS = YES;
				GCC_WARN_64_TO_32_BIT_CONVERSION = YES;
				GCC_WARN_ABOUT_RETURN_TYPE = YES_ERROR;
				GCC_WARN_UNDECLARED_SELECTOR = YES;
				GCC_WARN_UNINITIALIZED_AUTOS = YES;
				GCC_WARN_UNUSED_FUNCTION = YES;
				GCC_WARN_UNUSED_VARIABLE = YES;
				IPHONEOS_DEPLOYMENT_TARGET = 8.0;
				SDKROOT = iphoneos;
				SWIFT_COMPILATION_MODE = wholemodule;
				SWIFT_OPTIMIZATION_LEVEL = "-O";
				VALIDATE_PRODUCT = YES;
			};
			name = Release;
		};
		1AE17E1819884A1000AE3AB1 /* AdHoc */ = {
			isa = XCBuildConfiguration;
			buildSettings = {
				ALWAYS_SEARCH_USER_PATHS = NO;
				CLANG_CXX_LANGUAGE_STANDARD = "gnu++0x";
				CLANG_CXX_LIBRARY = "libc++";
				CLANG_ENABLE_MODULES = YES;
				CLANG_ENABLE_OBJC_ARC = YES;
				CLANG_WARN_BLOCK_CAPTURE_AUTORELEASING = YES;
				CLANG_WARN_BOOL_CONVERSION = YES;
				CLANG_WARN_COMMA = YES;
				CLANG_WARN_CONSTANT_CONVERSION = YES;
				CLANG_WARN_DEPRECATED_OBJC_IMPLEMENTATIONS = YES;
				CLANG_WARN_DIRECT_OBJC_ISA_USAGE = YES_ERROR;
				CLANG_WARN_EMPTY_BODY = YES;
				CLANG_WARN_ENUM_CONVERSION = YES;
				CLANG_WARN_INT_CONVERSION = YES;
				CLANG_WARN_NON_LITERAL_NULL_CONVERSION = YES;
				CLANG_WARN_OBJC_IMPLICIT_RETAIN_SELF = YES;
				CLANG_WARN_OBJC_LITERAL_CONVERSION = YES;
				CLANG_WARN_OBJC_ROOT_CLASS = YES_ERROR;
				CLANG_WARN_RANGE_LOOP_ANALYSIS = YES;
				CLANG_WARN_STRICT_PROTOTYPES = YES;
				CLANG_WARN__DUPLICATE_METHOD_MATCH = YES;
				COPY_PHASE_STRIP = YES;
				ENABLE_BITCODE = NO;
				ENABLE_NS_ASSERTIONS = NO;
				GCC_C_LANGUAGE_STANDARD = gnu99;
				GCC_WARN_64_TO_32_BIT_CONVERSION = YES;
				GCC_WARN_ABOUT_RETURN_TYPE = YES_ERROR;
				GCC_WARN_UNDECLARED_SELECTOR = YES;
				GCC_WARN_UNINITIALIZED_AUTOS = YES;
				GCC_WARN_UNUSED_FUNCTION = YES;
				GCC_WARN_UNUSED_VARIABLE = YES;
				IPHONEOS_DEPLOYMENT_TARGET = 8.0;
				SDKROOT = iphoneos;
				VALIDATE_PRODUCT = YES;
			};
			name = AdHoc;
		};
		B3C96EA31D62C3A3003F1E93 /* Debug */ = {
			isa = XCBuildConfiguration;
			buildSettings = {
				APPLICATION_EXTENSION_API_ONLY = NO;
				CLANG_ANALYZER_NONNULL = YES;
				CLANG_ENABLE_MODULES = YES;
				CLANG_WARN_UNREACHABLE_CODE = YES;
				CODE_SIGN_IDENTITY = "";
				CURRENT_PROJECT_VERSION = 1;
				DEBUG_INFORMATION_FORMAT = dwarf;
				DEFINES_MODULE = YES;
				DYLIB_COMPATIBILITY_VERSION = 1;
				DYLIB_CURRENT_VERSION = 1;
				DYLIB_INSTALL_NAME_BASE = "@rpath";
				ENABLE_STRICT_OBJC_MSGSEND = YES;
				FRAMEWORK_SEARCH_PATHS = "\"$(SRCROOT)/Carthage/Build/tvOS\"";
				GCC_NO_COMMON_BLOCKS = YES;
				GCC_PREFIX_HEADER = "PVSupport/PVSupport-Prefix.pch";
				GCC_WARN_INHIBIT_ALL_WARNINGS = YES;
				GCC_WARN_UNINITIALIZED_AUTOS = YES_AGGRESSIVE;
				INFOPLIST_FILE = PVSupport/Info.plist;
				INSTALL_PATH = "$(LOCAL_LIBRARY_DIR)/Frameworks";
				LD_RUNPATH_SEARCH_PATHS = (
					"$(inherited)",
					"@executable_path/Frameworks",
					"@loader_path/Frameworks",
				);
				MTL_ENABLE_DEBUG_INFO = YES;
				PRODUCT_BUNDLE_IDENTIFIER = "com.provenance-emu.PVSupport";
				PRODUCT_NAME = PVSupport;
				SDKROOT = appletvos;
				SKIP_INSTALL = YES;
				SWIFT_COMPILATION_MODE = singlefile;
				SWIFT_OPTIMIZATION_LEVEL = "-Onone";
				SWIFT_VERSION = 3.0;
				TARGETED_DEVICE_FAMILY = 3;
				TVOS_DEPLOYMENT_TARGET = 9.0;
				VERSIONING_SYSTEM = "apple-generic";
				VERSION_INFO_PREFIX = "";
			};
			name = Debug;
		};
		B3C96EA41D62C3A3003F1E93 /* Release */ = {
			isa = XCBuildConfiguration;
			buildSettings = {
				APPLICATION_EXTENSION_API_ONLY = NO;
				CLANG_ANALYZER_NONNULL = YES;
				CLANG_ENABLE_MODULES = YES;
				CLANG_WARN_UNREACHABLE_CODE = YES;
				CODE_SIGN_IDENTITY = "";
				COPY_PHASE_STRIP = NO;
				CURRENT_PROJECT_VERSION = 1;
				DEBUG_INFORMATION_FORMAT = "dwarf-with-dsym";
				DEFINES_MODULE = YES;
				DYLIB_COMPATIBILITY_VERSION = 1;
				DYLIB_CURRENT_VERSION = 1;
				DYLIB_INSTALL_NAME_BASE = "@rpath";
				ENABLE_STRICT_OBJC_MSGSEND = YES;
				FRAMEWORK_SEARCH_PATHS = "\"$(SRCROOT)/Carthage/Build/tvOS\"";
				GCC_NO_COMMON_BLOCKS = YES;
				GCC_PREFIX_HEADER = "PVSupport/PVSupport-Prefix.pch";
				GCC_WARN_INHIBIT_ALL_WARNINGS = YES;
				GCC_WARN_UNINITIALIZED_AUTOS = YES_AGGRESSIVE;
				INFOPLIST_FILE = PVSupport/Info.plist;
				INSTALL_PATH = "$(LOCAL_LIBRARY_DIR)/Frameworks";
				LD_RUNPATH_SEARCH_PATHS = (
					"$(inherited)",
					"@executable_path/Frameworks",
					"@loader_path/Frameworks",
				);
				MTL_ENABLE_DEBUG_INFO = NO;
				PRODUCT_BUNDLE_IDENTIFIER = "com.provenance-emu.PVSupport";
				PRODUCT_NAME = PVSupport;
				SDKROOT = appletvos;
				SKIP_INSTALL = YES;
				SWIFT_VERSION = 3.0;
				TARGETED_DEVICE_FAMILY = 3;
				TVOS_DEPLOYMENT_TARGET = 9.0;
				VERSIONING_SYSTEM = "apple-generic";
				VERSION_INFO_PREFIX = "";
			};
			name = Release;
		};
		B3C96EA51D62C3A3003F1E93 /* AdHoc */ = {
			isa = XCBuildConfiguration;
			buildSettings = {
				APPLICATION_EXTENSION_API_ONLY = NO;
				CLANG_ANALYZER_NONNULL = YES;
				CLANG_ENABLE_MODULES = YES;
				CLANG_WARN_UNREACHABLE_CODE = YES;
				CODE_SIGN_IDENTITY = "";
				COPY_PHASE_STRIP = NO;
				CURRENT_PROJECT_VERSION = 1;
				DEBUG_INFORMATION_FORMAT = "dwarf-with-dsym";
				DEFINES_MODULE = YES;
				DYLIB_COMPATIBILITY_VERSION = 1;
				DYLIB_CURRENT_VERSION = 1;
				DYLIB_INSTALL_NAME_BASE = "@rpath";
				ENABLE_STRICT_OBJC_MSGSEND = YES;
				FRAMEWORK_SEARCH_PATHS = "\"$(SRCROOT)/Carthage/Build/tvOS\"";
				GCC_NO_COMMON_BLOCKS = YES;
				GCC_PREFIX_HEADER = "PVSupport/PVSupport-Prefix.pch";
				GCC_WARN_INHIBIT_ALL_WARNINGS = YES;
				GCC_WARN_UNINITIALIZED_AUTOS = YES_AGGRESSIVE;
				INFOPLIST_FILE = PVSupport/Info.plist;
				INSTALL_PATH = "$(LOCAL_LIBRARY_DIR)/Frameworks";
				LD_RUNPATH_SEARCH_PATHS = (
					"$(inherited)",
					"@executable_path/Frameworks",
					"@loader_path/Frameworks",
				);
				MTL_ENABLE_DEBUG_INFO = NO;
				PRODUCT_BUNDLE_IDENTIFIER = "com.provenance-emu.PVSupport";
				PRODUCT_NAME = PVSupport;
				SDKROOT = appletvos;
				SKIP_INSTALL = YES;
				SWIFT_VERSION = 3.0;
				TARGETED_DEVICE_FAMILY = 3;
				TVOS_DEPLOYMENT_TARGET = 9.0;
				VERSIONING_SYSTEM = "apple-generic";
				VERSION_INFO_PREFIX = "";
			};
			name = AdHoc;
		};
		B3C96ED51D62C5E7003F1E93 /* Debug */ = {
			isa = XCBuildConfiguration;
			buildSettings = {
				APPLICATION_EXTENSION_API_ONLY = NO;
				CLANG_ANALYZER_NONNULL = YES;
				CLANG_ENABLE_MODULES = YES;
				CLANG_WARN_UNREACHABLE_CODE = YES;
				CODE_SIGN_IDENTITY = "";
				CODE_SIGN_STYLE = Manual;
				CURRENT_PROJECT_VERSION = 1;
				DEAD_CODE_STRIPPING = NO;
				DEBUG_INFORMATION_FORMAT = dwarf;
				DEFINES_MODULE = YES;
				DEVELOPMENT_TEAM = "";
				DYLIB_COMPATIBILITY_VERSION = 1;
				DYLIB_CURRENT_VERSION = 1;
				DYLIB_INSTALL_NAME_BASE = "@rpath";
				ENABLE_STRICT_OBJC_MSGSEND = YES;
				FRAMEWORK_SEARCH_PATHS = "\"$(SRCROOT)/Carthage/Build/iOS\"";
				GCC_NO_COMMON_BLOCKS = YES;
				GCC_PREFIX_HEADER = "PVSupport/PVSupport-Prefix.pch";
				GCC_WARN_INHIBIT_ALL_WARNINGS = YES;
				GCC_WARN_UNINITIALIZED_AUTOS = YES_AGGRESSIVE;
				INFOPLIST_FILE = "$(SRCROOT)/PVSupport/Info.plist";
				INSTALL_PATH = "$(LOCAL_LIBRARY_DIR)/Frameworks";
				IPHONEOS_DEPLOYMENT_TARGET = 8.0;
				LD_RUNPATH_SEARCH_PATHS = (
					"$(inherited)",
					"@executable_path/Frameworks",
					"@loader_path/Frameworks",
				);
				MTL_ENABLE_DEBUG_INFO = YES;
				OTHER_LDFLAGS = "-ObjC";
				PRODUCT_BUNDLE_IDENTIFIER = "com.provenance-emu.PVSupport";
				PRODUCT_NAME = "$(TARGET_NAME)";
				PROVISIONING_PROFILE_SPECIFIER = "";
				SKIP_INSTALL = YES;
				SWIFT_COMPILATION_MODE = singlefile;
				SWIFT_OPTIMIZATION_LEVEL = "-Onone";
				SWIFT_VERSION = 3.0;
				TARGETED_DEVICE_FAMILY = "1,2";
				TVOS_DEPLOYMENT_TARGET = 9.2;
				VERSIONING_SYSTEM = "apple-generic";
				VERSION_INFO_PREFIX = "";
			};
			name = Debug;
		};
		B3C96ED61D62C5E7003F1E93 /* Release */ = {
			isa = XCBuildConfiguration;
			buildSettings = {
				APPLICATION_EXTENSION_API_ONLY = NO;
				CLANG_ANALYZER_NONNULL = YES;
				CLANG_ENABLE_MODULES = YES;
				CLANG_WARN_UNREACHABLE_CODE = YES;
				CODE_SIGN_IDENTITY = "";
				CODE_SIGN_STYLE = Manual;
				COPY_PHASE_STRIP = NO;
				CURRENT_PROJECT_VERSION = 1;
				DEAD_CODE_STRIPPING = NO;
				DEBUG_INFORMATION_FORMAT = "dwarf-with-dsym";
				DEFINES_MODULE = YES;
				DEVELOPMENT_TEAM = "";
				DYLIB_COMPATIBILITY_VERSION = 1;
				DYLIB_CURRENT_VERSION = 1;
				DYLIB_INSTALL_NAME_BASE = "@rpath";
				ENABLE_STRICT_OBJC_MSGSEND = YES;
				FRAMEWORK_SEARCH_PATHS = "\"$(SRCROOT)/Carthage/Build/iOS\"";
				GCC_NO_COMMON_BLOCKS = YES;
				GCC_PREFIX_HEADER = "PVSupport/PVSupport-Prefix.pch";
				GCC_WARN_INHIBIT_ALL_WARNINGS = YES;
				GCC_WARN_UNINITIALIZED_AUTOS = YES_AGGRESSIVE;
				INFOPLIST_FILE = "$(SRCROOT)/PVSupport/Info.plist";
				INSTALL_PATH = "$(LOCAL_LIBRARY_DIR)/Frameworks";
				IPHONEOS_DEPLOYMENT_TARGET = 8.0;
				LD_RUNPATH_SEARCH_PATHS = (
					"$(inherited)",
					"@executable_path/Frameworks",
					"@loader_path/Frameworks",
				);
				MTL_ENABLE_DEBUG_INFO = NO;
				OTHER_LDFLAGS = "-ObjC";
				PRODUCT_BUNDLE_IDENTIFIER = "com.provenance-emu.PVSupport";
				PRODUCT_NAME = "$(TARGET_NAME)";
				PROVISIONING_PROFILE_SPECIFIER = "";
				SKIP_INSTALL = YES;
				SWIFT_VERSION = 3.0;
				TARGETED_DEVICE_FAMILY = "1,2";
				TVOS_DEPLOYMENT_TARGET = 9.2;
				VERSIONING_SYSTEM = "apple-generic";
				VERSION_INFO_PREFIX = "";
			};
			name = Release;
		};
		B3C96ED71D62C5E7003F1E93 /* AdHoc */ = {
			isa = XCBuildConfiguration;
			buildSettings = {
				APPLICATION_EXTENSION_API_ONLY = NO;
				CLANG_ANALYZER_NONNULL = YES;
				CLANG_ENABLE_MODULES = YES;
				CLANG_WARN_UNREACHABLE_CODE = YES;
				CODE_SIGN_IDENTITY = "";
				CODE_SIGN_STYLE = Manual;
				COPY_PHASE_STRIP = NO;
				CURRENT_PROJECT_VERSION = 1;
				DEAD_CODE_STRIPPING = NO;
				DEBUG_INFORMATION_FORMAT = "dwarf-with-dsym";
				DEFINES_MODULE = YES;
				DEVELOPMENT_TEAM = "";
				DYLIB_COMPATIBILITY_VERSION = 1;
				DYLIB_CURRENT_VERSION = 1;
				DYLIB_INSTALL_NAME_BASE = "@rpath";
				ENABLE_STRICT_OBJC_MSGSEND = YES;
				FRAMEWORK_SEARCH_PATHS = "\"$(SRCROOT)/Carthage/Build/iOS\"";
				GCC_NO_COMMON_BLOCKS = YES;
				GCC_PREFIX_HEADER = "PVSupport/PVSupport-Prefix.pch";
				GCC_WARN_INHIBIT_ALL_WARNINGS = YES;
				GCC_WARN_UNINITIALIZED_AUTOS = YES_AGGRESSIVE;
				INFOPLIST_FILE = "$(SRCROOT)/PVSupport/Info.plist";
				INSTALL_PATH = "$(LOCAL_LIBRARY_DIR)/Frameworks";
				IPHONEOS_DEPLOYMENT_TARGET = 8.0;
				LD_RUNPATH_SEARCH_PATHS = (
					"$(inherited)",
					"@executable_path/Frameworks",
					"@loader_path/Frameworks",
				);
				MTL_ENABLE_DEBUG_INFO = NO;
				OTHER_LDFLAGS = "-ObjC";
				PRODUCT_BUNDLE_IDENTIFIER = "com.provenance-emu.PVSupport";
				PRODUCT_NAME = "$(TARGET_NAME)";
				PROVISIONING_PROFILE_SPECIFIER = "";
				SKIP_INSTALL = YES;
				SWIFT_VERSION = 3.0;
				TARGETED_DEVICE_FAMILY = "1,2";
				TVOS_DEPLOYMENT_TARGET = 9.2;
				VERSIONING_SYSTEM = "apple-generic";
				VERSION_INFO_PREFIX = "";
			};
			name = AdHoc;
		};
/* End XCBuildConfiguration section */

/* Begin XCConfigurationList section */
		1ACEA63F17F7467D0031B1C9 /* Build configuration list for PBXProject "PVSupport" */ = {
			isa = XCConfigurationList;
			buildConfigurations = (
				1ACEA66517F7467D0031B1C9 /* Debug */,
				1ACEA66617F7467D0031B1C9 /* Release */,
				1AE17E1819884A1000AE3AB1 /* AdHoc */,
			);
			defaultConfigurationIsVisible = 0;
			defaultConfigurationName = Release;
		};
		B3C96EA61D62C3A3003F1E93 /* Build configuration list for PBXNativeTarget "PVSupport tvOS" */ = {
			isa = XCConfigurationList;
			buildConfigurations = (
				B3C96EA31D62C3A3003F1E93 /* Debug */,
				B3C96EA41D62C3A3003F1E93 /* Release */,
				B3C96EA51D62C3A3003F1E93 /* AdHoc */,
			);
			defaultConfigurationIsVisible = 0;
			defaultConfigurationName = Release;
		};
		B3C96ED41D62C5E7003F1E93 /* Build configuration list for PBXNativeTarget "PVSupport" */ = {
			isa = XCConfigurationList;
			buildConfigurations = (
				B3C96ED51D62C5E7003F1E93 /* Debug */,
				B3C96ED61D62C5E7003F1E93 /* Release */,
				B3C96ED71D62C5E7003F1E93 /* AdHoc */,
			);
			defaultConfigurationIsVisible = 0;
			defaultConfigurationName = Release;
		};
/* End XCConfigurationList section */
	};
	rootObject = 1ACEA63C17F7467D0031B1C9 /* Project object */;
}<|MERGE_RESOLUTION|>--- conflicted
+++ resolved
@@ -517,11 +517,7 @@
 			);
 			runOnlyForDeploymentPostprocessing = 0;
 			shellPath = /bin/sh;
-<<<<<<< HEAD
-			shellScript = "../Carthage/xcode.sh iOS";
-=======
 			shellScript = "../Carthage/xcode.sh tvOS";
->>>>>>> cc904caf
 		};
 /* End PBXShellScriptBuildPhase section */
 
