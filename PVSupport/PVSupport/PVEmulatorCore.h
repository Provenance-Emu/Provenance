//
//  PVEmulatorCore.h
//  Provenance
//
//  Created by James Addyman on 31/08/2013.
//  Copyright (c) 2013 James Addyman. All rights reserved.
//

#import <UIKit/UIKit.h>
#import <GameController/GameController.h>
#import <PVSupport/OERingBuffer.h>

#pragma mark -

/*!
 * @function GET_CURRENT_OR_RETURN
 * @abstract Fetch the current game core, or fail with given return code if there is none.
 */
#define GET_CURRENT_OR_RETURN(...) __strong __typeof__(_current) current = _current; if(current == nil) return __VA_ARGS__;

@class OERingBuffer;
extern NSString *const PVEmulatorCoreErrorDomain;

typedef NS_ENUM(NSInteger, PVEmulatorCoreErrorCode) {
    PVEmulatorCoreErrorCodeCouldNotStart            = -1,
    PVEmulatorCoreErrorCodeCouldNotLoadRom          = -2,
    PVEmulatorCoreErrorCodeCouldNotLoadState        = -3,
    PVEmulatorCoreErrorCodeStateHasWrongSize        = -4,
    PVEmulatorCoreErrorCodeCouldNotSaveState        = -5,
    PVEmulatorCoreErrorCodeDoesNotSupportSaveStates = -6,
};

<<<<<<< HEAD
@protocol PVRenderDelegate

@required
- (void)willExecute;
- (void)didExecute;

- (void)willRenderOnAlternateThread;
- (void)startRenderingOnAlternateThread;

- (void)willRenderFrameOnAlternateThread;
- (void)didRenderFrameOnAlternateThread;

- (void)setEnableVSync:(BOOL)flag;

@end
=======
#define GetSecondsSince(x) (-[x timeIntervalSinceNow])
>>>>>>> eb081259

@interface PVEmulatorCore : NSObject {
	
	OERingBuffer __strong **ringBuffers;

	double _sampleRate;
	
	NSTimeInterval gameInterval;
	NSTimeInterval _frameInterval;

    BOOL isRunning;
    BOOL shouldStop;
}

<<<<<<< HEAD
@property(weak)     id<PVRenderDelegate>   renderDelegate;
=======
@property (nonatomic, assign) double emulationFPS;
>>>>>>> eb081259

@property (nonatomic, copy) NSString *romName;
@property (nonatomic, copy) NSString *saveStatesPath;
@property (nonatomic, copy) NSString *batterySavesPath;
@property (nonatomic, copy) NSString *BIOSPath;
@property (atomic, assign) BOOL shouldResyncTime;

typedef NS_ENUM(NSInteger, GameSpeed) {
	GameSpeedSlow = 0,
	GameSpeedNormal,
	GameSpeedFast
};
@property (nonatomic, assign) GameSpeed gameSpeed;
@property (nonatomic, readonly, getter=isSpeedModified) BOOL speedModified;

@property (nonatomic, strong) GCController *controller1;
@property (nonatomic, strong) GCController *controller2;

<<<<<<< HEAD
- (BOOL)rendersToOpenGL;
=======
@property (nonatomic, strong) NSLock  *emulationLoopThreadLock;

>>>>>>> eb081259
- (void)startEmulation;
- (void)resetEmulation;
- (void)setPauseEmulation:(BOOL)flag;
- (BOOL)isEmulationPaused;
- (void)stopEmulation;
- (void)frameRefreshThread:(id)anArgument;
- (void)executeFrame;
- (BOOL)loadFileAtPath:(NSString*)path;
- (void)updateControllers;

- (BOOL)supportsDiskSwapping;
- (void)swapDisk;

- (const void *)videoBuffer;
- (CGRect)screenRect;
- (CGSize)aspectSize;
- (CGSize)bufferSize;
- (GLenum)pixelFormat;
- (GLenum)pixelType;
- (GLenum)internalPixelFormat;
- (NSTimeInterval)frameInterval;

- (double)audioSampleRate;
- (NSUInteger)channelCount;
- (NSUInteger)audioBufferCount;
- (void)getAudioBuffer:(void *)buffer frameCount:(NSUInteger)frameCount bufferIndex:(NSUInteger)index;
- (NSUInteger)audioBitDepth;
- (NSUInteger)channelCountForBuffer:(NSUInteger)buffer;
- (NSUInteger)audioBufferSizeForBuffer:(NSUInteger)buffer;
- (double)audioSampleRateForBuffer:(NSUInteger)buffer;
- (OERingBuffer *)ringBufferAtIndex:(NSUInteger)index;

- (void)loadSaveFile:(NSString *)path forType:(int)type;
- (void)writeSaveFile:(NSString *)path forType:(int)type;

- (BOOL)autoSaveState;
- (BOOL)saveStateToFileAtPath:(NSString *)path;
- (BOOL)loadStateFromFileAtPath:(NSString *)path;

@end<|MERGE_RESOLUTION|>--- conflicted
+++ resolved
@@ -30,7 +30,8 @@
     PVEmulatorCoreErrorCodeDoesNotSupportSaveStates = -6,
 };
 
-<<<<<<< HEAD
+#define GetSecondsSince(x) (-[x timeIntervalSinceNow])
+
 @protocol PVRenderDelegate
 
 @required
@@ -46,9 +47,6 @@
 - (void)setEnableVSync:(BOOL)flag;
 
 @end
-=======
-#define GetSecondsSince(x) (-[x timeIntervalSinceNow])
->>>>>>> eb081259
 
 @interface PVEmulatorCore : NSObject {
 	
@@ -63,11 +61,9 @@
     BOOL shouldStop;
 }
 
-<<<<<<< HEAD
+@property (nonatomic, assign) double emulationFPS;
+
 @property(weak)     id<PVRenderDelegate>   renderDelegate;
-=======
-@property (nonatomic, assign) double emulationFPS;
->>>>>>> eb081259
 
 @property (nonatomic, copy) NSString *romName;
 @property (nonatomic, copy) NSString *saveStatesPath;
@@ -86,12 +82,9 @@
 @property (nonatomic, strong) GCController *controller1;
 @property (nonatomic, strong) GCController *controller2;
 
-<<<<<<< HEAD
-- (BOOL)rendersToOpenGL;
-=======
 @property (nonatomic, strong) NSLock  *emulationLoopThreadLock;
 
->>>>>>> eb081259
+- (BOOL)rendersToOpenGL;
 - (void)startEmulation;
 - (void)resetEmulation;
 - (void)setPauseEmulation:(BOOL)flag;
