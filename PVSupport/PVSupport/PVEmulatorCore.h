//
//  PVEmulatorCore.h
//  Provenance
//
//  Created by James Addyman on 31/08/2013.
//  Copyright (c) 2013 James Addyman. All rights reserved.
//

#import <UIKit/UIKit.h>
#import <GameController/GameController.h>
#import <PVSupport/OERingBuffer.h>

#pragma mark -

<<<<<<< HEAD
=======
/*!
 * @function GET_CURRENT_OR_RETURN
 * @abstract Fetch the current game core, or fail with given return code if there is none.
 */
#define GET_CURRENT_OR_RETURN(...) __strong __typeof__(_current) current = _current; if(current == nil) return __VA_ARGS__;

>>>>>>> ba10029b
@class OERingBuffer;
extern NSString *const PVEmulatorCoreErrorDomain;

typedef NS_ENUM(NSInteger, PVEmulatorCoreErrorCode) {
    PVEmulatorCoreErrorCodeCouldNotStart            = -1,
    PVEmulatorCoreErrorCodeCouldNotLoadRom          = -2,
    PVEmulatorCoreErrorCodeCouldNotLoadState        = -3,
    PVEmulatorCoreErrorCodeStateHasWrongSize        = -4,
    PVEmulatorCoreErrorCodeCouldNotSaveState        = -5,
    PVEmulatorCoreErrorCodeDoesNotSupportSaveStates = -6,
};

@interface PVEmulatorCore : NSObject {
	
	OERingBuffer __strong **ringBuffers;
	double _sampleRate;
	
	NSTimeInterval gameInterval;
	NSTimeInterval _frameInterval;

    BOOL isRunning;
    BOOL shouldStop;
}

@property (nonatomic, copy) NSString *romName;
@property (nonatomic, copy) NSString *saveStatesPath;
@property (nonatomic, copy) NSString *batterySavesPath;
@property (nonatomic, copy) NSString *BIOSPath;
@property (atomic, assign) BOOL shouldResyncTime;

typedef NS_ENUM(NSInteger, GameSpeed) {
	GameSpeedSlow = 0,
	GameSpeedNormal,
	GameSpeedFast
};
@property (nonatomic, assign) GameSpeed gameSpeed;
@property (nonatomic, readonly, getter=isSpeedModified) BOOL speedModified;

@property (nonatomic, strong) GCController *controller1;
@property (nonatomic, strong) GCController *controller2;

- (void)startEmulation;
- (void)resetEmulation;
- (void)setPauseEmulation:(BOOL)flag;
- (BOOL)isEmulationPaused;
- (void)stopEmulation;
- (void)frameRefreshThread:(id)anArgument;
- (void)executeFrame;
- (BOOL)loadFileAtPath:(NSString*)path;

- (BOOL)supportsDiskSwapping;
- (void)swapDisk;

- (const void *)videoBuffer;
- (CGRect)screenRect;
- (CGSize)aspectSize;
- (CGSize)bufferSize;
- (GLenum)pixelFormat;
- (GLenum)pixelType;
- (GLenum)internalPixelFormat;
- (NSTimeInterval)frameInterval;

- (double)audioSampleRate;
- (NSUInteger)channelCount;
- (NSUInteger)audioBufferCount;
- (void)getAudioBuffer:(void *)buffer frameCount:(NSUInteger)frameCount bufferIndex:(NSUInteger)index;
- (NSUInteger)audioBitDepth;
- (NSUInteger)channelCountForBuffer:(NSUInteger)buffer;
- (NSUInteger)audioBufferSizeForBuffer:(NSUInteger)buffer;
- (double)audioSampleRateForBuffer:(NSUInteger)buffer;
- (OERingBuffer *)ringBufferAtIndex:(NSUInteger)index;

- (void)loadSaveFile:(NSString *)path forType:(int)type;
- (void)writeSaveFile:(NSString *)path forType:(int)type;

- (BOOL)autoSaveState;
- (BOOL)saveStateToFileAtPath:(NSString *)path;
- (BOOL)loadStateFromFileAtPath:(NSString *)path;

@end<|MERGE_RESOLUTION|>--- conflicted
+++ resolved
@@ -12,15 +12,12 @@
 
 #pragma mark -
 
-<<<<<<< HEAD
-=======
 /*!
  * @function GET_CURRENT_OR_RETURN
  * @abstract Fetch the current game core, or fail with given return code if there is none.
  */
 #define GET_CURRENT_OR_RETURN(...) __strong __typeof__(_current) current = _current; if(current == nil) return __VA_ARGS__;
 
->>>>>>> ba10029b
 @class OERingBuffer;
 extern NSString *const PVEmulatorCoreErrorDomain;
 
