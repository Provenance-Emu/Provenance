//
//  PVEmulatorCore.m
//  Provenance
//
//  Created by James Addyman on 31/08/2013.
//  Copyright (c) 2013 James Addyman. All rights reserved.
//

#import "PVEmulatorCore.h"
#import "NSObject+PVAbstractAdditions.h"
#import "OERingBuffer.h"
#import "RealTimeThread.h"

static Class PVEmulatorCoreClass = Nil;
static NSTimeInterval defaultFrameInterval = 60.0;

NSString *const PVEmulatorCoreErrorDomain = @"com.jamsoftonline.EmulatorCore.ErrorDomain";

@interface PVEmulatorCore()
@property (nonatomic, assign) CGFloat  framerateMultiplier;
@end

@implementation PVEmulatorCore

+ (void)initialize
{
    if (self == [PVEmulatorCore class])
    {
        PVEmulatorCoreClass = [PVEmulatorCore class];
    }
}

- (id)init
{
	if ((self = [super init]))
	{
		NSUInteger count = [self audioBufferCount];
        ringBuffers = (__strong OERingBuffer **)calloc(count, sizeof(OERingBuffer *));
        self.emulationLoopThreadLock = [NSLock new];
	}
	
	return self;
}

- (void)dealloc
{
    [self stopEmulation];

	for (NSUInteger i = 0, count = [self audioBufferCount]; i < count; i++)
	{
		ringBuffers[i] = nil;
	}
	
    free(ringBuffers);
}

#pragma mark - Execution

- (void)startEmulation
{
	if ([self class] != PVEmulatorCoreClass)
    {
		if (!isRunning)
		{
			isRunning  = YES;
			shouldStop = NO;
            self.gameSpeed = GameSpeedNormal;
            [NSThread detachNewThreadSelector:@selector(emulationLoopThread) toTarget:self withObject:nil];

		}
	}
}

- (void)resetEmulation
{
	[self doesNotImplementSelector:_cmd];
}

// GameCores that render direct to OpenGL rather than a buffer should override this and return YES
// If the GameCore subclass returns YES, the renderDelegate will set the appropriate GL Context
// So the GameCore subclass can just draw to OpenGL
- (BOOL)rendersToOpenGL
{
    return NO;
}

- (void)setPauseEmulation:(BOOL)flag
{
    if (flag)
	{
		isRunning = NO;
	}
    else
	{
		isRunning = YES;
	}
}

- (BOOL)isEmulationPaused
{
    return !isRunning;
}

- (void)stopEmulation
{
	shouldStop = YES;
    isRunning  = NO;

    [self.emulationLoopThreadLock lock]; // make sure emulator loop has ended
    [self.emulationLoopThreadLock unlock];
}

- (void)updateControllers
{
    //subclasses may implement for polling
}

- (void) emulationLoopThread {

    // For FPS computation
    int frameCount = 0;
    NSDate *fpsCounter = [NSDate date];
    
    //Setup Initial timing
    NSDate *origin = [NSDate date];
    NSTimeInterval sleepTime;
    NSTimeInterval nextEmuTick = GetSecondsSince(origin);
    
    [self.emulationLoopThreadLock lock];

    //Become a real-time thread:
    MakeCurrentThreadRealTime();

    //Emulation loop
    while (!shouldStop) {

<<<<<<< HEAD
        gameTime += gameInterval;

        @autoreleasepool
        {
            if (isRunning)
            {
                [_renderDelegate willExecute];

                if (self.isSpeedModified)
                {
                    [self executeFrame];
                }
                else
                {
                    @synchronized(self)
                    {
                        [self executeFrame];
                    }
                }
                [_renderDelegate didExecute];
=======
        [self updateControllers];
        
        @synchronized (self) {
            if (isRunning) {
                [self executeFrame];
>>>>>>> eb081259
            }
        }
        frameCount += 1;

        nextEmuTick += gameInterval;
        sleepTime = nextEmuTick - GetSecondsSince(origin);
        if(sleepTime >= 0) {
            [NSThread sleepForTimeInterval:sleepTime];
        }
        else if (sleepTime < -0.1) {
            // We're behind, we need to reset emulation time,
            // otherwise emulation will "catch up" to real time
            origin = [NSDate date];
            nextEmuTick = GetSecondsSince(origin);
        }

        // Compute FPS
        NSTimeInterval timeSinceLastFPS = GetSecondsSince(fpsCounter);
        if (timeSinceLastFPS >= 0.5) {
            self.emulationFPS = (double)frameCount / timeSinceLastFPS;
            frameCount = 0;
            fpsCounter = [NSDate date];
        }
        
    }
    
    [self.emulationLoopThreadLock unlock];
}

- (void)setGameSpeed:(GameSpeed)gameSpeed
{
    _gameSpeed = gameSpeed;
    
    switch (gameSpeed) {
        case GameSpeedSlow:
            self.framerateMultiplier = 0.2;
            break;
        case GameSpeedNormal:
            self.framerateMultiplier = 1.0;
            break;
        case GameSpeedFast:
            self.framerateMultiplier = 5.0;
            break;
    }
}

- (BOOL)isSpeedModified
{
	return self.gameSpeed != GameSpeedNormal;
}

- (void)setFramerateMultiplier:(CGFloat)framerateMultiplier
{
	_framerateMultiplier = framerateMultiplier;

    NSLog(@"multiplier: %.1f", framerateMultiplier);
    gameInterval = 1.0 / ([self frameInterval] * framerateMultiplier);
<<<<<<< HEAD
    [_renderDelegate setEnableVSync:framerateMultiplier == 1.0];
    OESetThreadRealtime(gameInterval, 0.007, 0.03); // guessed from bsnes
=======
>>>>>>> eb081259
}

- (void)executeFrame
{
	[self doesNotImplementOptionalSelector:_cmd];
}

- (BOOL)loadFileAtPath:(NSString*)path
{
	[self doesNotImplementSelector:_cmd];
	return NO;
}

- (BOOL)supportsDiskSwapping
{
    return NO;
}

- (void)swapDisk
{
    [self doesNotImplementOptionalSelector:_cmd];
}

#pragma mark - Video

- (const void *)videoBuffer
{
	[self doesNotImplementSelector:_cmd];
	return NULL;
}

- (CGRect)screenRect
{
	[self doesNotImplementSelector:_cmd];
	return CGRectZero;
}

- (CGSize)aspectSize
{
	[self doesNotImplementSelector:_cmd];
	return CGSizeZero;
}

- (CGSize)bufferSize
{
	[self doesNotImplementSelector:_cmd];
	return CGSizeZero;
}

- (GLenum)pixelFormat
{
	[self doesNotImplementSelector:_cmd];
	return 0;
}

- (GLenum)pixelType
{
	[self doesNotImplementSelector:_cmd];
	return 0;
}

- (GLenum)internalPixelFormat
{
	[self doesNotImplementSelector:_cmd];
	return 0;
}

- (NSTimeInterval)frameInterval
{
	return defaultFrameInterval;
}

#pragma mark - Audio

- (double)audioSampleRate
{
	[self doesNotImplementSelector:_cmd];
	return 0;
}

- (NSUInteger)channelCount
{
	[self doesNotImplementSelector:_cmd];
	return 0;
}

- (NSUInteger)audioBufferCount
{
	return 1;
}

- (void)getAudioBuffer:(void *)buffer frameCount:(NSUInteger)frameCount bufferIndex:(NSUInteger)index
{
	[[self ringBufferAtIndex:index] read:buffer maxLength:frameCount * [self channelCountForBuffer:index] * sizeof(UInt16)];
}

- (NSUInteger)audioBitDepth
{
	return 16;
}

- (NSUInteger)channelCountForBuffer:(NSUInteger)buffer
{
	if (buffer == 0)
	{
		return [self channelCount];
	}
	
	DLog(@"Buffer counts greater than 1 must implement %@", NSStringFromSelector(_cmd));
	[self doesNotImplementSelector:_cmd];
	
	return 0;
}

- (NSUInteger)audioBufferSizeForBuffer:(NSUInteger)buffer
{
	// 4 frames is a complete guess
    double frameSampleCount = [self audioSampleRateForBuffer:buffer] / [self frameInterval];
    NSUInteger channelCount = [self channelCountForBuffer:buffer];
    NSUInteger bytesPerSample = [self audioBitDepth] / 8;
    NSAssert(frameSampleCount, @"frameSampleCount is 0");
    return channelCount*bytesPerSample * frameSampleCount;
}

- (double)audioSampleRateForBuffer:(NSUInteger)buffer
{
	if(buffer == 0)
	{
		return [self audioSampleRate];
	}
	
    DLog(@"Buffer count is greater than 1, must implement %@", NSStringFromSelector(_cmd));
    [self doesNotImplementSelector:_cmd];
    return 0;
}

- (OERingBuffer *)ringBufferAtIndex:(NSUInteger)index
{
	if (ringBuffers[index] == nil)
	{
        ringBuffers[index] = [[OERingBuffer alloc] initWithLength:[self audioBufferSizeForBuffer:index] * 16];
	}
	
    return ringBuffers[index];
}

#pragma mark - Save States

- (BOOL)autoSaveState
{
    NSString *autoSavePath = [[self saveStatesPath] stringByAppendingPathComponent:@"auto.svs"];
    return [self saveStateToFileAtPath:autoSavePath];
}

- (BOOL)saveStateToFileAtPath:(NSString *)path
{
	[self doesNotImplementSelector:_cmd];
	return NO;
}

- (BOOL)loadStateFromFileAtPath:(NSString *)path
{
	[self doesNotImplementSelector:_cmd];
	return NO;
}

- (void)loadSaveFile:(NSString *)path forType:(int)type
{
	[self doesNotImplementSelector:_cmd];
}

- (void)writeSaveFile:(NSString *)path forType:(int)type
{
	[self doesNotImplementSelector:_cmd];
}

@end<|MERGE_RESOLUTION|>--- conflicted
+++ resolved
@@ -134,15 +134,12 @@
     //Emulation loop
     while (!shouldStop) {
 
-<<<<<<< HEAD
-        gameTime += gameInterval;
-
-        @autoreleasepool
-        {
-            if (isRunning)
-            {
+        [self updateControllers];
+        
+        @synchronized (self) {
+            if (isRunning) {
                 [_renderDelegate willExecute];
-
+                
                 if (self.isSpeedModified)
                 {
                     [self executeFrame];
@@ -155,13 +152,6 @@
                     }
                 }
                 [_renderDelegate didExecute];
-=======
-        [self updateControllers];
-        
-        @synchronized (self) {
-            if (isRunning) {
-                [self executeFrame];
->>>>>>> eb081259
             }
         }
         frameCount += 1;
@@ -219,11 +209,8 @@
 
     NSLog(@"multiplier: %.1f", framerateMultiplier);
     gameInterval = 1.0 / ([self frameInterval] * framerateMultiplier);
-<<<<<<< HEAD
     [_renderDelegate setEnableVSync:framerateMultiplier == 1.0];
     OESetThreadRealtime(gameInterval, 0.007, 0.03); // guessed from bsnes
-=======
->>>>>>> eb081259
 }
 
 - (void)executeFrame
