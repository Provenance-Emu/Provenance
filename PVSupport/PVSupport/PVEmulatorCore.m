--- conflicted
+++ resolved
@@ -124,13 +124,9 @@
         {
             if (isRunning)
             {
-<<<<<<< HEAD
                 [_renderDelegate willExecute];
 
-                if (_fastForward)
-=======
-				if (self.isSpeedModified)
->>>>>>> 8727dc26
+                if (self.isSpeedModified)
                 {
                     [self executeFrame];
                 }
@@ -177,7 +173,7 @@
 
     NSLog(@"multiplier: %.1f", framerateMultiplier);
     gameInterval = 1.0 / ([self frameInterval] * framerateMultiplier);
-    [_renderDelegate setEnableVSync:!fastForward];
+    [_renderDelegate setEnableVSync:!self.isSpeedModified];
     OESetThreadRealtime(gameInterval, 0.007, 0.03); // guessed from bsnes
 }
 
