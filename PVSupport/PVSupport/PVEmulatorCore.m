--- conflicted
+++ resolved
@@ -64,12 +64,9 @@
 		{
 			isRunning  = YES;
 			shouldStop = NO;
-<<<<<<< HEAD
+
             _framerateMultiplier = 1.0;
-=======
             _gameSpeed = GameSpeedNormal;
-            framerateMultiplier = 1.0;
->>>>>>> 1d99db18
 			
 			[NSThread detachNewThreadSelector:@selector(frameRefreshThread:) toTarget:self withObject:nil];
 		}
