//
//  PVImageFile.swift
//  PVLibrary
//
//  Created by Joseph Mattiello on 7/23/18.
//  Copyright © 2018 Provenance Emu. All rights reserved.
//

import Foundation
import PVSupport
import RealmSwift
import PVRealm
#if canImport(UIKit)
import UIKit
#else
import AppKit
import CoreGraphics
#endif
import PVLogging
import PVFileSystem

@objcMembers
public final class PVImageFile: PVFile {
    @Persisted public internal(set) dynamic var _cgsize: String!
    @Persisted public var ratio: Float = 0.0
    @Persisted public var width: Int = 0
    @Persisted public var height: Int = 0
    @Persisted public var layout: String = ""

    public convenience init(withPartialPath partialPath: String, relativeRoot: RelativeRoot = RelativeRoot.platformDefault) {
        self.init()
        self.relativeRoot = relativeRoot
        self.partialPath = partialPath
//        Task {
//            await calculateSizeData()
//        }
        calculateSizeData()
    }

    public convenience init(withURL url: URL, relativeRoot: RelativeRoot = RelativeRoot.platformDefault) {
        self.init()
        self.relativeRoot = relativeRoot
        let partialPath = relativeRoot.createRelativePath(fromURL: url)
        //TODO: remove
        if doesPathContainParent(partialPath) {
            DLOG("invalid path: \(partialPath)")
        }
        self.partialPath = partialPath

        calculateSizeData()
//        Task{
//            await calculateSizeData()
//        }
    }

    private func calculateSizeData() { // async {
<<<<<<< HEAD
        //TODO: path is wrong when switching to iCloud
        let path = url.path
        if doesPathContainParent(path) {
            ELOG("invalid path: \(path)")
=======
        guard let path = url?.path else {
            cgsize = .zero
            return
>>>>>>> 2b5ad5de
        }

//        let size = await Task { () -> CGSize in
            #if canImport(UIKit)
            guard let image = UIImage(contentsOfFile: path) else {
                ELOG("Failed to create UIImage from path <\(path)>")
//                return .zero
                cgsize = .zero
                return
            }
            #else
            let path = await url.path
            guard let image = NSImage(contentsOfFile: path) else {
                ELOG("Failed to create UIImage from path <\(path)>")
                return .zero
            }
            #endif
            let size = image.size
//            return size
//        }.value
//#if !os(macOS)
//        try? await Realm().write {
            cgsize = size
//        }
//#endif
    }

#if !os(macOS)
    public private(set) var cgsize: CGSize {
        get {
            return NSCoder.cgSize(for: _cgsize)
        }
        set {
            width = Int(newValue.width)
            height = Int(newValue.height)
            layout = newValue.width > newValue.height ? "landscape" : "portrait"
            ratio = Float(max(newValue.width, newValue.height) / min(newValue.width, newValue.height))
            _cgsize = NSCoder.string(for: newValue)
        }
    }
#endif
}<|MERGE_RESOLUTION|>--- conflicted
+++ resolved
@@ -54,16 +54,13 @@
     }
 
     private func calculateSizeData() { // async {
-<<<<<<< HEAD
-        //TODO: path is wrong when switching to iCloud
-        let path = url.path
-        if doesPathContainParent(path) {
-            ELOG("invalid path: \(path)")
-=======
         guard let path = url?.path else {
             cgsize = .zero
             return
->>>>>>> 2b5ad5de
+        }
+        //TODO: path is wrong when switching to iCloud
+        if doesPathContainParent(path) {
+            ELOG("invalid path: \(path)")
         }
 
 //        let size = await Task { () -> CGSize in
