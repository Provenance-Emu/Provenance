//
//  iCloudSync.swift
//  PVLibrary
//
//  Created by Joseph Mattiello on 11/13/18.
//  Copyright 2018 Provenance Emu. All rights reserved.
//

import Foundation
import CloudKit
import Combine
import PVLogging
import PVSupport
import RealmSwift
import RxRealm
import RxSwift
import PVPrimitives
import PVFileSystem
import PVRealm

public enum iCloudConstants {
    public static let defaultProvenanceContainerIdentifier = "iCloud.org.provenance-emu.provenance"
    // Dynamic version based off of bundle Identifier
    public static let containerIdentifier =  (Bundle.main.infoDictionary?["NSUbiquitousContainers"] as? [String: AnyObject])?.keys.first ?? defaultProvenanceContainerIdentifier
}

public enum SyncError: Error {
    case noUbiquityURL
}

public enum SyncResult {
    case denied
    case saveFailure
    case fileNotExist
    case success
    case indeterminate
}

public protocol Container {
    var containerURL: URL? { get }
}

extension Container {
    public var containerURL: URL? { get { return URL.iCloudContainerDirectory }}
    public var documentsURL: URL? { get { return URL.iCloudDocumentsDirectory }}
}

public protocol iCloudTypeSyncer: Container, SyncProvider {
    var metadataQuery: NSMetadataQuery { get }
<<<<<<< HEAD
    var downloadedCount: Int { get async }

    func loadAllFromICloud(iterationComplete: (() async -> Void)?) async -> Completable
    func insertDownloadingFile(_ file: URL) async -> URL?
    func insertDownloadedFile(_ file: URL) async
    func insertUploadedFile(_ file: URL) async
    func deleteFromDatastore(_ file: URL) async
    func setNewCloudFilesAvailable() async
=======
>>>>>>> c5f35961
}

public enum iCloudSyncStatus {
    case initialUpload
    case filesAlreadyMoved
}

<<<<<<< HEAD
/// a useless enumeration I created because I just got so angry with the shitty way iCloud Documents deals with hundreds and thousands of files on the initial download. you can virtually hit the icloud API with your choice
enum iCloudHittingTool {
    case wrench
    case hammer
    case sledgeHammer
    case mallet
}

=======
/// used for only purging database entries that no longer exist (files deleted from icloud while the app was shut off)
public enum DatastorePurgeStatus {
    case incomplete
    case complete
}

public enum GameStatus {
    case gameExists
    case gameDoesNotExist
}

#if !os(tvOS)
>>>>>>> c5f35961
public class iCloudContainerSyncer: iCloudTypeSyncer {
    public lazy var pendingFilesToDownload: ConcurrentSet<URL> = []
    public lazy var newFiles: ConcurrentSet<URL> = []
    public lazy var uploadedFiles: ConcurrentSet<URL> = []
    public let directories: Set<String>
    public let fileManager: FileManager = .default
    public let notificationCenter: NotificationCenter
<<<<<<< HEAD
    public var status: ConcurrentSingle<iCloudSyncStatus> = .init(.initialUpload)
    public let errorHandler: ErrorHandler
=======
    public var status: iCloudSyncStatus = .initialUpload
    public let errorHandler: CloudSyncErrorHandler
>>>>>>> c5f35961
    public var initialSyncResult: SyncResult = .indeterminate
    public var fileImportQueueMaxCount = 1000
    public var purgeStatus: DatastorePurgeStatus = .incomplete
    private var querySubscriber: AnyCancellable?
    //used for removing ROMs/Saves that were removed by the user when the application is closed. This is to ensure if this is called several times, only 1 block is used at a time
    let removeDeletionsCriticalSection: CriticalSectionActor = .init()
    public var downloadedCount: Int {
        get async {
            await newFiles.count
        }
    }
    
    public init(directories: Set<String>,
         notificationCenter: NotificationCenter,
         errorHandler: CloudSyncErrorHandler) {
        self.notificationCenter = notificationCenter
        self.directories = directories
        self.errorHandler = errorHandler
        // Register with the syncer store
        SyncerStore.shared.register(syncer: self)
    }
    
    func stopObserving() {
        // Unregister from the syncer store
        SyncerStore.shared.unregister(syncer: self)
        metadataQuery.disableUpdates()
        if metadataQuery.isStarted {
            metadataQuery.stop()
        }
        querySubscriber?.cancel()
    }
    
    var canPurgeDatastore: Bool {
        get async {
            let arePendingFilesToDownloadEmpty = await pendingFilesToDownload.isEmpty
            let areNewFilesEmpty = await downloadedCount == 0
            let isNumberOfErrorEmpty = await errorHandler.isEmpty
            return purgeStatus == .incomplete
                && initialSyncResult == .success
                //if we have errors, it's better to just assume something happened while importing, so instead of creating a bigger mess, just NOT delete any files
                && isNumberOfErrorEmpty
                //we have to ensure that everything has been downloaded/imported before attempting to remove anything
                && arePendingFilesToDownloadEmpty
                && areNewFilesEmpty
        }
    }
    
    var alliCloudDirectories: [URL: URL]!
    var localAndCloudDirectories: [URL: URL] {
        guard alliCloudDirectories == nil
        else {
            return alliCloudDirectories
        }
        alliCloudDirectories = [URL: URL]()
        guard let parentContainer = documentsURL
        else {
            return alliCloudDirectories
        }
        directories.forEach { directory in
            alliCloudDirectories[URL.documentsDirectory.appendingPathComponent(directory)] = parentContainer.appendingPathComponent(directory)
        }
        return alliCloudDirectories
    }
    
    public let metadataQuery: NSMetadataQuery = .init()
    
    public func insertDownloadingFile(_ file: URL) async -> URL? {
        guard await !uploadedFiles.contains(file)
        else {
            return nil
        }
        await pendingFilesToDownload.insert(file)
        return file
    }
    
    public func insertDownloadedFile(_ file: URL) async {
        await pendingFilesToDownload.remove(file)
    }
    
    public func insertUploadedFile(_ file: URL) async {
        await uploadedFiles.insert(file)
    }
    
    public func setNewCloudFilesAvailable() async {
        if await pendingFilesToDownload.isEmpty {
            await status.set(value: .filesAlreadyMoved)
            await uploadedFiles.removeAll()
        }
        let uploadedCount = await uploadedFiles.count
        let statusDescription = await status.description
        DLOG("\(directories): status: \(statusDescription), uploadedFiles: \(uploadedCount)")
    }
    
    public func deleteFromDatastore(_ file: URL) async {
        //no-op
    }
    
<<<<<<< HEAD
    func prepareNextBatchToProcess() async -> any Collection<URL> {
        var newFilesCount = await newFiles.count
        DLOG("\(directories): newFiles: (\(newFilesCount)):")
        var newFilesDescription = await newFiles.description
        DLOG("\(directories): \(newFilesDescription)")
        let nextFilesToProcess = await newFiles.prefix(fileImportQueueMaxCount)
        await newFiles.subtract(nextFilesToProcess)
        newFilesCount = await newFiles.count
        DLOG("\(directories): newFiles minus processing files: (\(newFilesCount)):")
        newFilesDescription = await newFiles.description
        DLOG("\(directories): \(newFilesDescription)")
        if await downloadedCount == 0 {
            await uploadedFiles.removeAll()
=======
    public func prepareNextBatchToProcess() -> any Collection<URL> {
        DLOG("\(directories): newFiles: (\(newFiles.count)):")
        DLOG("\(directories): \(newFiles)")
        let nextFilesToProcess = newFiles.prefix(fileImportQueueMaxCount)
        newFiles.subtract(nextFilesToProcess)
        DLOG("\(directories): newFiles minus processing files: (\(newFiles.count)):")
        DLOG("\(directories): \(newFiles)")
        if newFiles.isEmpty {
            uploadedFiles.removeAll()
>>>>>>> c5f35961
        }
        return nextFilesToProcess
    }
    
<<<<<<< HEAD
    public func loadAllFromICloud(iterationComplete: (() async -> Void)? = nil) async -> Completable {
        initialSyncResult = await syncToiCloud()
=======
    public func loadAllFromCloud(iterationComplete: (() -> Void)?) -> Completable {
        return loadAllFromICloud(iterationComplete: iterationComplete)
    }
    
    public func loadAllFromICloud(iterationComplete: (() -> Void)?) -> Completable {
>>>>>>> c5f35961
        return Completable.create { [weak self] completable in
            self?.setupObservers(completable: completable, iterationComplete: iterationComplete)
            return Disposables.create()
        }
    }
    
    func setupObservers(completable: PrimitiveSequenceType.CompletableObserver, iterationComplete: (() async -> Void)? = nil) {
        DLOG("\(directories) syncToiCloud result: \(initialSyncResult)")
        guard initialSyncResult != .saveFailure,
              initialSyncResult != .denied
        else {
            ELOG("error moving files to iCloud container")
            return
        }
        DLOG("directories: \(directories)")
        var predicateFormat = ""
        var predicateArgs = [CVarArg]()
        directories.forEach { directory in
            if !predicateFormat.isEmpty {
                predicateFormat += " OR "
            }
            predicateFormat += "%K CONTAINS[c] %@"
            predicateArgs.append(NSMetadataItemPathKey)
            predicateArgs.append("/Documents/\(directory)/")
        }
        metadataQuery.searchScopes = [NSMetadataQueryUbiquitousDocumentsScope]
        metadataQuery.predicate = NSPredicate(format: predicateFormat, argumentArray: predicateArgs)
        let names: [NSNotification.Name] = [.NSMetadataQueryDidFinishGathering, /*listen for deletions and new files.*/.NSMetadataQueryDidUpdate]
        let publishers = names.map { notificationCenter.publisher(for: $0, object: metadataQuery) }
        querySubscriber = Publishers.MergeMany(publishers)
            .sink { [weak self] notification in
            Task {
                await self?.queryFinished(notification: notification)
                await iterationComplete?()
            }
        }
        //has to be on the main thread, otherwise it won't work
        Task { @MainActor [weak self] in
            self?.metadataQuery.start()
        }
    }
    
    func queryFinished(notification: Notification) async {
        DLOG("directories: \(directories)")
        guard (notification.object as? NSMetadataQuery) === metadataQuery,
              metadataQuery.isStarted
        else {
            return
        }
        DLOG("\(notification.name): \(directories) -> number of items: \(metadataQuery.results.count)")
        for item in metadataQuery.results {
            if metadataQuery.isStopped {
                return
            }
            if let fileItem = item as? NSMetadataItem,
               let file = fileItem.value(forAttribute: NSMetadataItemURLKey) as? URL,
               let isDirectory = try? file.resourceValues(forKeys: [.isDirectoryKey]).isDirectory,
               !isDirectory,//we only
               let downloadStatus = fileItem.value(forAttribute: NSMetadataUbiquitousItemDownloadingStatusKey) as? String {
                let lastModified = fileItem.value(forAttribute: NSMetadataItemFSContentChangeDateKey) as? Date
                let isDownloading = fileItem.value(forAttribute: NSMetadataUbiquitousItemIsDownloadingKey) as? Bool ?? false
                let downloadingError = fileItem.value(forAttribute: NSMetadataUbiquitousItemDownloadingErrorKey)
                let percentDownloaded = fileItem.value(forAttribute: NSMetadataUbiquitousItemPercentDownloadedKey) as? Double ?? 0
                let isUploaded = fileItem.value(forAttribute: NSMetadataUbiquitousItemIsUploadedKey) as? Bool
                let isUploading = fileItem.value(forAttribute: NSMetadataUbiquitousItemIsUploadingKey) as? Bool
                let doesFileExist = fileManager.fileExists(atPath: file.pathDecoded)
                DLOG("""
                \(notification.name)
                Found: \(file)
                - Download status: \(downloadStatus)
                - Last modified: \(String(describing: lastModified))
                - Is downloading: \(isDownloading)
                - Download error: \(downloadingError ?? "None")
                - Percent downloaded: \(percentDownloaded)
                - Is uploaded: \(isUploaded ?? false)
                - Is uploading: \(isUploading ?? false)
                - does file exist: \(doesFileExist)
                """)
                switch downloadStatus {
                    case  NSMetadataUbiquitousItemDownloadingStatusNotDownloaded:
                        await handleFileToDownload(file, isDownloading: isDownloading, percentDownload: percentDownloaded)
                    case NSMetadataUbiquitousItemDownloadingStatusCurrent:
                        await handleDownloadedFile(file)
                    default: ILOG("Other: \(file): download status: \(downloadStatus)")
                }
            }
        }
        let removedObjects = notification.userInfo?[NSMetadataQueryUpdateRemovedItemsKey]
        if let actualRemovedObjects = removedObjects as? [NSMetadataItem] {
            DLOG("\(directories): actualRemovedObjects: (\(actualRemovedObjects.count)) \(actualRemovedObjects)")
            for item in actualRemovedObjects {
                if metadataQuery.isStopped {
                    return
                }
                if let file = item.value(forAttribute: NSMetadataItemURLKey) as? URL {
                    ILOG("file DELETED from iCloud: \(file)")
                    await deleteFromDatastore(file)
                }
            }
        }
        await setNewCloudFilesAvailable()
        let pendingFilesToDownloadCount = await pendingFilesToDownload.count
        let totalDownloadedCount = await downloadedCount
        ILOG("\(notification.name): \(directories): current iteration: files pending to be downloaded: \(pendingFilesToDownloadCount), files downloaded pending to process: \(totalDownloadedCount)")
        await hitiCloud(with: .wrench)
    }
    
    /// When there's a large library, thousands of files, but even 500+ files, the innitial download starts, but we do NOT get the events when the download completes. So we have to disable/stop and then start again and that does the trick. We only do this initially, ie the first time the user taps on the icloud switch or when the app opens for the first time and icloud is enabled. after the initial process, we don't do this because small chunks of updates work. this is essentially the equiv of hitting hardware with a wrench when it doesn't work.
    func hitiCloud(with tool: iCloudHittingTool) async {
        guard await status.value == .initialUpload
        else {
            return
        }
        DLOG("hitting iCloud with \(tool)")
        metadataQuery.disableUpdates()
        metadataQuery.stop()
        //has to be on the main thread, otherwise it won't work
        Task { @MainActor [weak self] in
            self?.metadataQuery.start()
        }
    }
    
    func handleFileToDownload(_ file: URL, isDownloading: Bool, percentDownload: Double) async {
        do {//only start download if we haven't already started
            if let fileToDownload = await insertDownloadingFile(file),
               !isDownloading || percentDownload < 100,
               //during the initial run we do NOT do any downloads otherwise we run into issues where the query gets stuck for large libraries.
               await status.value != .initialUpload {
                let secureAccess = fileToDownload.startAccessingSecurityScopedResource()
                defer {
                    if secureAccess {
                        fileToDownload.stopAccessingSecurityScopedResource()
                    }
                }
                try fileManager.startDownloadingUbiquitousItem(at: fileToDownload)
                ILOG("Download started for: \(file.pathDecoded)")
            }
        } catch {
            await errorHandler.handleError(error, file: file)
            ELOG("Failed to start download on file \(file.pathDecoded): \(error)")
        }
    }
    
    func handleDownloadedFile(_ file: URL) async {
        DLOG("item up to date: \(file)")
        if !fileManager.fileExists(atPath: file.pathDecoded) {
            WLOG("file marked as current, but does NOT exist locally. This may be a mistake, processing anyways: \(file)")
        }
        //in the case when we are initially turning on iCloud or the app is opened and coming into the foreground for the first time, we try to import any files already downloaded. this is to ensure that a downloaded file gets imported and we do this just when the icloud switch is turned on and subsequent updates only happen after they are downloaded
        if await status.value == .initialUpload {
            await insertDownloadingFile(file)
        }
        await insertDownloadedFile(file)
    }
    
    func syncToiCloud() async -> SyncResult {
        let allDirectories = localAndCloudDirectories
        guard allDirectories.count > 0
        else {
            return .denied
        }
        return .success
        //TODO: this has to be refactored so it happens initially, but this version we'll just call the move to icloud in the static function initiateDownloadOfiCloudDocumentsContainer
        /*var moveResult: SyncResult? = nil
        for (localDirectory, iCloudDirectory) in allDirectories {
            let moved = await iCloudContainerSyncer.moveFiles(at: localDirectory,
                                                              containerDestination: iCloudDirectory,
                                                              logPrefix: "\(directories)",
                                                              existingClosure: { existing in
                do {
                    try fileManager.removeItem(atPath: existing.pathDecoded)
                } catch {
                    await errorHandler.handleError(error, file: existing)
                    ELOG("error deleting existing file \(existing) that already exists in iCloud: \(error)")
                }
            }, moveClosure: { currentSource, currentDestination in
                try fileManager.setUbiquitous(true, itemAt: currentSource, destinationURL: currentDestination)
            }) { [weak self] destination in
                await self?.insertUploadedFile(destination)
            }
            if moved == .saveFailure {
                moveResult = .saveFailure
            }
        }
        return moveResult ?? .success*/
    }
    
    @discardableResult
    func removeFromiCloud() async -> SyncResult {
        stopObserving()
        var result: SyncResult = .indeterminate
        defer {
            ILOG("\(directories) removed from iCloud result: \(result)")
        }
        let allDirectories = localAndCloudDirectories
        guard allDirectories.count > 0
        else {
            result = .denied
            return result
        }
        var moveResult: SyncResult?
        for (localDirectory, iCloudDirectory) in allDirectories {
            let moved = await iCloudContainerSyncer.moveFiles(at: iCloudDirectory,
                                                              containerDestination: localDirectory,
                                                              logPrefix: "\(directories)",
                                                              existingClosure: { existing in
                do {
                    try fileManager.evictUbiquitousItem(at: existing)
                } catch {
                    /*
                     this usually just happens when a file is being presented on the UI (saved states image) and thus we can't remove the icloud download. In this case the icloud file wouldn't be removed locally, but the file does get copied to the local container properly. Here's a sample Error:
                     
                     Error Domain=NSCocoaErrorDomain Code=255 "The file couldn’t be locked." UserInfo={NSUnderlyingError=0x3046f1740 {Error Domain=NSPOSIXErrorDomain Code=16 "Resource busy" UserInfo={NSURL=file:///some/path/file.extension, NSLocalizedDescription=The file ‘file.extension’ is currently in use by an application.}}}
                     
                     of course there could be a real error when this happens, but this is significant enough to document in case you see it in the log.
                     */
                    await errorHandler.handleError(error, file: existing)
                    ELOG("error evicting iCloud file: \(existing), \(error)")
                }
            }, moveClosure: { currentSource, currentDestination in
                try fileManager.copyItem(at: currentSource, to: currentDestination)
                do {
                    try fileManager.evictUbiquitousItem(at: currentSource)
                } catch {//this happens when a file is being presented on the UI (saved states image) and thus we can't remove the icloud download
                    await errorHandler.handleError(error, file: currentSource)
                    ELOG("error evicting iCloud file: \(currentSource), \(error)")
                }
            })
            if moved == .saveFailure {
                moveResult = .saveFailure
            }
        }
        result = moveResult ?? .success
        return result
    }
    
    //TODO: refactor this so it's not static.
    static func moveFiles(at source: URL,
                          containerDestination: URL,
                          logPrefix: String,
                          existingClosure: ((URL) async -> Void),
                          moveClosure: (URL, URL) async throws -> Void,
                          insertUploadedFileClosure: ((URL) async -> Void)? = nil) async -> SyncResult {
        //TODO: if there a lot of files, this will take some time. we could fire off 2 threads to at least make it execute in half the time at a minimum.
        let fileManager: FileManager = .default
        let errorHandler: ErrorHandler = iCloudErrorHandler.shared
        ILOG("source: \(source), destination: \(containerDestination)")
        guard fileManager.fileExists(atPath: source.pathDecoded)
        else {
            return .fileNotExist
        }
        let subdirectories: [String]
        do {
            subdirectories = try fileManager.subpathsOfDirectory(atPath: source.pathDecoded)
        } catch {
            await errorHandler.handleError(error, file: source)
            ELOG("failed to get directory contents \(source): \(error)")
            return .saveFailure
        }
        var totalMoved = 0
        DLOG("subdirectories of \(source): \(subdirectories)")
        for currentChild in subdirectories {
            let currentItem = source.appendingPathComponent(currentChild)
            
            var isDirectory: ObjCBool = false
            let exists = fileManager.fileExists(atPath: currentItem.pathDecoded, isDirectory: &isDirectory)
            DLOG("\(currentItem) isDirectory?\(isDirectory) exists?\(exists)")
            let destination = containerDestination.appendingPathComponent(currentChild)
            DLOG("new destination: \(destination)")
            if isDirectory.boolValue && !fileManager.fileExists(atPath: destination.pathDecoded) {
                DLOG("\(destination) does NOT exist")
                do {
                    try fileManager.createDirectory(atPath: destination.pathDecoded, withIntermediateDirectories: true)
                } catch {
                    await errorHandler.handleError(error, file: destination)
                    ELOG("error creating directory: \(destination), \(error)")
                }
            }
            if isDirectory.boolValue {
                continue
            }
            if fileManager.fileExists(atPath: destination.pathDecoded) {
                await existingClosure(currentItem)
                continue
            }
            do {
                totalMoved += 1
                DLOG("#\(totalMoved) Trying to move \(currentItem.pathDecoded) to \(destination.pathDecoded)")
                await try moveClosure(currentItem, destination)
                await insertUploadedFileClosure?(destination)
            } catch {
                await errorHandler.handleError(error, file: currentItem)
                //this could indicate no more space is left when moving to iCloud
                ELOG("#\(totalMoved) failed to move \(currentItem.pathDecoded) to \(destination.pathDecoded): \(error)")
            }
        }
        ILOG("\(logPrefix) moved a total of \(totalMoved)")
        return .success
    }
}

<<<<<<< HEAD
=======
extension URL {
    var appendDocumentsDirectory: URL {
        appendingPathComponent("Documents")
    }
}

#endif

extension Realm {
    func deleteGame(_ game: PVGame) throws {
        // Make a frozen copy of the game before deletion to use for cache removal
        let frozenGame = game.freeze()
        
        try write {
            guard !game.isInvalidated else { return }
            game.saveStates.forEach { try? $0.delete() }
            game.cheats.forEach { try? $0.delete() }
            game.recentPlays.forEach { try? $0.delete() }
            game.screenShots.forEach { try? $0.delete() }
            delete(game)
            
            // Use the more efficient cache removal instead of reloading the entire cache
            RomDatabase.removeGameFromCache(frozenGame)
        }
    }
}

>>>>>>> c5f35961
enum iCloudError: Error {
    case dataReadFail
}

#if !os(tvOS)
public enum iCloudSync {
    case initialAppLoad
    case appLoaded
    
    static var disposeBag: DisposeBag!
    static var gameImporter = GameImporter.shared
    static var state: iCloudSync = .initialAppLoad
<<<<<<< HEAD
    static let errorHandler: ErrorHandler = iCloudErrorHandler.shared
    static var romDatabaseInitialized: AnyCancellable?
    
=======
    static let errorHandler: CloudSyncErrorHandler = iCloudErrorHandler.shared
    static var romDatabaseInitializedSubscriber: AnyCancellable?
>>>>>>> c5f35961
    public static func initICloudDocuments() {
        Task {
            for await value in Defaults.updates(.iCloudSync) {
                await iCloudSyncChanged(value)
            }
        }
    }
    
    static func iCloudSyncChanged(_ newValue: Bool) async {
        ILOG("new iCloudSync value: \(newValue)")
        guard newValue
        else {
            await turnOff()
            return
        }
        await turnOn()
    }
    
    /// Moves local app container files to the cloud container
    /// - Parameters:
    ///   - directories: directorie names to process
    ///   - parentContainer: cloud container
    /// - Returns: `success` if successful otherwise `saveFailure`
    static func moveLocalFilesToCloudContainer(directories: [String], parentContainer: URL) async {
        var alliCloudDirectories = [URL: URL]()
        directories.forEach { directory in
            alliCloudDirectories[URL.documentsDirectory.appendingPathComponent(directory)] = parentContainer.appendingPathComponent(directory)
        }
        let fileManager: FileManager = .default
        for (localDirectory, iCloudDirectory) in alliCloudDirectories {
            let _ = await iCloudContainerSyncer.moveFiles(at: localDirectory,
                                                          containerDestination: iCloudDirectory,
                                                          logPrefix: "\(directories)",
                                                          existingClosure: { existing in
                do {
                    try fileManager.removeItem(atPath: existing.pathDecoded)
                } catch {
                    await errorHandler.handleError(error, file: existing)
                    ELOG("error deleting existing file \(existing) that already exists in iCloud: \(error)")
                }
            }, moveClosure: { currentSource, currentDestination in
                try fileManager.setUbiquitous(true, itemAt: currentSource, destinationURL: currentDestination)
            })
        }
    }
    
    static func moveAllLocalFilesToCloudContainer(_ documentsDirectory: URL) async {
        ILOG("Initial Download: moving all local files to cloud container: \(documentsDirectory)")
        await withTaskGroup(of: Void.self) { group in
            group.addTask {
                await moveLocalFilesToCloudContainer(directories: ["BIOS", "Battery States", "Screenshots", "RetroArch", "DeltaSkins"], parentContainer: documentsDirectory)
            }
            group.addTask {
                await moveLocalFilesToCloudContainer(directories: ["Save States"], parentContainer: documentsDirectory)
            }
            group.addTask {
                await moveLocalFilesToCloudContainer(directories: ["ROMs"], parentContainer: documentsDirectory)
            }
            await group.waitForAll()
            ILOG("Initial Download: finished moving all local files to cloud container: \(documentsDirectory)")
        }
    }
    
    /// in order to account for large libraries, we go through each directory/file and tell the iCloud API to start downloading. this way it starts and by the time we query, we can get actual events that the downloads complete. If the files are already downloaded, then a query to get the latest version will be done.
    static func initiateDownloadOfiCloudDocumentsContainer() async {
        guard let documentsDirectory = URL.iCloudDocumentsDirectory
        else {
            ELOG("Initial Download: error obtaining iCloud documents directory")
            return
        }
        await moveAllLocalFilesToCloudContainer(documentsDirectory)
        ILOG("Initial Download: initiate downloading all files...")
        let romsDirectory = documentsDirectory.appendingPathComponent("ROMs")
        let saveStatesDirectory = documentsDirectory.appendingPathComponent("Save States")
        let biosDirectory = documentsDirectory.appendingPathComponent("BIOS")
        let batteryStatesDirectory = documentsDirectory.appendingPathComponent("Battery States")
        let screenshotsDirectory = documentsDirectory.appendingPathComponent("Screenshots")
        let retroArchDirectory = documentsDirectory.appendingPathComponent("RetroArch")
        await withTaskGroup(of: Void.self) { group in
            group.addTask {
                await startDownloading(directory: romsDirectory)
            }
            group.addTask {
                await startDownloading(directory: saveStatesDirectory)
            }
            group.addTask {
                await startDownloading(directory: batteryStatesDirectory)
            }
            group.addTask {
                await startDownloading(directory: biosDirectory)
            }
            group.addTask {
                await startDownloading(directory: screenshotsDirectory)
            }
            group.addTask {
                await startDownloading(directory: retroArchDirectory)
            }
            await group.waitForAll()
            ILOG("Initial Download: completed initiating downloading of all files...")
        }
    }
    
    static func startDownloading(directory: URL) async {
        ILOG("Initial Download: attempting to start downloading iCloud directory: \(directory)")
        let fileManager: FileManager = .default
        let children: [String]
        do {
            children = try fileManager.subpathsOfDirectory(atPath: directory.pathDecoded)
            ILOG("Initial Download: found \(children.count) in \(directory)")
        } catch {
            ELOG("Initial Download: error grabbing sub-directories of \(directory)")
            await errorHandler.handleError(error, file: directory)
            return
        }
        defer {
            sleep(5)
        }
        var count = 0
        for child in children {
            let currentUrl = directory.appendingPathComponent(child)
            do {
                var isDirectory: ObjCBool = false
                let doesUrlExist = try fileManager.fileExists(atPath: currentUrl.pathDecoded, isDirectory: &isDirectory)
                let downloadStatus = checkDownloadStatus(of: currentUrl)
                DLOG("""
                Initial Download:
                    doesUrlExist: \(doesUrlExist)
                    isDirectory: \(isDirectory.boolValue)
                    downloadStatus: \(downloadStatus)
                    url: \(currentUrl)
                """)
                guard !isDirectory.boolValue,
                      downloadStatus != .current
                else {
                    continue
                }
                count += 1
                let parentDirectory = currentUrl.parentPathComponent
                do {
                    try fileManager.startDownloadingUbiquitousItem(at: currentUrl)
                    DLOG("Initial Download: #\(count) downloading \(currentUrl)")
                    if count % 10 == 0 {
                        sleep(1)
                    }
                } catch {
                    ELOG("Initial Download: #\(count) error initiating download of \(currentUrl)")
                    await errorHandler.handleError(error, file: currentUrl)
                }
            } catch {
                ELOG("Initial Download: #\(count) error checking if \(currentUrl) is a directory")
            }
        }
    }
    
    static func checkDownloadStatus(of url: URL) -> URLUbiquitousItemDownloadingStatus? {
        do {
            return try url.resourceValues(forKeys: [.ubiquitousItemDownloadingStatusKey,
                                                    .ubiquitousItemIsDownloadingKey]).ubiquitousItemDownloadingStatus
        } catch {
            ELOG("Initial Download: Error checking iCloud file status for: \(url), error: \(error)")
            return nil
        }
    }
    
    static func turnOn() async {
        guard URL.supportsICloud else {
            ELOG("attempted to turn on iCloud, but iCloud is NOT setup on the device")
            return
        }
        ILOG("turning on iCloud")
        //reset ROMs path
        gameImporter.gameImporterDatabaseService.setRomsPath(url: gameImporter.romsPath)
        await errorHandler.clear()
        let fm = FileManager.default
        if let currentiCloudToken = fm.ubiquityIdentityToken {
            do {
                let newTokenData = try NSKeyedArchiver.archivedData(withRootObject: currentiCloudToken, requiringSecureCoding: false)
                UserDefaults.standard.set(newTokenData, forKey: UbiquityIdentityTokenKey)
            } catch {
                await errorHandler.handleError(error, file: nil)
                ELOG("error serializing iCloud token: \(error)")
            }
        } else {
            UserDefaults.standard.removeObject(forKey: UbiquityIdentityTokenKey)
        }
        await initiateDownloadOfiCloudDocumentsContainer()
        disposeBag = DisposeBag()
        var nonDatabaseFileSyncer: iCloudContainerSyncer! = .init(directories: ["BIOS", "Battery States", "Screenshots", "RetroArch", "DeltaSkins"],
                                                                  notificationCenter: .default,
                                                                  errorHandler: iCloudErrorHandler.shared)
<<<<<<< HEAD
        await nonDatabaseFileSyncer.loadAllFromICloud()
=======
        nonDatabaseFileSyncer.loadAllFromICloud() {
                // Refresh BIOS cache after each iteration
                DLOG("Refreshing BIOS cache after iCloud sync iteration")
                RomDatabase.reloadBIOSCache()
            }
>>>>>>> c5f35961
            .observe(on: MainScheduler.instance)
            .subscribe(onError: { error in
                ELOG(error.localizedDescription)
            }) {
                DLOG("disposing nonDatabaseFileSyncer")
                Task {
                    await nonDatabaseFileSyncer.removeFromiCloud()
                    nonDatabaseFileSyncer = nil
                }
            }.disposed(by: disposeBag)
<<<<<<< HEAD
        //wait for the ROMs database to initialize
        guard !RomDatabase.databaseInitialized
        else {
            await startSavesRomsSyncing()
            return
        }
        romDatabaseInitialized = NotificationCenter.default.publisher(for: .RomDatabaseInitialized).sink { _ in
            romDatabaseInitialized?.cancel()
                Task {
                    await startSavesRomsSyncing()
                }
            }
    }
    
    static func startSavesRomsSyncing() async {
        var saveStateSyncer: SaveStateSyncer! = .init(notificationCenter: .default, errorHandler: iCloudErrorHandler.shared)
        var romsSyncer: RomsSyncer! = .init(notificationCenter: .default, errorHandler: iCloudErrorHandler.shared)
        //ensure user hasn't turned off icloud
        guard disposeBag != nil
        else {//in the case that the user did turn it off, then we can go ahead and just do the normal flow of turning off icloud
            await saveStateSyncer.removeFromiCloud()
            saveStateSyncer = nil
            await romsSyncer.removeFromiCloud()
            romsSyncer = nil
            return
        }
        await saveStateSyncer.loadAllFromICloud() {
                await saveStateSyncer.importNewSaves()
            }.observe(on: MainScheduler.instance)
=======
        var saveStateSyncer: iCloudSaveStateSyncer! = .init(notificationCenter: .default, errorHandler: iCloudErrorHandler.shared)
        saveStateSyncer.loadAllFromICloud() {
                // Import new saves after each iteration
                DLOG("Importing new save states after iCloud sync iteration")
                saveStateSyncer.importNewSaves()
            }
            .observe(on: MainScheduler.instance)
>>>>>>> c5f35961
            .subscribe(onError: { error in
                ELOG(error.localizedDescription)
            }) {
                DLOG("disposing saveStateSyncer")
                Task {
                    await saveStateSyncer.removeFromiCloud()
                    saveStateSyncer = nil
                }
            }.disposed(by: disposeBag)
<<<<<<< HEAD
        await romsSyncer.loadAllFromICloud() {
                await romsSyncer.handleImportNewRomFiles()
            }.observe(on: MainScheduler.instance)
=======
        
        var romsSyncer: iCloudRomsSyncer! = .init(notificationCenter: .default, errorHandler: iCloudErrorHandler.shared)
        romsSyncer.loadAllFromICloud() {
                // Import new ROMs after each iteration
                DLOG("Importing new ROM files after iCloud sync iteration")
                romsSyncer.handleImportNewRomFiles()
            }
            .observe(on: MainScheduler.instance)
>>>>>>> c5f35961
            .subscribe(onError: { error in
                ELOG(error.localizedDescription)
            }) {
                DLOG("disposing romsSyncer")
                Task {
                    await romsSyncer.removeFromiCloud()
                    romsSyncer = nil
                }
            }.disposed(by: disposeBag)
    }
    
    static func turnOff() async {
        ILOG("turning off iCloud")
        romDatabaseInitialized?.cancel()
        await errorHandler.clear()
        disposeBag = nil
        //reset ROMs path
        gameImporter.gameImporterDatabaseService.setRomsPath(url: gameImporter.romsPath)
    }
}
#endif

/// single value DS that is thread safe
actor ConcurrentSingle<T> {
    private var _value: T
    
    /// initially set value
    /// - Parameter value: value to set initially
    init(_ value: T) {
        self._value = value
    }
    
    /// gets current value
    var value: T {
        get {
            _value
        }
    }
    
    /// sets new value
    /// - Parameter value: value to set
    func set(value: T) {
        _value = value
    }
    
    var description: String {
        String(describing: _value)
    }
    
}

/// actor for adding locks on closures
actor CriticalSectionActor {
    /// executes closure
    /// - Parameter criticalSection: critical section code to execute
    func performWithLock(_ criticalSection: @Sendable @escaping () async -> Void) async {
        await criticalSection()
    }
}


/// Actor isolated for accessing db in background thread safely
@globalActor
actor RealmActor: GlobalActor {
    static let shared = RealmActor()
}

/// Datastore for accessing saves and anything related to saves.
actor RomsDatastore {
    private let realm: Realm
    private let fileManager: FileManager
    
    init() async throws {
        realm = await try Realm(actor: RealmActor.shared)
        fileManager = .default
    }
    
    /// queries datastore for save using id
    /// - Parameter id: primary key of save
    /// - Returns: save or nil if one exists
    @RealmActor
    func findSaveState(forPrimaryKey id: String) -> PVSaveState? {
        realm.object(ofType: PVSaveState.self, forPrimaryKey: id)
    }
    
    /// queries datastore for game that corresponds to save
    /// - Parameter save: save to use to query for game
    /// - Returns: game or nil if one exists
    @RealmActor
    func findGame(md5: String, forSave save: PVSaveState) -> PVGame? {
        // See if game is missing and set
        guard save.game?.system == nil
        else {
            return nil
        }
        return realm.object(ofType: PVGame.self, forPrimaryKey: md5)
    }
    
    /// stores game assoicated with save
    /// - Parameters:
    ///   - save: save to associate game with
    ///   - game: game to store
    @RealmActor
    func update(existingSave save: PVSaveState, with game: PVGame) async throws {
        await try realm.asyncWrite {
            save.game = game
        }
    }
    
    /// inserts a new save into datastore
    /// - Parameter save: save to create
    @RealmActor
    func create(newSave save: SaveState) async throws {
        let newSave = realm.buildSaveState(from: save)
        await try realm.asyncWrite {
            realm.add(newSave, update: .all)
        }
        DLOG("Added new save \(newSave.debugDescription)")
    }
    
    /// deletes all saves that do NOT exist in the file system, but exist in the database. this will happen when the user deletes on a different device, or outside of the app and the app is opened. the app won't get a notification in this case, we have to manually do this check
    @RealmActor
    func deleteSaveStatesRemoveWhileApplicationClosed() async throws {
        await try realm.asyncWrite {
            realm.objects(PVSaveState.self).forEach { save in
                guard let file = save.file,
                      let url = file.url
                else {
                    return
                }
                let saveUrl = url.appendingPathExtension("json").pathDecoded
                if !fileManager.fileExists(atPath: saveUrl) {
                    ILOG("save: \(saveUrl) does NOT exist, removing from datastore")
                    realm.delete(save)
                }
            }
        }
    }
    
    /// tries to delete save state from the database
    /// - Parameter file: file is used to query for the save state in the database attempt to delete
    @RealmActor
    func deleteSaveState(file: URL) async throws {
        DLOG("attempting to query PVSaveState by file: \(file)")
        let gameDirectory = file.parentPathComponent
        let savesDirectory = file.deletingLastPathComponent().parentPathComponent
        let partialPath = "\(savesDirectory)/\(gameDirectory)/\(file.lastPathComponent)"
        let imageField = NSExpression(forKeyPath: \PVSaveState.image.self).keyPath
        let partialPathField = NSExpression(forKeyPath: \PVImageFile.partialPath.self).keyPath
        let results = realm.objects(PVSaveState.self).filter(NSPredicate(format: "\(imageField).\(partialPathField) CONTAINS[c] %@", partialPath))
        DLOG("saves found: \(results.count)")
        guard let save: PVSaveState = results.first
        else {
            return
        }
        ILOG("""
        removing save: \(partialPath)
        full file: \(file)
        """)
        await try realm.asyncWrite {
            realm.delete(save)
        }
    }
    
    /// deletes all games that do NOT exist in the file system, but exist in the database. this will happen when the user deletes on a different device, or outside of the app and the app is opened. the app won't get a notification in this case, we have to manually do this check
    /// - Parameter romsPath: rull ROMs path
    @RealmActor
    func deleteGamesDeletedWhileApplicationClosed(romsPath: URL) async {
        var shouldUpdateCache = false
        for (_, game) in RomDatabase.gamesCache {
            let gameUrl = romsPath.appendingPathComponent(game.romPath)
            DLOG("""
            rom partial path: \(game.romPath)
            full game URL: \(gameUrl)
            """)
            guard !fileManager.fileExists(atPath: gameUrl.pathDecoded)
            else {
                continue
            }
            do {
                if let gameToDelete = realm.object(ofType: PVGame.self, forPrimaryKey: game.md5Hash) {
                    ILOG("\(gameUrl) does NOT exists, removing from datastore")
                    await try deleteGame(gameToDelete)
                    shouldUpdateCache = true
                }
            } catch {
                ELOG("error deleting \(gameUrl), \(error)")
            }
        }
        if shouldUpdateCache {
            RomDatabase.reloadGamesCache()
        }
    }
    
    /// tries to delete game from database
    /// - Parameter md5Hash: hash used to query for the game in the database
    @RealmActor
    func deleteGame(md5Hash: String) async throws {
        guard let game: PVGame = realm.object(ofType: PVGame.self, forPrimaryKey: md5Hash)
        else {
            return
        }
        ILOG("deleting \(game.file?.url) from datastore")
        try await deleteGame(game)
    }
    
    /// helper to delete saves/cheats/recentPlays/screenShots related to the game
    /// - Parameter game: game entity to delete related entities
    @RealmActor
    private func deleteGame(_ game: PVGame) async throws {
        await try realm.asyncWrite {
            //TODO: validate what needs to be deleted because currently it's crashing if it's already deleted so only deleting game works
            /*game.saveStates.forEach { try? $0.delete() }
            game.cheats.forEach { try? $0.delete() }
            game.recentPlays.forEach { try? $0.delete() }
            game.screenShots.forEach { try? $0.delete() }*/
            realm.delete(game)
        }
    }
}

enum SaveStateUpdateError: Error {
    case failedToConvertToString
    case missingOpeningCurlyBrace
    case missingCoreKey
    case errorConvertingStringToBinary
}

//MARK: - iCloud syncers
#if !os(tvOS)
class iCloudSaveStateSyncer: iCloudContainerSyncer {
    let jsonDecorder = JSONDecoder()
    let processed = ConcurrentSingle<Int>(0)
    let processingState: ConcurrentSingle<ProcessingState> = .init(.idle)
    var savesDatabaseSubscriber: AnyCancellable?
    //initially when downloading, we need to keep a local cache of what has been processed. for large libraries we are pausing/stopping/starting query after an event processed. so when this happens, the saves are inserted several times and 2000 files, from the test where this happened, turned into 10k files and the app got a lot of app hangs.
    lazy var initiallyProcessedFiles: ConcurrentSet<URL> = []
    
    convenience init(notificationCenter: NotificationCenter, errorHandler: CloudSyncErrorHandler) {
        self.init(directories: ["Save States"], notificationCenter: notificationCenter, errorHandler: errorHandler)
        fileImportQueueMaxCount = 1
        jsonDecorder.dataDecodingStrategy = .deferredToData
        
        let publishers = [.SavesFinishedImporting, .RomDatabaseInitialized].map { notificationCenter.publisher(for: $0) }
        savesDatabaseSubscriber = Publishers.MergeMany(publishers).sink { [weak self] _ in
            Task {
                await self?.importNewSaves()
            }
        }
    }
    
    override func stopObserving() {
        super.stopObserving()
        savesDatabaseSubscriber?.cancel()
    }
    
    override func setNewCloudFilesAvailable() async {
        await super.setNewCloudFilesAvailable()
        guard await status.value == .filesAlreadyMoved
        else {
            return
        }
        await initiallyProcessedFiles.removeAll()
    }
    
    func removeSavesDeletedWhileApplicationClosed() async {
        await removeDeletionsCriticalSection.performWithLock { [weak self] in
            guard let canPurge = await self?.canPurgeDatastore,
                  canPurge
            else {
                return
            }
            defer {
                self?.purgeStatus = .complete
            }
            do {
                let romsDatastore: RomsDatastore = await try .init()
                await try romsDatastore.deleteSaveStatesRemoveWhileApplicationClosed()
            } catch {
                ELOG("error clearing saves deleted while application was closed")
            }
        }
    }
    
    override func insertDownloadedFile(_ file: URL) async {
        guard let _ = await pendingFilesToDownload.remove(file),
              await !initiallyProcessedFiles.contains(file),
              "json".caseInsensitiveCompare(file.pathExtension) == .orderedSame
        else {
            return
        }
        ILOG("downloaded save file: \(file)")
        await newFiles.insert(file)
        await importNewSaves()
    }
    
    override func deleteFromDatastore(_ file: URL) async {
        guard "jpg".caseInsensitiveCompare(file.pathExtension) == .orderedSame
        else {
            return
        }
        do {
            let romsDatastore: RomsDatastore = await try .init()
            await try romsDatastore.deleteSaveState(file: file)
        } catch {
            await errorHandler.handleError(error, file: file)
            ELOG("error deleting \(file) from database: \(error)")
        }
    }
    
    func getSaveFrom(_ json: URL) throws -> SaveState? {
        guard fileManager.fileExists(atPath: json.pathDecoded)
        else {
            return nil
        }
        let secureDoc = json.startAccessingSecurityScopedResource()

        defer {
            if secureDoc {
                json.stopAccessingSecurityScopedResource()
            }
        }
        
        var dataMaybe = fileManager.contents(atPath: json.pathDecoded)
        if dataMaybe == nil {
            dataMaybe = try Data(contentsOf: json, options: [.uncached])
        }
        guard let data = dataMaybe else {
            throw iCloudError.dataReadFail
        }

        DLOG("Data read \(String(describing: String(data: data, encoding: .utf8)))")
        let save: SaveState
        do {
            save = try jsonDecorder.decode(SaveState.self, from: data)
        } catch {
            save = try jsonDecorder.decode(SaveState.self, from: try getUpdatedSaveState2(from: data, json: json))
        }
        DLOG("Read JSON data at (\(json.pathDecoded)")
        return save
    }
    
    /// Attempts to fix/migrate a SaveState from 2.x to 3.x
    /// - Parameters:
    ///   - fileContents: binary of json save state
    ///   - json: URL of save state
    /// - Returns: new binary if succeeds or nil if there is any error
    func getUpdatedSaveState2(from fileContents: Data, json: URL) throws -> Data {
        guard var stringContents = String(data: fileContents, encoding: .utf8)
        else {
            ELOG("error converting \(json) to a string")
            throw SaveStateUpdateError.failedToConvertToString
        }
        if let firstCurlyBrace = stringContents.range(of: "{") {
            stringContents.insert(contentsOf: "\"isPinned\":false,\"isFavorite\":false,", at: firstCurlyBrace.upperBound)
        } else {
            ELOG("error \(json) does NOT contain an opening curly brace {")
            throw SaveStateUpdateError.missingOpeningCurlyBrace
        }
        if let range = stringContents.range(of: "\"core\":{") {
            stringContents.insert(contentsOf: "\"systems\":[],", at: range.upperBound)
        } else {
            ELOG("error \(json) does NOT contain a 'core' field")
            throw SaveStateUpdateError.missingCoreKey
        }
        guard let updated = stringContents.data(using: .utf8)
        else {
            throw SaveStateUpdateError.errorConvertingStringToBinary
        }
        return updated
    }
    
    func importNewSaves() async {
        guard RomDatabase.databaseInitialized
        else {
            return
        }
        await removeSavesDeletedWhileApplicationClosed()
        guard await !newFiles.isEmpty,
              await processingState.value == .idle
        else {
            return
        }
        let jsonFiles = await prepareNextBatchToProcess()
        guard !jsonFiles.isEmpty
        else {
            return
        }
        //process save files batch
        await processJsonFiles(jsonFiles)
    }
    
    func processJsonFiles(_ jsonFiles: any Collection<URL>) async {
        //setup processed count
        await processingState.set(value: .processing)
        var processedCount = await processed.value
        let pendingFilesToDownloadCount = await pendingFilesToDownload.count
        ILOG("Saves: downloading: \(pendingFilesToDownloadCount), processing: \(jsonFiles.count), total processed: \(processedCount)")
        for json in jsonFiles {
            do {
                await processed.set(value: await processed.value + 1)
                processedCount = await processed.value
                guard let save: SaveState = try getSaveFrom(json)
                else {
                    continue
                }
                let romsDatastore = await try RomsDatastore()
                guard let existing: PVSaveState = await romsDatastore.findSaveState(forPrimaryKey: save.id)
                else {
                    ILOG("Saves: processing: save #(\(processedCount)) \(json)")
                    await storeNewSave(save, romsDatastore, json)
                    continue
                }
                await updateExistingSave(existing, romsDatastore, save, json, processedCount)
                
            } catch {
                await errorHandler.handleError(error, file: json)
                ELOG("Decode error on \(json): \(error)")
            }
        }
        //update processed count
        await processingState.set(value: .idle)
        await removeSavesDeletedWhileApplicationClosed()
        notificationCenter.post(Notification(name: .SavesFinishedImporting))
    }
    
    func updateExistingSave(_ existing: PVSaveState, _ romsDatastore: RomsDatastore, _ save: SaveState, _ json: URL, _ processedCount: Int) async {
        guard let game = await romsDatastore.findGame(md5: save.game.md5, forSave: existing)
        else {
            return
        }
        ILOG("Saves: updating: save #(\(processedCount)) \(json)")
        do {
            await try romsDatastore.update(existingSave: existing, with: game)
        } catch {
            await errorHandler.handleError(error, file: json)
            ELOG("Failed to update game \(json): \(error)")
        }
    }
    
    func storeNewSave(_ save: SaveState, _ romsDatastore: RomsDatastore, _ json: URL) async {
        do {
            await try romsDatastore.create(newSave: save)
            if await status.value == .initialUpload {
                await initiallyProcessedFiles.insert(json)
            }
        } catch {
            await errorHandler.handleError(error, file: json)
            ELOG("error adding new save \(json): \(error)")
        }
        ILOG("Added new save \(json)")
    }
}

<<<<<<< HEAD
/// used for only purging database entries that no longer exist (files deleted from icloud while the app was shut off)
public enum DatastorePurgeStatus {
    case incomplete
    case complete
}

public enum GameStatus {
    case gameExists
    case gameDoesNotExist
}

class RomsSyncer: iCloudContainerSyncer {
=======
public class iCloudRomsSyncer: iCloudContainerSyncer {
>>>>>>> c5f35961
    let gameImporter = GameImporter.shared
    let multiFileRoms: ConcurrentDictionary<String, [URL]> = [:]
    var romsDatabaseSubscriber: AnyCancellable?
    
    override var downloadedCount: Int {
        get async {
            let multiFileRomsCount = await multiFileRoms.count
            return await newFiles.count + multiFileRomsCount
        }
    }
    
<<<<<<< HEAD
    convenience init(notificationCenter: NotificationCenter, errorHandler: ErrorHandler) {
        self.init(directories: ["ROMs"], notificationCenter: notificationCenter, errorHandler: errorHandler)
        fileImportQueueMaxCount = 1
        let publishers = [.RomsFinishedImporting, .RomDatabaseInitialized].map { notificationCenter.publisher(for: $0) }
        romsDatabaseSubscriber = Publishers.MergeMany(publishers).sink { [weak self] _ in
=======
    convenience init(notificationCenter: NotificationCenter, errorHandler: CloudSyncErrorHandler) {
        self.init(directories:  ["ROMs", "Save States", "BIOS", "DeltaSkins"], notificationCenter: notificationCenter, errorHandler: errorHandler)
        romsFinishedImportingSubscriber = notificationCenter.publisher(for: .RomsFinishedImporting).sink { [weak self] _ in
>>>>>>> c5f35961
            Task {
                await self?.handleImportNewRomFiles()
            }
        }
    }
    
    override func stopObserving() {
        super.stopObserving()
        romsDatabaseSubscriber?.cancel()
    }
    
    public override func loadAllFromICloud(iterationComplete: (() async -> Void)?) async -> Completable {
         //ensure that the games are cached so we do NOT hit the database so much when checking for existence of games
         RomDatabase.reloadGamesCache()
         return await super.loadAllFromICloud(iterationComplete: iterationComplete)
     }
    
    /// The only time that we don't know if files have been deleted by the user is when it happens while the app is closed. so we have to query the db and check
    func removeGamesDeletedWhileApplicationClosed() async {
        await removeDeletionsCriticalSection.performWithLock { [weak self] in
            guard let canPurge = await self?.canPurgeDatastore,
                  canPurge
            else {
                return
            }
            await self?.handleRemoveGamesDeletedWhileApplicationClosed()
        }
    }
    
    func handleRemoveGamesDeletedWhileApplicationClosed() async {
        defer {
            purgeStatus = .complete
        }
        guard let actualDocumentsUrl = documentsURL,
              let romsDirectoryName = directories.first
        else {
            return
        }
        
        let romsPath = actualDocumentsUrl.appendingPathComponent(romsDirectoryName)
        do {
            let romsDatastore = await try RomsDatastore()
            await romsDatastore.deleteGamesDeletedWhileApplicationClosed(romsPath: romsPath)
        } catch {
            ELOG("error removing game entries that do NOT exist in the cloud container \(romsPath)")
        }
    }
    
    public override func insertDownloadedFile(_ file: URL) async {
        guard let _ = await pendingFilesToDownload.remove(file)
        else {
            return
        }
        
        let parentDirectory = file.parentPathComponent
        DLOG("attempting to add file to game import queue: \(file), parent directory: \(parentDirectory)")
        //we should only add to the import queue files that are actual ROMs, anything else can be ignored.
        guard parentDirectory.range(of: "com.provenance.",
                                    options: [.caseInsensitive, .anchored]) != nil,
              let fileName = file.lastPathComponent.removingPercentEncoding
        else {
            return
        }
        guard await getGameStatus(of: file) == .gameDoesNotExist
        else {
            DLOG("\(file) already exists in database. skipping...")
            return
        }
        ILOG("\(file) does NOT exist in database, adding to import set")
        switch file.system {
            case .Atari2600, .Atari5200, .Atari7800, .Genesis:
                await newFiles.insert(file)
            default:
                if let multiKey = file.multiFileNameKey {
                    var files = await multiFileRoms[multiKey] ?? [URL]()
                    files.append(file)
                    await multiFileRoms.set(files, forKey: multiKey)
                    //for sega cd ROMs, ignore the .brm file that is used for saves
                } else if file.system != .SegaCD || "brm".caseInsensitiveCompare(file.pathExtension) != .orderedSame {
                    await newFiles.insert(file)
                }
            }
        await handleImportNewRomFiles()
    }
    
    /// Checks if game exists in game cache
    /// - Parameter file: file to check against
    /// - Returns: whether or not game exists in game cache
    func getGameStatus(of file: URL) -> GameStatus {
        guard let (existingGame, system) = getGameFromCache(of: file),
           system.rawValue == existingGame.systemIdentifier
        else {
            return .gameDoesNotExist
        }
        return .gameExists
    }
    
    func getGameFromCache(of file: URL) -> (PVGame, SystemIdentifier)? {
        let parentDirectory = file.parentPathComponent
        guard let system = file.system,
              let parentUrl = URL(string: parentDirectory)
        else {
            DLOG("error obtaining existence of \(file) in game cache.")
            return nil
        }
        let partialPath = parentUrl.appendingPathComponent(file.fileName)
        DLOG("system: \(system), partialPath: \(partialPath)")
        let similarName = RomDatabase.altName(file, systemIdentifier: system)
        let gamesCache = RomDatabase.gamesCache
        let partialPathAsString = partialPath.absoluteString
        DLOG("partialPathAsString: \(partialPathAsString), similarName: \(similarName)")
        guard let existingGame = gamesCache[partialPathAsString] ?? gamesCache[similarName]
        else {
            return nil
        }
        return (existingGame, system)
    }
    
    public override func deleteFromDatastore(_ file: URL) async {
        guard let fileName = file.lastPathComponent.removingPercentEncoding,
              let parentDirectory = file.parentPathComponent.removingPercentEncoding
        else {
            return
        }
        do {
            guard let (existingGame, _) = getGameFromCache(of: file)
            else {
                return
            }
            let romPath = "\(parentDirectory)/\(fileName)"
            DLOG("attempting to query PVGame by romPath: \(romPath)")
            let romsDatastore = await try RomsDatastore()
            await try romsDatastore.deleteGame(md5Hash: existingGame.md5Hash)
        } catch {
            await errorHandler.handleError(error, file: file)
            ELOG("error deleting ROM \(file) from database: \(error)")
        }
    }
    
    func handleImportNewRomFiles() async {
        guard RomDatabase.databaseInitialized
        else {
            return
        }
#if DEBUG
        gameImporter.clearCompleted()
#endif
        await removeGamesDeletedWhileApplicationClosed()
        let arePendingFilesToDownloadEmpty = await pendingFilesToDownload.isEmpty
        let areMultiFileRomsEmpty = await multiFileRoms.isEmpty
        //we only proceed if there are actual ROMs to import
        guard await !newFiles.isEmpty//OR there are multi file ROMs to import and there are no more pending files to download. this is to ensure that we have all of the files. an improvement would be to read the cue, ccd or m3u file to know how many files correspond
                || !areMultiFileRomsEmpty && arePendingFilesToDownloadEmpty
        else {
            return
        }
        await tryToImportNewRomFiles()
    }
    
    func tryToImportNewRomFiles() async {
        //if the importer is currently importing files, we have to wait
        let importState = gameImporter.processingState
        guard importState == .idle,
              importState != .paused
        else {
            return
        }
        await importNewRomFiles()
    
    }
    
    func importNewRomFiles() async {
        var nextFilesToProcess = await prepareNextBatchToProcess()
        if nextFilesToProcess.isEmpty,
           let nextMultiFile = await multiFileRoms.first {
            nextFilesToProcess = nextMultiFile.value
            await multiFileRoms.set(nil, forKey: nextMultiFile.key)
        }
        let importPaths = [URL](nextFilesToProcess)
        gameImporter.addImports(forPaths: importPaths)
        let pendingProcessingCount = await downloadedCount
        let pendingFilesToDownloadCount = await pendingFilesToDownload.count
        ILOG("ROMs: downloading: \(pendingFilesToDownloadCount), pending to process: \(pendingProcessingCount), processing: \(importPaths.count)")
        if await newFiles.isEmpty {
            await uploadedFiles.removeAll()
        }
        gameImporter.startProcessing()
    }
}
#endif // !os(tvOS)

// iCloudSyncError moved to SyncErrorHandler.swift

protocol Queue {
    associatedtype Entry
    var count: Int { get async }
    func enqueue(entry: Entry) async
    func dequeue() async -> Entry?
    func peek()  async-> Entry?
    func clear() async
    var allElements: [Entry] { get async }
    var isEmpty: Bool { get async }
}

public actor ConcurrentQueue<Element>: Queue, ExpressibleByArrayLiteral {
    private var collection = [Element]()
    
    public init(arrayLiteral elements: Element...) {
        collection = Array(elements)
    }
    
    public var count: Int {
        collection.count
    }
    
    public func enqueue(entry: Element) {
        collection.insert(entry, at: 0)
    }
    
    @discardableResult
    public func dequeue() -> Element? {
        guard !collection.isEmpty
        else {
            return nil
        }
        return collection.removeFirst()
    }
    
    public func peek() -> Element? {
        collection.first
    }
    
    public func clear() {
        collection.removeAll()
    }
    
    public public var description: String {
        collection.description
    }
    
    public func map<T>(_ transform: (Element) throws -> T) throws -> [T] {
        try collection.map(transform)
    }
    
    public var allElements: [Element] {
        collection
    }
    
    public var isEmpty: Bool {
        collection.isEmpty
    }
}

<<<<<<< HEAD
public protocol ErrorHandler {
    var allErrorSummaries: [String] { get async throws }
    var allFullErrors: [String] { get async throws }
    var allErrors: [iCloudSyncError] { get async }
    var isEmpty: Bool { get async }
    var numberOfErrors: Int { get async }
    func handleError(_ error: Error, file: URL?) async
    func clear() async
}

actor iCloudErrorHandler: ErrorHandler {
    static let shared = iCloudErrorHandler()
    private let queue = ConcurrentQueue<iCloudSyncError>()
    
    var allErrorSummaries: [String] {
        get async throws {
            await try queue.map { $0.summary }
        }
    }
    
    var allFullErrors: [String] {
        get async throws {
            await try queue.map { "\($0.error)" }
        }
    }
    
    var allErrors: [iCloudSyncError] {
        get async {
            await queue.allElements
        }
    }
    
    var isEmpty: Bool {
        get async {
            await queue.isEmpty
        }
    }
    
    var numberOfErrors: Int {
        get async {
            await queue.count
        }
    }
    
    func handleError(_ error: any Error, file: URL?) async {
=======
// SyncErrorHandler protocol moved to SyncErrorHandler.swift

class iCloudErrorHandler: CloudSyncErrorHandler {
    static let shared = iCloudErrorHandler()
    private let queue = ConcurrentQueue<iCloudSyncError>()
    
    @inlinable
    override var allErrorSummaries: [String] {
        get throws {
            try queue.map { $0.summary }
        }
    }
    
    @inlinable
    override var allFullErrors: [String] {
        get throws {
            try queue.map { "\($0.error)" }
        }
    }
    
    @inlinable
    override var allErrors: [iCloudSyncError] {
        queue.allElements
    }
    
    @inlinable
    override var numberOfErrors: Int {
        queue.count
    }
    
    override func handleError(_ error: any Error, file: URL?) {
>>>>>>> c5f35961
        let syncError = iCloudSyncError(file: file?.path(percentEncoded: false), error: error)
        await queue.enqueue(entry: syncError)
    }
    
<<<<<<< HEAD
    func clear() async {
        await queue.clear()
=======
    @inlinable
    override func clear() {
        queue.clear()
>>>>>>> c5f35961
    }
    
    /// Handle an error with optional context
    /// - Parameter error: The error to handle
    override func handle(error: Error) {
        handleError(error, file: nil)
    }
}

extension URL {
    var system : SystemIdentifier? {
        return SystemIdentifier(rawValue: parentPathComponent)
    }
    var parentPathComponent: String {
        deletingLastPathComponent().lastPathComponent
    }
    
    var fileName: String {
        lastPathComponent.removingPercentEncoding ?? lastPathComponent
    }
    
    var multiFileNameKey: String? {
        guard "cue".caseInsensitiveCompare(pathExtension) == .orderedSame
//                || "bin".caseInsensitiveCompare(pathExtension) == .orderedSame
                || "ccd".caseInsensitiveCompare(pathExtension) == .orderedSame
                || "img".caseInsensitiveCompare(pathExtension) == .orderedSame
                || "sub".caseInsensitiveCompare(pathExtension) == .orderedSame
                || "m3u".caseInsensitiveCompare(pathExtension) == .orderedSame
                || "mds".caseInsensitiveCompare(pathExtension) == .orderedSame
                || "mdf".caseInsensitiveCompare(pathExtension) == .orderedSame
        else {
            return nil
        }
        let key = PVEmulatorConfiguration.stripDiscNames(fromFilename: deletingPathExtension().pathDecoded)
        DLOG("key: \(key)")
        return key
    }
}

public actor ConcurrentDictionary<Key: Hashable, Value>: ExpressibleByDictionaryLiteral,
                                                  @preconcurrency
                                                  CustomStringConvertible {
    private var dictionary: [Key: Value] = [:]
    
    public init(dictionaryLiteral elements: (Key, Value)...) {
        dictionary = Dictionary(uniqueKeysWithValues: elements)
    }
    
    public subscript(key: Key) -> Value? {
        get {
            dictionary[key]
        }
        set {
            dictionary[key] = newValue
        }
    }
    
    public func set(_ value: Value?, forKey key: Key) {
        dictionary[key] = value
    }
    
    public var first: (key: Key, value: Value)? {
        dictionary.first
    }
    
    public var isEmpty: Bool {
        dictionary.isEmpty
    }
    
    public var count: Int {
        dictionary.count
    }
    
    public var description: String {
        dictionary.description
    }
}

<<<<<<< HEAD
enum ConcurrentCopyOptions {
    case removeCopiedItems
    case retainCopiedItems
}

public actor ConcurrentSet<T: Hashable>: ExpressibleByArrayLiteral,
                                         @preconcurrency
                                         CustomStringConvertible {
=======
public class ConcurrentSet<T: Hashable>: ExpressibleByArrayLiteral, CustomStringConvertible, ObservableObject {
    public enum ConcurrentCopyOptions {
        case removeCopiedItems
        case retainCopiedItems
    }

>>>>>>> c5f35961
    // MARK: - Combine Support
    
    /// Subject for publishing set changes
    private let changeSubject = PassthroughSubject<Set<T>, Never>()
    
    /// Subject for publishing count changes
    private let countSubject = CurrentValueSubject<Int, Never>(0)
    
    /// Publisher for set changes
    public var publisher: AnyPublisher<Set<T>, Never> {
        changeSubject.eraseToAnyPublisher()
    }
    
    /// Publisher for count changes
    public var countPublisher: AnyPublisher<Int, Never> {
        countSubject.eraseToAnyPublisher()
    }
<<<<<<< HEAD

=======
    
    // MARK: - Properties
>>>>>>> c5f35961
    private var set: Set<T>
    
    public init(arrayLiteral elements: T...) {
        set = Set(elements)
        countSubject.send(set.count)
    }
    
<<<<<<< HEAD
    public convenience init(fromSet set: Set<T>) async {
=======
    public convenience init(fromSet set: Set<T>) {
>>>>>>> c5f35961
        self.init()
        await self.set.formUnion(set)
        countSubject.send(set.count)
    }
    
<<<<<<< HEAD
    func insert(_ element: T) {
        set.insert(element)
        notifyChanges()
    }
    
    func remove(_ element: T) -> T? {
        let removed = set.remove(element)
        notifyChanges()
        return removed
    }
    
    func contains(_ element: T) -> Bool {
        set.contains(element)
    }
    
    func removeAll() {
        set.removeAll()
        notifyChanges()
    }
    
    func forEach(_ body: (T) throws -> Void) rethrows {
        try set.forEach(body)
    }
    
    func prefix(_ maxLength: Int) -> Slice<Set<T>> {
        set.prefix(maxLength)
    }
    
    func subtract<S>(_ other: S) where T == S.Element, S : Sequence {
        set.subtract(other)
        notifyChanges()
    }
    
    func copy(options: ConcurrentCopyOptions) -> Set<T> {
        guard options == .removeCopiedItems
        else {
            return set
=======
    public func insert(_ element: T) {
        queue.async { [weak self] in
            guard let self = self else { return }
            self.set.insert(element)
            self.notifyChanges()
        }
    }
    
    public func remove(_ element: T) -> T? {
        queue.sync {
            let removed = set.remove(element)
            notifyChanges()
            return removed
        }
    }
    
    public func contains(_ element: T) -> Bool {
        queue.sync {
            set.contains(element)
        }
    }
    
    public func removeAll() {
        queue.async { [weak self] in
            guard let self = self else { return }
            self.set.removeAll()
            self.notifyChanges()
        }
    }
    
    public func forEach(_ body: (T) throws -> Void) rethrows {
        try queue.sync {
            try set.forEach(body)
        }
    }
    
    public func prefix(_ maxLength: Int) -> Slice<Set<T>> {
        queue.sync {
            set.prefix(maxLength)
        }
    }
    
    public func subtract<S>(_ other: S) where T == S.Element, S : Sequence {
        queue.sync {
            set.subtract(other)
            notifyChanges()
        }
    }
    
    public func copy(options: ConcurrentCopyOptions) -> Set<T> {
        queue.sync {
            var copiedSet: Set<T> = .init(set)
            if options == .removeCopiedItems {
                set.removeAll()
            }
            return copiedSet
>>>>>>> c5f35961
        }
        let copiedSet: Set<T> = .init(set)
        set.removeAll()
        notifyChanges()
        return copiedSet
    }
    
<<<<<<< HEAD
    func formUnion<S>(_ other: S) where T == S.Element, S : Sequence {
        set.formUnion(other)
        notifyChanges()
    }
    
    var isEmpty: Bool {
        return set.isEmpty
    }
    
    var first: T? {
        return set.first
    }
    
    var count: Int {
        return set.count
    }
    
    /// Current elements in the set as a Set
    var elements: Set<T> {
        set
    }
    
    /// Current elements in the set as an Array
    var asArray: [T] {
        Array(set)
    }
                                             
    func enumerated() -> EnumeratedSequence<Set<T>> {
        set.enumerated()
    }
                                             
    public func makeIterator() async -> Set<T>.Iterator {
        set.makeIterator()
=======
    public func formUnion<S>(_ other: S) where T == S.Element, S : Sequence {
        queue.async { [weak self] in
            guard let self = self else { return }
            self.set.formUnion(other)
            self.notifyChanges()
        }
    }
    
    public var isEmpty: Bool {
        queue.sync {
            set.isEmpty
        }
    }
    
    public var first: T? {
        queue.sync {
            set.first
        }
    }
    
    public var count: Int {
        queue.sync { set.count }
    }
    
    /// Current elements in the set as a Set
    public var elements: Set<T> {
        queue.sync { set }
    }
    
    /// Current elements in the set as an Array
    public var asArray: [T] {
        queue.sync { Array(set) }
>>>>>>> c5f35961
    }
    
    public var description: String {
        return set.description
    }

    /// Notify subscribers of changes to the set
    private func notifyChanges() {
        let currentSet = set
        let currentCount = currentSet.count
        DispatchQueue.main.async { [weak self] in
            self?.changeSubject.send(currentSet)
            self?.countSubject.send(currentCount)
        }
    }
}<|MERGE_RESOLUTION|>--- conflicted
+++ resolved
@@ -47,7 +47,6 @@
 
 public protocol iCloudTypeSyncer: Container, SyncProvider {
     var metadataQuery: NSMetadataQuery { get }
-<<<<<<< HEAD
     var downloadedCount: Int { get async }
 
     func loadAllFromICloud(iterationComplete: (() async -> Void)?) async -> Completable
@@ -56,8 +55,6 @@
     func insertUploadedFile(_ file: URL) async
     func deleteFromDatastore(_ file: URL) async
     func setNewCloudFilesAvailable() async
-=======
->>>>>>> c5f35961
 }
 
 public enum iCloudSyncStatus {
@@ -65,7 +62,6 @@
     case filesAlreadyMoved
 }
 
-<<<<<<< HEAD
 /// a useless enumeration I created because I just got so angry with the shitty way iCloud Documents deals with hundreds and thousands of files on the initial download. you can virtually hit the icloud API with your choice
 enum iCloudHittingTool {
     case wrench
@@ -74,7 +70,6 @@
     case mallet
 }
 
-=======
 /// used for only purging database entries that no longer exist (files deleted from icloud while the app was shut off)
 public enum DatastorePurgeStatus {
     case incomplete
@@ -87,7 +82,6 @@
 }
 
 #if !os(tvOS)
->>>>>>> c5f35961
 public class iCloudContainerSyncer: iCloudTypeSyncer {
     public lazy var pendingFilesToDownload: ConcurrentSet<URL> = []
     public lazy var newFiles: ConcurrentSet<URL> = []
@@ -95,13 +89,8 @@
     public let directories: Set<String>
     public let fileManager: FileManager = .default
     public let notificationCenter: NotificationCenter
-<<<<<<< HEAD
     public var status: ConcurrentSingle<iCloudSyncStatus> = .init(.initialUpload)
-    public let errorHandler: ErrorHandler
-=======
-    public var status: iCloudSyncStatus = .initialUpload
     public let errorHandler: CloudSyncErrorHandler
->>>>>>> c5f35961
     public var initialSyncResult: SyncResult = .indeterminate
     public var fileImportQueueMaxCount = 1000
     public var purgeStatus: DatastorePurgeStatus = .incomplete
@@ -199,8 +188,7 @@
         //no-op
     }
     
-<<<<<<< HEAD
-    func prepareNextBatchToProcess() async -> any Collection<URL> {
+    public func prepareNextBatchToProcess() async -> any Collection<URL> {
         var newFilesCount = await newFiles.count
         DLOG("\(directories): newFiles: (\(newFilesCount)):")
         var newFilesDescription = await newFiles.description
@@ -213,31 +201,16 @@
         DLOG("\(directories): \(newFilesDescription)")
         if await downloadedCount == 0 {
             await uploadedFiles.removeAll()
-=======
-    public func prepareNextBatchToProcess() -> any Collection<URL> {
-        DLOG("\(directories): newFiles: (\(newFiles.count)):")
-        DLOG("\(directories): \(newFiles)")
-        let nextFilesToProcess = newFiles.prefix(fileImportQueueMaxCount)
-        newFiles.subtract(nextFilesToProcess)
-        DLOG("\(directories): newFiles minus processing files: (\(newFiles.count)):")
-        DLOG("\(directories): \(newFiles)")
-        if newFiles.isEmpty {
-            uploadedFiles.removeAll()
->>>>>>> c5f35961
         }
         return nextFilesToProcess
     }
     
-<<<<<<< HEAD
+    public func loadAllFromCloud(iterationComplete: (() async -> Void)?) async -> Completable {
+        await loadAllFromICloud(iterationComplete: iterationComplete)
+    }
+    
     public func loadAllFromICloud(iterationComplete: (() async -> Void)? = nil) async -> Completable {
         initialSyncResult = await syncToiCloud()
-=======
-    public func loadAllFromCloud(iterationComplete: (() -> Void)?) -> Completable {
-        return loadAllFromICloud(iterationComplete: iterationComplete)
-    }
-    
-    public func loadAllFromICloud(iterationComplete: (() -> Void)?) -> Completable {
->>>>>>> c5f35961
         return Completable.create { [weak self] completable in
             self?.setupObservers(completable: completable, iterationComplete: iterationComplete)
             return Disposables.create()
@@ -539,36 +512,8 @@
     }
 }
 
-<<<<<<< HEAD
-=======
-extension URL {
-    var appendDocumentsDirectory: URL {
-        appendingPathComponent("Documents")
-    }
-}
-
 #endif
 
-extension Realm {
-    func deleteGame(_ game: PVGame) throws {
-        // Make a frozen copy of the game before deletion to use for cache removal
-        let frozenGame = game.freeze()
-        
-        try write {
-            guard !game.isInvalidated else { return }
-            game.saveStates.forEach { try? $0.delete() }
-            game.cheats.forEach { try? $0.delete() }
-            game.recentPlays.forEach { try? $0.delete() }
-            game.screenShots.forEach { try? $0.delete() }
-            delete(game)
-            
-            // Use the more efficient cache removal instead of reloading the entire cache
-            RomDatabase.removeGameFromCache(frozenGame)
-        }
-    }
-}
-
->>>>>>> c5f35961
 enum iCloudError: Error {
     case dataReadFail
 }
@@ -581,14 +526,9 @@
     static var disposeBag: DisposeBag!
     static var gameImporter = GameImporter.shared
     static var state: iCloudSync = .initialAppLoad
-<<<<<<< HEAD
-    static let errorHandler: ErrorHandler = iCloudErrorHandler.shared
+    static let errorHandler: CloudSyncErrorHandler = iCloudErrorHandler.shared
     static var romDatabaseInitialized: AnyCancellable?
     
-=======
-    static let errorHandler: CloudSyncErrorHandler = iCloudErrorHandler.shared
-    static var romDatabaseInitializedSubscriber: AnyCancellable?
->>>>>>> c5f35961
     public static func initICloudDocuments() {
         Task {
             for await value in Defaults.updates(.iCloudSync) {
@@ -779,15 +719,11 @@
         var nonDatabaseFileSyncer: iCloudContainerSyncer! = .init(directories: ["BIOS", "Battery States", "Screenshots", "RetroArch", "DeltaSkins"],
                                                                   notificationCenter: .default,
                                                                   errorHandler: iCloudErrorHandler.shared)
-<<<<<<< HEAD
-        await nonDatabaseFileSyncer.loadAllFromICloud()
-=======
-        nonDatabaseFileSyncer.loadAllFromICloud() {
+        await nonDatabaseFileSyncer.loadAllFromICloud() {
                 // Refresh BIOS cache after each iteration
                 DLOG("Refreshing BIOS cache after iCloud sync iteration")
                 RomDatabase.reloadBIOSCache()
             }
->>>>>>> c5f35961
             .observe(on: MainScheduler.instance)
             .subscribe(onError: { error in
                 ELOG(error.localizedDescription)
@@ -798,7 +734,6 @@
                     nonDatabaseFileSyncer = nil
                 }
             }.disposed(by: disposeBag)
-<<<<<<< HEAD
         //wait for the ROMs database to initialize
         guard !RomDatabase.databaseInitialized
         else {
@@ -814,8 +749,8 @@
     }
     
     static func startSavesRomsSyncing() async {
-        var saveStateSyncer: SaveStateSyncer! = .init(notificationCenter: .default, errorHandler: iCloudErrorHandler.shared)
-        var romsSyncer: RomsSyncer! = .init(notificationCenter: .default, errorHandler: iCloudErrorHandler.shared)
+        var saveStateSyncer: iCloudSaveStateSyncer! = .init(notificationCenter: .default, errorHandler: iCloudErrorHandler.shared)
+        var romsSyncer: iCloudRomsSyncer! = .init(notificationCenter: .default, errorHandler: iCloudErrorHandler.shared)
         //ensure user hasn't turned off icloud
         guard disposeBag != nil
         else {//in the case that the user did turn it off, then we can go ahead and just do the normal flow of turning off icloud
@@ -828,15 +763,6 @@
         await saveStateSyncer.loadAllFromICloud() {
                 await saveStateSyncer.importNewSaves()
             }.observe(on: MainScheduler.instance)
-=======
-        var saveStateSyncer: iCloudSaveStateSyncer! = .init(notificationCenter: .default, errorHandler: iCloudErrorHandler.shared)
-        saveStateSyncer.loadAllFromICloud() {
-                // Import new saves after each iteration
-                DLOG("Importing new save states after iCloud sync iteration")
-                saveStateSyncer.importNewSaves()
-            }
-            .observe(on: MainScheduler.instance)
->>>>>>> c5f35961
             .subscribe(onError: { error in
                 ELOG(error.localizedDescription)
             }) {
@@ -846,20 +772,9 @@
                     saveStateSyncer = nil
                 }
             }.disposed(by: disposeBag)
-<<<<<<< HEAD
         await romsSyncer.loadAllFromICloud() {
                 await romsSyncer.handleImportNewRomFiles()
             }.observe(on: MainScheduler.instance)
-=======
-        
-        var romsSyncer: iCloudRomsSyncer! = .init(notificationCenter: .default, errorHandler: iCloudErrorHandler.shared)
-        romsSyncer.loadAllFromICloud() {
-                // Import new ROMs after each iteration
-                DLOG("Importing new ROM files after iCloud sync iteration")
-                romsSyncer.handleImportNewRomFiles()
-            }
-            .observe(on: MainScheduler.instance)
->>>>>>> c5f35961
             .subscribe(onError: { error in
                 ELOG(error.localizedDescription)
             }) {
@@ -1028,7 +943,6 @@
     /// - Parameter romsPath: rull ROMs path
     @RealmActor
     func deleteGamesDeletedWhileApplicationClosed(romsPath: URL) async {
-        var shouldUpdateCache = false
         for (_, game) in RomDatabase.gamesCache {
             let gameUrl = romsPath.appendingPathComponent(game.romPath)
             DLOG("""
@@ -1043,14 +957,10 @@
                 if let gameToDelete = realm.object(ofType: PVGame.self, forPrimaryKey: game.md5Hash) {
                     ILOG("\(gameUrl) does NOT exists, removing from datastore")
                     await try deleteGame(gameToDelete)
-                    shouldUpdateCache = true
                 }
             } catch {
                 ELOG("error deleting \(gameUrl), \(error)")
             }
-        }
-        if shouldUpdateCache {
-            RomDatabase.reloadGamesCache()
         }
     }
     
@@ -1070,13 +980,44 @@
     /// - Parameter game: game entity to delete related entities
     @RealmActor
     private func deleteGame(_ game: PVGame) async throws {
+        // Make a frozen copy of the game before deletion to use for cache removal
+        let frozenGame = game.freeze()
+        
         await try realm.asyncWrite {
-            //TODO: validate what needs to be deleted because currently it's crashing if it's already deleted so only deleting game works
-            /*game.saveStates.forEach { try? $0.delete() }
-            game.cheats.forEach { try? $0.delete() }
-            game.recentPlays.forEach { try? $0.delete() }
-            game.screenShots.forEach { try? $0.delete() }*/
+            guard !game.isInvalidated else { return }
+            // Delete related objects if they exist
+            if !game.saveStates.isInvalidated {
+                game.saveStates.forEach { save in
+                    if !save.isInvalidated {
+                        realm.delete(save)
+                    }
+                }
+            }
+            if !game.cheats.isInvalidated {
+                game.cheats.forEach { cheat in
+                    if !cheat.isInvalidated {
+                        realm.delete(cheat)
+                    }
+                }
+            }
+            if !game.recentPlays.isInvalidated {
+                game.recentPlays.forEach { play in
+                    if !play.isInvalidated {
+                        realm.delete(play)
+                    }
+                }
+            }
+            if !game.screenShots.isInvalidated {
+                game.screenShots.forEach { screenshot in
+                    if !screenshot.isInvalidated {
+                        realm.delete(screenshot)
+                    }
+                }
+            }
             realm.delete(game)
+            
+            // Use the more efficient cache removal instead of reloading the entire cache
+            RomDatabase.removeGameFromCache(frozenGame)
         }
     }
 }
@@ -1089,6 +1030,7 @@
 }
 
 //MARK: - iCloud syncers
+
 #if !os(tvOS)
 class iCloudSaveStateSyncer: iCloudContainerSyncer {
     let jsonDecorder = JSONDecoder()
@@ -1314,22 +1256,7 @@
     }
 }
 
-<<<<<<< HEAD
-/// used for only purging database entries that no longer exist (files deleted from icloud while the app was shut off)
-public enum DatastorePurgeStatus {
-    case incomplete
-    case complete
-}
-
-public enum GameStatus {
-    case gameExists
-    case gameDoesNotExist
-}
-
-class RomsSyncer: iCloudContainerSyncer {
-=======
 public class iCloudRomsSyncer: iCloudContainerSyncer {
->>>>>>> c5f35961
     let gameImporter = GameImporter.shared
     let multiFileRoms: ConcurrentDictionary<String, [URL]> = [:]
     var romsDatabaseSubscriber: AnyCancellable?
@@ -1341,17 +1268,11 @@
         }
     }
     
-<<<<<<< HEAD
-    convenience init(notificationCenter: NotificationCenter, errorHandler: ErrorHandler) {
+    convenience init(notificationCenter: NotificationCenter, errorHandler: CloudSyncErrorHandler) {
         self.init(directories: ["ROMs"], notificationCenter: notificationCenter, errorHandler: errorHandler)
         fileImportQueueMaxCount = 1
         let publishers = [.RomsFinishedImporting, .RomDatabaseInitialized].map { notificationCenter.publisher(for: $0) }
         romsDatabaseSubscriber = Publishers.MergeMany(publishers).sink { [weak self] _ in
-=======
-    convenience init(notificationCenter: NotificationCenter, errorHandler: CloudSyncErrorHandler) {
-        self.init(directories:  ["ROMs", "Save States", "BIOS", "DeltaSkins"], notificationCenter: notificationCenter, errorHandler: errorHandler)
-        romsFinishedImportingSubscriber = notificationCenter.publisher(for: .RomsFinishedImporting).sink { [weak self] _ in
->>>>>>> c5f35961
             Task {
                 await self?.handleImportNewRomFiles()
             }
@@ -1605,7 +1526,6 @@
     }
 }
 
-<<<<<<< HEAD
 public protocol ErrorHandler {
     var allErrorSummaries: [String] { get async throws }
     var allFullErrors: [String] { get async throws }
@@ -1616,7 +1536,8 @@
     func clear() async
 }
 
-actor iCloudErrorHandler: ErrorHandler {
+//TODO: CloudSyncErrorHandler can't be inherited from, perhaps we just need 1 actor for this?
+actor iCloudErrorHandler: CloudSyncErrorHandler {
     static let shared = iCloudErrorHandler()
     private let queue = ConcurrentQueue<iCloudSyncError>()
     
@@ -1651,51 +1572,12 @@
     }
     
     func handleError(_ error: any Error, file: URL?) async {
-=======
-// SyncErrorHandler protocol moved to SyncErrorHandler.swift
-
-class iCloudErrorHandler: CloudSyncErrorHandler {
-    static let shared = iCloudErrorHandler()
-    private let queue = ConcurrentQueue<iCloudSyncError>()
-    
-    @inlinable
-    override var allErrorSummaries: [String] {
-        get throws {
-            try queue.map { $0.summary }
-        }
-    }
-    
-    @inlinable
-    override var allFullErrors: [String] {
-        get throws {
-            try queue.map { "\($0.error)" }
-        }
-    }
-    
-    @inlinable
-    override var allErrors: [iCloudSyncError] {
-        queue.allElements
-    }
-    
-    @inlinable
-    override var numberOfErrors: Int {
-        queue.count
-    }
-    
-    override func handleError(_ error: any Error, file: URL?) {
->>>>>>> c5f35961
         let syncError = iCloudSyncError(file: file?.path(percentEncoded: false), error: error)
         await queue.enqueue(entry: syncError)
     }
     
-<<<<<<< HEAD
-    func clear() async {
+    override func clear() async {
         await queue.clear()
-=======
-    @inlinable
-    override func clear() {
-        queue.clear()
->>>>>>> c5f35961
     }
     
     /// Handle an error with optional context
@@ -1774,23 +1656,14 @@
     }
 }
 
-<<<<<<< HEAD
-enum ConcurrentCopyOptions {
-    case removeCopiedItems
-    case retainCopiedItems
-}
-
 public actor ConcurrentSet<T: Hashable>: ExpressibleByArrayLiteral,
                                          @preconcurrency
-                                         CustomStringConvertible {
-=======
-public class ConcurrentSet<T: Hashable>: ExpressibleByArrayLiteral, CustomStringConvertible, ObservableObject {
+                                         CustomStringConvertible,
+                                         ObservableObject {
     public enum ConcurrentCopyOptions {
         case removeCopiedItems
         case retainCopiedItems
     }
-
->>>>>>> c5f35961
     // MARK: - Combine Support
     
     /// Subject for publishing set changes
@@ -1808,12 +1681,8 @@
     public var countPublisher: AnyPublisher<Int, Never> {
         countSubject.eraseToAnyPublisher()
     }
-<<<<<<< HEAD
-
-=======
     
     // MARK: - Properties
->>>>>>> c5f35961
     private var set: Set<T>
     
     public init(arrayLiteral elements: T...) {
@@ -1821,17 +1690,12 @@
         countSubject.send(set.count)
     }
     
-<<<<<<< HEAD
     public convenience init(fromSet set: Set<T>) async {
-=======
-    public convenience init(fromSet set: Set<T>) {
->>>>>>> c5f35961
         self.init()
         await self.set.formUnion(set)
         countSubject.send(set.count)
     }
     
-<<<<<<< HEAD
     func insert(_ element: T) {
         set.insert(element)
         notifyChanges()
@@ -1869,64 +1733,6 @@
         guard options == .removeCopiedItems
         else {
             return set
-=======
-    public func insert(_ element: T) {
-        queue.async { [weak self] in
-            guard let self = self else { return }
-            self.set.insert(element)
-            self.notifyChanges()
-        }
-    }
-    
-    public func remove(_ element: T) -> T? {
-        queue.sync {
-            let removed = set.remove(element)
-            notifyChanges()
-            return removed
-        }
-    }
-    
-    public func contains(_ element: T) -> Bool {
-        queue.sync {
-            set.contains(element)
-        }
-    }
-    
-    public func removeAll() {
-        queue.async { [weak self] in
-            guard let self = self else { return }
-            self.set.removeAll()
-            self.notifyChanges()
-        }
-    }
-    
-    public func forEach(_ body: (T) throws -> Void) rethrows {
-        try queue.sync {
-            try set.forEach(body)
-        }
-    }
-    
-    public func prefix(_ maxLength: Int) -> Slice<Set<T>> {
-        queue.sync {
-            set.prefix(maxLength)
-        }
-    }
-    
-    public func subtract<S>(_ other: S) where T == S.Element, S : Sequence {
-        queue.sync {
-            set.subtract(other)
-            notifyChanges()
-        }
-    }
-    
-    public func copy(options: ConcurrentCopyOptions) -> Set<T> {
-        queue.sync {
-            var copiedSet: Set<T> = .init(set)
-            if options == .removeCopiedItems {
-                set.removeAll()
-            }
-            return copiedSet
->>>>>>> c5f35961
         }
         let copiedSet: Set<T> = .init(set)
         set.removeAll()
@@ -1934,7 +1740,6 @@
         return copiedSet
     }
     
-<<<<<<< HEAD
     func formUnion<S>(_ other: S) where T == S.Element, S : Sequence {
         set.formUnion(other)
         notifyChanges()
@@ -1968,40 +1773,6 @@
                                              
     public func makeIterator() async -> Set<T>.Iterator {
         set.makeIterator()
-=======
-    public func formUnion<S>(_ other: S) where T == S.Element, S : Sequence {
-        queue.async { [weak self] in
-            guard let self = self else { return }
-            self.set.formUnion(other)
-            self.notifyChanges()
-        }
-    }
-    
-    public var isEmpty: Bool {
-        queue.sync {
-            set.isEmpty
-        }
-    }
-    
-    public var first: T? {
-        queue.sync {
-            set.first
-        }
-    }
-    
-    public var count: Int {
-        queue.sync { set.count }
-    }
-    
-    /// Current elements in the set as a Set
-    public var elements: Set<T> {
-        queue.sync { set }
-    }
-    
-    /// Current elements in the set as an Array
-    public var asArray: [T] {
-        queue.sync { Array(set) }
->>>>>>> c5f35961
     }
     
     public var description: String {
