//
//  GameImporter.swift
//  Provenance
//
//  Created by James Addyman on 01/04/2015.
//  Copyright (c) 2015 James Addyman. All rights reserved.
//

#if canImport(CoreSpotlight)
import CoreSpotlight
#endif
import Foundation
import PVSupport
import RealmSwift
import PVCoreLoader
import AsyncAlgorithms
import PVPlists
import PVLookup
import PVSystems
import PVMediaCache
import PVFileSystem
import PVLogging
import PVPrimitives
import PVRealm
import Perception
import SwiftUI
import Combine

#if canImport(UIKit)
import UIKit
#else
import AppKit
#endif

public class SkinImporterInjector: SkinImporterServicing {
    public static let shared = SkinImporterInjector()
    private init() {}
    
    public var service: (any SkinImporterServicing)?
    
    public func importSkin(from url: URL) async throws {
//        if url.startAccessingSecurityScopedResource() {
        try await service?.importSkin(from: url)
        if url.path(percentEncoded: false).contains("Imports") {
            Task {
                try await FileManager.default.removeItem(at: url)
            }
        }
    }
}

/*

 Logic how the importer should work:

 1. Detect if special file (BIOS, Artwork)
    1. Detect if the file is artwork
    2. Detect if file is a BIOS
        1. if single match, move to BIOS for system
        2. if multiple matches, move to all matching systems
 2. Detect if the file is a CD-ROM (bin/cue) or m3u
 3. Detect if the file is m3u
    1. Match by filename of m3u or md5 of
    1. If m3u matches, move all files in m3u to the system that's matched
 4. Detect if the file is a CD-ROM (bin/cue)
    1. match cue by md5
        1. if single match, move to system
        2. if multiple matches, move to conflicts
    2. match by exact filename
        1. if single match, move to system
        2. if multiple matches, move to conflicts
        3. Detect if single file ROM
            1. match by md5
                1. if single match, move to system
                2. if multiple matches, move to conflicts
            2. match by exact filename
                 1. if single match, move to system
                 2. if multiple matches, move to conflicts
                 3. Match by extension
                    1. if single match, move to system
                    2. if multiple matches, move to conflicts
                4. Match by partial filename contains system identifier
                    1. if single match, move to system
                    2. if multiple matches, move to conflicts
 */

/// Import Coodinator
internal actor ImportCoordinator {
    private var activeImports: Set<String> = []

    func checkAndRegisterImport(md5: String) -> Bool {
        guard !activeImports.contains(md5) else { return false }
        activeImports.insert(md5)
        return true
    }

    func completeImport(md5: String) {
        activeImports.remove(md5)
    }
}

/// Actor for managing the import queue with thread safety
public actor ImportQueueActor {
    /// Subject to publish queue changes
    let queueSubject = CurrentValueSubject<[ImportQueueItem], Never>([])    
    
    /// The current queue of import items
    private(set) var queue: [ImportQueueItem] = [] {
        didSet {
            // Schedule auto-start if there are queued items OR items with a user-chosen system
            if queue.contains(where: {
                $0.status == .queued || $0.userChosenSystem != nil
            }) {
                autoStartCallback()
            }
            
            // Update the published queue on the main thread
            Task { @MainActor in
                // Send the updated queue to the subject
                await queueSubject.send(queue)
                
                // Call the queue update handler to notify subscribers (for backward compatibility)
                await queueUpdateHandler?(queue)
            }
        }
    }
    
    // Callback that will be invoked when the queue changes
    private var queueUpdateHandler: (([ImportQueueItem]) -> Void)?
    
    /// Sets the queue update handler from outside the actor
    func setQueueUpdateHandler(_ handler: @escaping ([ImportQueueItem]) -> Void) {
        self.queueUpdateHandler = handler
    }
    
    private var autoStartCallback: () -> Void
    
    init(autoStartCallback: @escaping () -> Void) {
        self.autoStartCallback = autoStartCallback
    }
    
    /// Updates the auto-start callback function
    /// This is used to avoid circular references during initialization
    func setAutoStartCallback(_ callback: @escaping () -> Void) {
        self.autoStartCallback = callback
    }
    
    func getQueue() -> [ImportQueueItem] {
        return queue
    }
    
    func addImport(_ item: ImportQueueItem) {
        queue.append(item)
    }
    
    func addImports(_ items: [ImportQueueItem]) {
        queue.append(contentsOf: items)
    }
    
    func removeImports(at offsets: IndexSet) {
        queue.remove(atOffsets: offsets)
    }
    
    func clearCompleted() {
        queue = queue.filter({
            switch $0.status {
            case .success: return false
            default: return true
            }
        })
    }
    
    func updateQueue(_ newQueue: [ImportQueueItem]) {
        queue = newQueue
    }
    
    func getItem(at index: Int) -> ImportQueueItem? {
        guard index < queue.count else { return nil }
        return queue[index]
    }
    
    func containsDuplicate(ofItem queueItem: ImportQueueItem, comparator: (ImportQueueItem, ImportQueueItem) -> Bool) -> Bool {
        return queue.contains(where: { comparator($0, queueItem) })
    }
    
    func organizeCueAndBinFiles() {
        var updatedQueue = queue
        for cueIndex in updatedQueue.indices.reversed() where updatedQueue[cueIndex].url.pathExtension.lowercased() == "cue" {
            let cueItem = updatedQueue[cueIndex]
            let cueFilename = cueItem.url.lastPathComponent
            
            if let cueContents = try? String(contentsOf: cueItem.url) {
                let cueLines = cueContents.components(separatedBy: .newlines)
                
                for line in cueLines where line.contains("FILE") && line.contains("BINARY") {
                    if let binFilename = extractBinFilename(from: line) {
                        if let binIndex = updatedQueue.firstIndex(where: { item in
                            item.url.lastPathComponent.lowercased() == binFilename.lowercased()
                        }) {
                            let binItem = updatedQueue[binIndex]
                            cueItem.childQueueItems.append(binItem)
                            updatedQueue.remove(at: binIndex)
                        }
                    }
                }
            }
        }
        queue = updatedQueue
    }
    
    func organizeM3UFiles() {
        var updatedQueue = queue
        for m3uIndex in updatedQueue.indices.reversed() where updatedQueue[m3uIndex].url.pathExtension.lowercased() == "m3u" {
            let m3uItem = updatedQueue[m3uIndex]
            let baseFileName = m3uItem.url.deletingPathExtension().lastPathComponent
            
            if let m3uContents = try? String(contentsOf: m3uItem.url) {
                let m3uLines = m3uContents.components(separatedBy: .newlines)
                
                for line in m3uLines where !line.isEmpty && !line.hasPrefix("#") {
                    let cueFilename = line.trimmingCharacters(in: .whitespacesAndNewlines)
                    
                    if let cueIndex = updatedQueue.firstIndex(where: { item in
                        item.url.lastPathComponent.lowercased() == cueFilename.lowercased()
                    }) {
                        let cueItem = updatedQueue[cueIndex]
                        m3uItem.childQueueItems.append(cueItem)
                        updatedQueue.remove(at: cueIndex)
                    }
                }
            }
        }
        queue = updatedQueue
    }
    
    private func extractBinFilename(from line: String) -> String? {
        let components = line.components(separatedBy: "\"")
        guard components.count >= 3 else { return nil }
        return components[1]
    }
}

/// Merges two dictionaries
public func + <K, V>(lhs: [K: V], rhs: [K: V]) -> [K: V] {
    var combined = lhs

    for (k, v) in rhs {
        combined[k] = v
    }

    return combined
}

/// Type alias for a closure that handles the start of game import
public typealias GameImporterImportStartedHandler = (_ path: String) -> Void
/// Type alias for a closure that handles the completion of game import
public typealias GameImporterCompletionHandler = (_ encounteredConflicts: Bool) -> Void
/// Type alias for a closure that handles the finish of importing a game
public typealias GameImporterFinishedImportingGameHandler = (_ md5Hash: String, _ modified: Bool) -> Void
/// Type alias for a closure that handles the finish of getting artwork
public typealias GameImporterFinishedGettingArtworkHandler = (_ artworkURL: String?) -> Void

public enum ProcessingState {
    case idle
    case processing
    case paused
}

public protocol GameImporting {

    typealias ImportQueueItemType = ImportQueueItem

    func initSystems() async

    var importStatus: String { get }

    var importQueue: [ImportQueueItemType] { get async }
    
    /// Publisher that emits the current import queue whenever it changes
    var importQueuePublisher: AnyPublisher<[ImportQueueItemType], Never> { get }

    var processingState: ProcessingState { get }

    func addImport(_ item: ImportQueueItem) async
    func addImports(forPaths paths: [URL]) async
    func addImports(forPaths paths: [URL], targetSystem: SystemIdentifier) async

    func removeImports(at offsets: IndexSet)  async
    func startProcessing()

    /// Pauses the import processing
    /// Items can still be added to or removed from the queue while paused
    func pause()

    /// Resumes the import processing if it was paused
    func resume()

    func clearCompleted() async

    func sortImportQueueItems(_ importQueueItems: [ImportQueueItemType]) -> [ImportQueueItemType]

    func importQueueContainsDuplicate(_ queue: [ImportQueueItemType], ofItem queueItem: ImportQueueItemType) -> Bool

    var importStartedHandler: GameImporterImportStartedHandler? { get set }
    /// Closure called when import completes
    var completionHandler: GameImporterCompletionHandler? { get set }
    /// Closure called when a game finishes importing
    var finishedImportHandler: GameImporterFinishedImportingGameHandler? { get set }
    /// Closure called when artwork finishes downloading
    var finishedArtworkHandler: GameImporterFinishedGettingArtworkHandler? { get set }

    /// Spotlight Handerls
    /// Closure called when spotlight completes
    var spotlightCompletionHandler: GameImporterCompletionHandler? { get set }
    /// Closure called when a game finishes importing
    var spotlightFinishedImportHandler: GameImporterFinishedImportingGameHandler? { get set }
}


//#if !os(tvOS)
//@Observable
//#els
@Perceptible
//#endif
public final class GameImporter: GameImporting, ObservableObject {
    
    /// Publisher that emits the current import queue whenever it changes
    public var importQueuePublisher: AnyPublisher<[ImportQueueItemType], Never> {
        // Create a publisher that connects to the queue actor's subject
        return importQueueSubject.eraseToAnyPublisher()
    }
    
    /// Subject that publishes import queue updates
    private let importQueueSubject = CurrentValueSubject<[ImportQueueItemType], Never>([]) 

    /// Closure called when import starts
    public var importStartedHandler: GameImporterImportStartedHandler?
    /// Closure called when import completes
    public var completionHandler: GameImporterCompletionHandler?
    /// Closure called when a game finishes importing
    public var finishedImportHandler: GameImporterFinishedImportingGameHandler?
    /// Closure called when artwork finishes downloading
    public var finishedArtworkHandler: GameImporterFinishedGettingArtworkHandler?
    /// Flag indicating if conflicts were encountered during import
    public internal(set) var encounteredConflicts = false

    /// Spotlight Handerls
    /// Closure called when spotlight completes
    public var spotlightCompletionHandler: GameImporterCompletionHandler?
    /// Closure called when a game finishes importing
    public var spotlightFinishedImportHandler: GameImporterFinishedImportingGameHandler?

    /// Singleton instance of GameImporter
    public static let shared: GameImporter = GameImporter(FileManager.default,
                                                          GameImporterFileService(),
                                                          GameImporterDatabaseService(),
                                                          GameImporterSystemsService(),
                                                          ArtworkImporter(),
                                                          DefaultCDFileHandler(),
                                                          SkinImporterInjector.shared
        )

    /// Queue for handling import work
    let workQueue: OperationQueue = {
        let q = OperationQueue()
        q.name = "romImporterWorkQueue"
        q.maxConcurrentOperationCount = 3 //OperationQueue.defaultMaxConcurrentOperationCount
        return q
    }()

    /// Queue for handling serial import operations
    public private(set) var serialImportQueue: OperationQueue = {
        let queue = OperationQueue()
        queue.name = "org.provenance-emu.provenance.serialImportQueue"
        queue.maxConcurrentOperationCount = 1
        return queue
    }()

    /// Map of system identifiers to their ROM paths
    public internal(set) var systemToPathMap = [String: URL]()
    // MARK: - Queue

    public var importStatus: String = ""

    var importAutoStartDelayTask: Task<Void, Never>?
    
    // Actor to manage the import queue with thread safety
    public let importQueueActor: ImportQueueActor
    
    // Public computed property to access the import queue
    public var importQueue: [ImportQueueItem] {
        get async {
            await importQueueActor.getQueue()
        }
    }

    public var processingState: ProcessingState = .idle  // Observable state for processing status

    internal var gameImporterFileService:GameImporterFileServicing
    internal var gameImporterDatabaseService:any GameImporterDatabaseServicing
    internal var gameImporterSystemsService:any GameImporterSystemsServicing
    internal var gameImporterArtworkImporter:any ArtworkImporting
    internal var cdRomFileHandler:CDFileHandling
    internal var skinImporterService: any SkinImporterServicing

    // MARK: - Paths

    /// Path to the documents directory
    public var documentsPath: URL { get { URL.documentsPath }}
    /// Path to the ROM import directory
    public var romsImportPath: URL { Paths.romsImportPath }
    /// Path to the ROMs directory
    public var romsPath: URL { get { Paths.romsPath }}
    /// Path to the BIOS directory
    public var biosPath: URL { get { Paths.biosesPath }}

    public var databaseService: any GameImporterDatabaseServicing {
        return gameImporterDatabaseService
    }

    /// Path to the conflicts directory
    public let conflictPath: URL = URL.documentsPath.appendingPathComponent("Conflicts/", isDirectory: true)

    /// Returns the path for a given system identifier
    public func path(forSystemID systemID: String) -> URL? {
        return systemToPathMap[systemID]
    }

    /// Bundle for this module
    fileprivate let ThisBundle: Bundle = Bundle.module
    /// Token for notifications
    fileprivate var notificationToken: NotificationToken?
    /// DispatchGroup for initialization
    public let initialized = DispatchGroup()

    internal let importCoordinator = ImportCoordinator()

    /// Initializes the GameImporter
    internal init(_ fm: FileManager,
                  _ fileService:GameImporterFileServicing,
                  _ databaseService:GameImporterDatabaseServicing,
                  _ systemsService:GameImporterSystemsServicing,
                  _ artworkImporter:ArtworkImporting,
                  _ cdFileHandler:CDFileHandling,
                  _ skinImporterService: SkinImporterServicing) {
        // Create a local function for the auto-start callback that doesn't capture self
        // This avoids the circular reference issue
        func autoStartCallback() {
            // We'll set up the actual implementation after initialization
        }
        
        // Initialize the import queue actor with the placeholder callback
        self.importQueueActor = ImportQueueActor(autoStartCallback: autoStartCallback)
        
        self.skinImporterService = skinImporterService
        self.gameImporterFileService = fileService
        self.gameImporterDatabaseService = databaseService
        self.gameImporterSystemsService = systemsService
        self.gameImporterArtworkImporter = artworkImporter
        self.cdRomFileHandler = cdFileHandler
        
        // Set up the queue update handler for logging purposes
        Task {
            // Use the proper method to set the queue update handler
            await importQueueActor.setQueueUpdateHandler { queue in
                Task { @MainActor in
                    // Log queue updates
                    VLOG("GameImporter: Import queue updated with \(queue.count) items")
                }
            }
        }

        //create defaults
        createDefaultDirectories(fm: fm)

        //set service dependencies
        gameImporterDatabaseService.setRomsPath(url: romsPath)

        gameImporterArtworkImporter.setSystemsService(gameImporterSystemsService)
        
        // Now set up the actual auto-start callback implementation
        Task {
            await importQueueActor.setAutoStartCallback { [weak self] in
                guard let self = self else { return }
                self.importAutoStartDelayTask?.cancel()
                self.importAutoStartDelayTask = Task.detached {
                    await try? Task.sleep(for: .seconds(1))
                    self.startProcessing()
                }
            }
        }
    }


    /// Creates default directories
    private func createDefaultDirectories(fm: FileManager) {
        createDefaultDirectory(fm, url: conflictPath)
        createDefaultDirectory(fm, url: romsPath)
        createDefaultDirectory(fm, url: romsImportPath)
        createDefaultDirectory(fm, url: biosPath)
    }

    /// Creates a default directory at the given URL
    fileprivate func createDefaultDirectory(_ fm: FileManager, url: URL) {
        if !FileManager.default.fileExists(atPath: url.path, isDirectory: nil) {
            ILOG("Path <\(url)> doesn't exist. Creating.")
            do {
                try fm.createDirectory(at: url, withIntermediateDirectories: true, attributes: nil)
            } catch {
                ELOG("Error making conflicts dir <\(url)>")
                assertionFailure("Error making conflicts dir <\(url)>")
            }
        }
    }

    /// Initializes the systems
    public func initSystems() async {
        initialized.enter()
        await self.initCorePlists()

        /// Updates the system to path map
        @Sendable func updateSystemToPathMap() async -> [String: URL] {
            let systems = PVSystem.all
            return await systems.async.reduce(into: [String: URL]()) {partialResult, system in
                partialResult[system.identifier] = system.romsDirectory
            }
        }

        /// Updates the ROM extension to systems map
        @Sendable func updateromExtensionToSystemsMap() -> [String: [String]] {
            return PVSystem.all.reduce([String: [String]](), { (dict, system) -> [String: [String]] in
                let extensionsForSystem = system.supportedExtensions
                // Make a new dict of [ext : systemID] for each ext in extions for that ID, then merge that dictionary with the current one,
                // if the dictionary already has that key, the arrays are joined so you end up with a ext mapping to multpiple systemIDs
                let extsToCurrentSystemID = extensionsForSystem.reduce([String: [String]](), { (dict, ext) -> [String: [String]] in
                    var dict = dict
                    dict[ext] = [system.identifier]
                    return dict
                })

                return dict.merging(extsToCurrentSystemID, uniquingKeysWith: { var newArray = $0; newArray.append(contentsOf: $1); return newArray })

            })
        }

        Task.detached { @MainActor in
            let systems = PVSystem.all

            self.notificationToken = systems.observe { [unowned self] (changes: RealmCollectionChange) in
                switch changes {
                case .initial:
                    Task.detached {
                        ILOG("RealmCollection changed state to .initial")
                        self.systemToPathMap = await updateSystemToPathMap()
                        self.initialized.leave()
                        
                        // Set up the queue subscription after all members are initialized
                        self.setupQueueSubscription()
                    }
                case .update:
                    Task.detached {
                        ILOG("RealmCollection changed state to .update")
                        self.systemToPathMap = await updateSystemToPathMap()
                    }
                case let .error(error):
                    ELOG("RealmCollection changed state to .error")
                    fatalError("\(error)")
                }
            }
        }
    }
    
    /// Sets up the subscription to the import queue actor's queue subject
    /// This must be called after all members are initialized
    private func setupQueueSubscription() {
        ILOG("GameImporter: Setting up queue subscription")
        
        // Set up a task to connect the ImportQueueActor's queueSubject to our importQueueSubject
        Task {
            do {
                // Create a continuous stream from the actor's subject
                for await queue in await self.importQueueActor.queueSubject.values {
                    // Update our subject on the main thread
                    await MainActor.run {
                        self.importQueueSubject.send(queue)
                    }
                }
            } catch {
                ELOG("GameImporter: Error in queue subscription - \(error)")
            }
        }
    }

    /// Initializes core plists
    fileprivate func initCorePlists() async {
        let bundle = ThisBundle
        await PVEmulatorConfiguration.updateSystems(fromPlists: [bundle.url(forResource: "systems", withExtension: "plist")!])
        let corePlists: [EmulatorCoreInfoPlist]  = CoreLoader.getCorePlists()
        await PVEmulatorConfiguration.updateCores(fromPlists: corePlists)
    }

    public func getArtwork(forGame game: PVGame) async -> PVGame {
        return await gameImporterDatabaseService.getArtwork(forGame: game)
    }

    /// Deinitializer
    deinit {
        notificationToken?.invalidate()
    }

    //MARK: Public Queue Management

    // Adds an ImportItem to the queue without starting processing
    public func addImport(_ item: ImportQueueItem) async {
        await self.addImportItemToQueue(item)
    }

    public func addImports(forPaths paths: [URL]) async {
        for path in paths {
            await self.addImportItemToQueue(ImportQueueItem(url: path, fileType: .unknown))
        }
    }

    public func addImports(forPaths paths: [URL], targetSystem: SystemIdentifier) async {
        for path in paths {
            var item = ImportQueueItem(url: path, fileType: .unknown)
            item.userChosenSystem = targetSystem
            await self.addImportItemToQueue(item)
        }
    }

    public func removeImports(at offsets: IndexSet) async {
        // Get items to remove
        var itemsToRemove: [ImportQueueItem] = []
        for index in offsets {
            if let item = await importQueueActor.getItem(at: index) {
                itemsToRemove.append(item)
            }
        }
        
        // Remove files
        for item in itemsToRemove {
            do {
                try gameImporterFileService.removeImportItemFile(item)
            } catch {
                ELOG("removeImports - Failed to delete file at \(item.url): \(error)")
            }
        }

        // Remove from queue
        await importQueueActor.removeImports(at: offsets)
    }

    // Public method to manually start processing if needed
    public func startProcessing() {
        // Only start processing if it's idle (not processing or paused)
        guard processingState == .idle else {
            // If we're paused, resume processing
            if processingState == .paused {
                resume()
            }
            return
        }

        self.processingState = .processing
        Task.detached { [self] in
            await preProcessQueue()
            await processQueue()
        }
    }

    // MARK: Processing functions
//    @MainActor
    private func preProcessQueue() async {
        // Get the current queue
        let currentQueue = await importQueueActor.getQueue()
        
        // Process each item to determine its type
        var processedQueue = currentQueue
        for i in 0..<processedQueue.count {
            do {
                processedQueue[i].fileType = try determineImportType(processedQueue[i])
            } catch {
                ELOG("Caught error trying to assign file type \(error.localizedDescription)")
            }
        }
        
        // Sort the queue to make sure m3us go first
        processedQueue = sortImportQueueItems(processedQueue)
        
        // Update the queue with processed items
        await importQueueActor.updateQueue(processedQueue)
        
        // Organize cue/bin files and m3u files
        await importQueueActor.organizeCueAndBinFiles()
        await importQueueActor.organizeM3UFiles()
    }

    public func clearCompleted() async {
        await importQueueActor.clearCompleted()
    }

    internal func organizeM3UFiles(in importQueue: inout [ImportQueueItem]) {

        for m3uitem in importQueue where m3uitem.url.pathExtension.lowercased() == "m3u" {
            let baseFileName = m3uitem.url.deletingPathExtension().lastPathComponent

            do {
                let files = try cdRomFileHandler.readM3UFileContents(from: m3uitem.url)

                // Move all referenced files
                for filename in files {
                    if let cueIndex = importQueue.firstIndex(where: { item in
                        item.url.lastPathComponent == filename
                    }) {
                        // Remove the .bin item from the queue and add it as a child of the .cue item
                        let cueItem = importQueue[cueIndex]
                        cueItem.fileType = .cdRom

                        if (cueItem.status == .partial) {
                            m3uitem.status = .partial
                        } else {
                            //cue item is ready, re-parent
                            importQueue.remove(at: cueIndex)
                            m3uitem.childQueueItems.append(cueItem)
                        }
                    } else if let _ = m3uitem.childQueueItems.firstIndex(where: { item in
                        item.url.lastPathComponent == filename
                    }) {
                        //nothing to do, the target .cue is already a child of this m3u item
                        ILOG("M3U File already has - \(baseFileName) as a child of this import item.")
                    } else {
                        WLOG("M3U File is missing 1 or more cue items, marking as partial - \(baseFileName)")
                        m3uitem.status = .partial
                    }
                }

                if (m3uitem.childQueueItems.count != files.count) {
                    m3uitem.status = .partial
                } else {
                    m3uitem.status = .queued
                    m3uitem.status = m3uitem.getStatusForItem()
                }
            } catch {
                ELOG("Caught an error looking for a corresponding .cues to \(baseFileName) - probably bad things happening")
                m3uitem.status = .partial
            }
        }
    }

    // Function to process ImportQueueItems and associate .bin files with corresponding .cue files
    internal func organizeCueAndBinFiles(in importQueue: inout [ImportQueueItem]) {
        // Loop through a copy of the queue to avoid mutation issues while iterating
        for cueItem in importQueue where cueItem.url.pathExtension.lowercased() == "cue" {
            // Extract the base name of the .cue file (without extension)
            let baseFileName = cueItem.url.deletingPathExtension().lastPathComponent

            do {
                let candidateBinFileNames = try cdRomFileHandler.findAssociatedBinFileNames(for: cueItem)
                if !candidateBinFileNames.isEmpty {
                    let cueDirectory = cueItem.url.deletingLastPathComponent()
                    let candidateBinUrls = cdRomFileHandler.candidateBinUrls(for: candidateBinFileNames, in: [cueDirectory, conflictPath])
                    for candidateBinUrl in candidateBinUrls {
                        // Find any .bin item in the queue that matches the .cue base file name
                        if let binIndex = importQueue.firstIndex(where: { item in
                            item.url == candidateBinUrl
                        }) {
                            let binItem = importQueue[binIndex]
                            // Check if the .bin file exists and add to the array if it does
                            if cdRomFileHandler.fileExistsAtPath(binItem.url) {
                                DLOG("Located corresponding .bin for cue \(baseFileName) - re-parenting queue item")
                                // Remove the .bin item from the queue and add it as a child of the .cue item
                                let binItem = importQueue.remove(at: binIndex)
                                binItem.fileType = .cdRom
                                cueItem.childQueueItems.append(binItem)
                            } else {
                                WLOG("Located the corresponding bin item for \(baseFileName) - but corresponding bin file not detected.  Set status to .partial")
                                cueItem.status = .partial
                            }
                        } else {
                            WLOG("Located the corresponding bin[s] for \(baseFileName) - but no corresponding QueueItem detected.  Consider creating one here?")
                            cueItem.status = .partial
                        }
                    }

                    if (candidateBinFileNames.count != cueItem.childQueueItems.count) {
                        WLOG("Cue File is missing 1 or more bin urls, marking as not ready - \(baseFileName)")
                        cueItem.status = .partial
                    } else {
                        cueItem.status = .queued
                    }
                } else {
                    //this is probably some kind of error...
                    ELOG("Found a .cue \(baseFileName) without a .bin - probably file system didn't settle yet")
                    cueItem.status = .partial
                }
            } catch {
                ELOG("Caught an error looking for a corresponding .bin to \(baseFileName) - probably bad things happening - \(error.localizedDescription)")
            }
        }
    }

    internal func cmpSpecialExt(obj1Extension: String, obj2Extension: String) -> Bool {
        // Ensure .m3u files are sorted first
        if obj1Extension == Extensions.m3u.rawValue && obj2Extension != Extensions.m3u.rawValue {
            return true
        } else if obj2Extension == Extensions.m3u.rawValue && obj1Extension != Extensions.m3u.rawValue {
            return false
        }

        // Ensure .cue files are sorted second (after .m3u)
        if obj1Extension == Extensions.cue.rawValue && obj2Extension != Extensions.m3u.rawValue && obj2Extension != Extensions.cue.rawValue {
            return true
        } else if obj2Extension == Extensions.cue.rawValue && obj1Extension != Extensions.m3u.rawValue && obj1Extension != Extensions.cue.rawValue {
            return false
        }

        // Sort artwork extensions last
        let isObj1Artwork = Extensions.artworkExtensions.contains(obj1Extension)
        let isObj2Artwork = Extensions.artworkExtensions.contains(obj2Extension)

        if isObj1Artwork && !isObj2Artwork {
            return false
        } else if isObj2Artwork && !isObj1Artwork {
            return true
        }

        // Default alphanumeric sorting for non-artwork and intra-artwork sorting
        return obj1Extension > obj2Extension
    }


    internal func cmp(obj1: ImportQueueItem, obj2: ImportQueueItem) -> Bool {
        let url1 = obj1.url
        let url2 = obj2.url
        let obj1Filename = url1.lastPathComponent
        let obj2Filename = url2.lastPathComponent
        let obj1Extension = url1.pathExtension.lowercased()
        let obj2Extension = url2.pathExtension.lowercased()
        let name1=PVEmulatorConfiguration.stripDiscNames(fromFilename: obj1Filename)
        let name2=PVEmulatorConfiguration.stripDiscNames(fromFilename: obj2Filename)
        if name1 == name2 {
             // Standard sort
            if obj1Extension == obj2Extension {
                return obj1Filename < obj2Filename
            }
            return obj1Extension > obj2Extension
        } else {
            return name1 < name2
        }
    }

    public func sortImportQueueItems(_ importQueueItems: [ImportQueueItem]) -> [ImportQueueItem] {
        VLOG("sortImportQueueItems...begin")
        VLOG(importQueueItems.map { $0.url.lastPathComponent }.joined(separator: ", "))

        var ext:[String:[ImportQueueItem]] = [:]
        // separate array by file extension
        importQueueItems.forEach({ (queueItem) in
            let fileExt = queueItem.url.pathExtension.lowercased()
            if var itemsWithExtension = ext[fileExt] {
                itemsWithExtension.append(queueItem)
                ext[fileExt]=itemsWithExtension
            } else {
                ext[fileExt]=[queueItem]
            }
        })
        // sort
        var sorted: [ImportQueueItem] = []
        ext.keys
            .sorted(by: cmpSpecialExt)
            .forEach {
            if let values = ext[$0] {
                let values = values.sorted { (obj1, obj2) -> Bool in
                    return cmp(obj1: obj1, obj2: obj2)
                }
                sorted.append(contentsOf: values)
                ext[$0] = values
            }
        }
        VLOG(sorted.map { $0.url.lastPathComponent }.joined(separator: ", "))
        VLOG("sortImportQueueItems...end")
        return sorted
    }

    // Processes items in the queue in parallel with controlled concurrency
    private func processQueue() async {
<<<<<<< HEAD
        // Check for items that are either queued or have a user-chosen system
        let itemsToProcess = await importQueue.filter {
            $0.status == .queued || $0.userChosenSystem != nil
        }
        
        guard !itemsToProcess.isEmpty else {
=======
        defer {
>>>>>>> 8c4da884
            DispatchQueue.main.async {
                // Only change to idle if we're not paused
                if self.processingState != .paused {
                    self.processingState = .idle
                }
                NotificationCenter.default.post(Notification(name: .RomsFinishedImporting))
            }
        }
        // Check for items that are either queued or have a user-chosen system
        let itemsToProcess = importQueue.filter {
            $0.status == .queued || $0.userChosenSystem != nil
        }

        guard !itemsToProcess.isEmpty else {
            return
        }
        
        ILOG("GameImportQueue - processQueue beginning Import Processing with \(itemsToProcess.count) items")
        
        // Only update to processing if we're not paused
        if processingState != .paused {
            DispatchQueue.main.async {
                self.processingState = .processing
            }
        }
        
        // Group related files that should be processed together
        let groupedItems = groupRelatedFiles(itemsToProcess)
        ILOG("Grouped \(itemsToProcess.count) items into \(groupedItems.count) processing groups")
        
        // Maximum number of concurrent imports
        let maxConcurrentImports = 4
        
        // Process groups in parallel with controlled concurrency
        await withTaskGroup(of: Void.self) { group in
            var activeTaskCount = 0
            
            for fileGroup in groupedItems {
                // Check if we've been paused before adding each group
                if await checkIfPaused() {
                    ILOG("GameImportQueue - processing paused, waiting for resume")
                    break
                }
                
                // Wait until we have capacity for more tasks
                while activeTaskCount >= maxConcurrentImports {
                    // Wait for a task to complete
                    await group.next()
                    activeTaskCount -= 1
                }
                
                // Add a new task for this group
                group.addTask {
                    for item in fileGroup {
                        // If there's a user-chosen system, ensure the item is queued
                        if item.userChosenSystem != nil {
                            item.status = .queued
                        }
                        await self.processItem(item)
                    }
                }
                
                activeTaskCount += 1
            }
            
            // Wait for all remaining tasks to complete
            await group.waitForAll()
        }
<<<<<<< HEAD
        
        DispatchQueue.main.async {
            // Only change to idle if we're not paused
            if self.processingState != .paused {
                self.processingState = .idle
            }
        }
=======

>>>>>>> 8c4da884
        ILOG("GameImportQueue - processQueue complete Import Processing")
    }

    // Process a single ImportItem and update its status
    public func processItem(_ item: ImportQueueItem) async {
        ILOG("GameImportQueue - processing item in queue: \(item.url)")
        Task { @MainActor in
            item.status = .processing
        }
        updateImporterStatus("Importing \(item.url.lastPathComponent)")

        do {
            // Simulate file processing
            try await performImport(for: item)
            Task { @MainActor in
                item.status = .success
            }
            updateImporterStatus("Completed \(item.url.lastPathComponent)")
            ILOG("GameImportQueue - processing item in queue: \(item.url) completed.")
        } catch let error as GameImporterError {
            switch error {
            case .conflictDetected:
                Task { @MainActor in
                    item.status = .conflict
                }
                updateImporterStatus("Conflict for \(item.url.lastPathComponent). User action needed.")
                WLOG("GameImportQueue - processing item in queue: \(item.url) restuled in conflict.")
            default:
                Task { @MainActor in
                    item.status = .failure
                    item.errorValue = error.localizedDescription
                }
                updateImporterStatus("Failed \(item.url.lastPathComponent) with error: \(error.localizedDescription)")
                ELOG("GameImportQueue - processing item in queue: \(item.url) restuled in error: \(error.localizedDescription)")
            }
        } catch {
            ILOG("GameImportQueue - processing item in queue: \(item.url) caught error... \(error.localizedDescription)")
            Task { @MainActor in
                item.status = .failure
            }
            updateImporterStatus("Failed \(item.url.lastPathComponent) with error: \(error.localizedDescription)")
            ELOG("GameImportQueue - processing item in queue: \(item.url) restuled in error: \(error.localizedDescription)")
        }
    }

    private func determineImportType(_ item: ImportQueueItem) -> ImportQueueItem.FileType {
        //detect type for updating UI and later processing
        if (isSkin(item)) { return .skin }
        else if (isArtwork(item)) { return .artwork }
        else if (isBIOS(item)) { return .bios }
        else if (isCDROM(item)) { return .cdRom }
        else { return .game }
    }
    
    /// Groups related files that should be processed together
    /// - Parameter items: The items to group
    /// - Returns: An array of item groups, where each group contains related files
    private func groupRelatedFiles(_ items: [ImportQueueItem]) -> [[ImportQueueItem]] {
        var result: [[ImportQueueItem]] = []
        var processedItems = Set<String>()
        
        // First pass: group CD-ROM related files (cue/bin pairs)
        for item in items {
            let itemPath = item.url.path
            
            // Skip if already processed
            if processedItems.contains(itemPath) {
                continue
            }
            
            // If it's a cue file, find related bin files
            if item.url.pathExtension.lowercased() == "cue" {
                var group = [item]
                let baseName = item.url.deletingPathExtension().lastPathComponent
                
                // Find related bin files
                for binItem in items where binItem.url.pathExtension.lowercased() == "bin" {
                    let binBaseName = binItem.url.deletingPathExtension().lastPathComponent
                    if binBaseName.contains(baseName) || baseName.contains(binBaseName) {
                        group.append(binItem)
                        processedItems.insert(binItem.url.path)
                    }
                }
                
                result.append(group)
                processedItems.insert(itemPath)
            }
            // If it's an m3u file, find related files
            else if item.url.pathExtension.lowercased() == "m3u" {
                var group = [item]
                
                // Try to read the m3u file to find referenced files
                if let content = try? String(contentsOf: item.url) {
                    let lines = content.components(separatedBy: .newlines)
                    for line in lines where !line.isEmpty && !line.hasPrefix("#") {
                        // Find the referenced file in our items list
                        for refItem in items {
                            if refItem.url.lastPathComponent == line || refItem.url.path.hasSuffix("/\(line)") {
                                group.append(refItem)
                                processedItems.insert(refItem.url.path)
                            }
                        }
                    }
                }
                
                result.append(group)
                processedItems.insert(itemPath)
            }
        }
        
        // Second pass: add remaining items as individual groups
        for item in items {
            if !processedItems.contains(item.url.path) {
                result.append([item])
                processedItems.insert(item.url.path)
            }
        }
        
        return result
    }

//    @MainActor
    private func performImport(for item: ImportQueueItem) async throws {
        ILOG("Starting import for file: \(item.url.lastPathComponent)")

        //ideally this wouldn't be needed here because we'd have done it elsewhere
        item.fileType = try determineImportType(item)
        ILOG("Determined file type: \(item.fileType)")
        
        if item.fileType == .skin {
            ILOG("Processing as Skin file")
            do {
                try await skinImporterService.importSkin(from: item.url)
                //try await gameImporterDatabaseService.importBIOSIntoDatabase(queueItem: item)
                ILOG("Successfully imported BIOS file")
                Task { @MainActor in
                    item.status = .success
                }
                return
            } catch {
                ELOG("Failed to import BIOS file: \(error)")
                throw error
            }
        }

        // Handle BIOS files first, before any system detection
        if item.fileType == .bios {
            ILOG("Processing as BIOS file")
            do {
                try await gameImporterDatabaseService.importBIOSIntoDatabase(queueItem: item)
                ILOG("Successfully imported BIOS file")
                Task { @MainActor in
                    item.status = .success
                }
                return
            } catch {
                ELOG("Failed to import BIOS file: \(error)")
                throw error
            }
        }

        if item.fileType == .artwork {
            //TODO: what do i do with the PVGame result here?
            if let _ = await gameImporterArtworkImporter.importArtworkItem(item) {
                Task { @MainActor in
                    item.status = .success
                }
            } else {
                Task { @MainActor in
                    item.status = .failure
                }
            }
            return
        }

        // Only do system detection for non-BIOS files
        guard let systems: [SystemIdentifier] = try? await gameImporterSystemsService.determineSystems(for: item), !systems.isEmpty else {
            //this is actually an import error
            item.status = .failure
            ELOG("No system matched for this Import Item: \(item.url.lastPathComponent)")
            
            // Delete the file if it exists and is in the imports directory
            if item.url.path.contains("/Imports/") && FileManager.default.fileExists(atPath: item.url.path) {
                do {
                    try await FileManager.default.removeItem(at: item.url)
                    ILOG("Deleted file with no matching system: \(item.url.path)")
                } catch {
                    ELOG("Failed to delete file with no matching system: \(error.localizedDescription)")
                }
            }
            
            throw GameImporterError.noSystemMatched
        }

        //update item's candidate systems with the result of determineSystems
        item.systems = systems

        //this might be a conflict if we can't infer what to do
        //for BIOS, we can handle multiple systems, so allow that to proceed
        if item.fileType != .bios && item.targetSystem() == nil {
            //conflict
            item.status = .conflict
            //start figuring out what to do, because this item is a conflict
//            try await gameImporterFileService.moveToConflictsFolder(item, conflictsPath: conflictPath)
            throw GameImporterError.conflictDetected
        }

        //move ImportQueueItem to appropriate file location
        try await gameImporterFileService.moveImportItem(toAppropriateSubfolder: item)

        if (item.fileType == .bios) {
            try await gameImporterDatabaseService.importBIOSIntoDatabase(queueItem: item)
        } else {
            //import the copied file into our database
            try await gameImporterDatabaseService.importGameIntoDatabase(queueItem: item)
        }

        //if everything went well and no exceptions, we're clear to indicate a successful import

//        do {
//            //try moving it to the correct location - we may clean this up later.
//            if let importedFile = try await importSingleFile(at: item.url) {
//                importedFiles.append(importedFile)
//            }
//
//            //try importing the moved file[s] into the Roms DB
//
//        } catch {
//            //TODO: what do i do here?
//            ELOG("Failed to import file at \(item.url): \(error.localizedDescription)")
//        }

//        await importedFiles.asyncForEach { path in
//            do {
//                try await self._handlePath(path: path, userChosenSystem: nil)
//            } catch {
//                //TODO: what do i do here?  I could just let this throw or try and process what happened...
//                ELOG("\(error)")
//            }
//        } // for each

        //external callers - might not be needed in the end
//        self.completionHandler?(self.encounteredConflicts)
    }

    // General status update for GameImporter
    internal func updateImporterStatus(_ message: String) {
        DispatchQueue.main.async {
            self.importStatus = message
        }
    }

    /// Checks the queue and all child elements in the queue to see if this file exists.  if it does, return true, else return false.
    /// Duplicates are considered if the filename, id, or md5 matches
    public func importQueueContainsDuplicate(_ queue: [ImportQueueItem], ofItem queueItem: ImportQueueItem) -> Bool {
        let duplicate = queue.contains { existing in
            if (existing.url.lastPathComponent.lowercased() == queueItem.url.lastPathComponent.lowercased()
                || existing.id == queueItem.id)
            {
                return true
            }

            if let eMd5 = existing.md5?.uppercased(),
                let newMd5 = queueItem.md5?.uppercased(),
                eMd5 == newMd5
            {
                return true
            }

            if (!existing.childQueueItems.isEmpty) {
                //check the child queue items for duplicates
                return self.importQueueContainsDuplicate(existing.childQueueItems, ofItem: queueItem)
            }
            // DLOG("Duplicate Queue Item not detected for \(existing.url.lastPathComponent.lowercased()) - compared with \(queueItem.url.lastPathComponent.lowercased())")
            return false
        }

        return duplicate
    }

    private func addImportItemToQueue(_ item: ImportQueueItem) async {
        // Check for duplicates using the actor
        let isDuplicate = await importQueueActor.containsDuplicate(ofItem: item) { existing, newItem in
            // Check if the URL is the same
            if existing.url == newItem.url {
                return true
            }
            
            // Check if the filename is the same and in the same directory
            if existing.url.lastPathComponent == newItem.url.lastPathComponent &&
               existing.url.deletingLastPathComponent() == newItem.url.deletingLastPathComponent() {
                return true
            }
            
            // Check MD5 if available
            if let existingMd5 = existing.md5?.uppercased(),
               let newMd5 = newItem.md5?.uppercased(),
               existingMd5 == newMd5 {
                return true
            }
            
            // Recursively check child items
            if !existing.childQueueItems.isEmpty {
                return self.importQueueContainsDuplicate(existing.childQueueItems, ofItem: newItem)
            }
            
            return false
        }
        
        guard !isDuplicate else {
            WLOG("GameImportQueue - Trying to add duplicate ImportItem to import queue with url: \(item.url) and id: \(item.id)")
            return
        }

        await importQueueActor.addImport(item)
        ILOG("GameImportQueue - add ImportItem to import queue with url: \(item.url) and id: \(item.id)")
    }

    /// Pauses the import processing
    /// Items can still be added to or removed from the queue while paused
    public func pause() {
        guard processingState == .processing else { return }

        ILOG("GameImportQueue - Pausing import processing")
        DispatchQueue.main.async {
            self.processingState = .paused
            self.updateImporterStatus("Import processing paused")
        }
    }

    /// Resumes the import processing if it was paused
    public func resume() {
        guard processingState == .paused else { return }

        ILOG("GameImportQueue - Resuming import processing")
        DispatchQueue.main.async {
            self.processingState = .processing
            self.updateImporterStatus("Resuming import processing")
        }

        // Restart processing
        Task.detached { [self] in
            await processQueue()
        }
    }

    // Add a helper method to check if processing is paused
    private func checkIfPaused() async -> Bool {
        // Check if we're paused
        var isPaused = false
        await MainActor.run {
            isPaused = self.processingState == .paused
        }
        return isPaused
    }
}<|MERGE_RESOLUTION|>--- conflicted
+++ resolved
@@ -569,7 +569,7 @@
             }
         }
     }
-    
+
     /// Sets up the subscription to the import queue actor's queue subject
     /// This must be called after all members are initialized
     private func setupQueueSubscription() {
@@ -594,9 +594,9 @@
     /// Initializes core plists
     fileprivate func initCorePlists() async {
         let bundle = ThisBundle
-        await PVEmulatorConfiguration.updateSystems(fromPlists: [bundle.url(forResource: "systems", withExtension: "plist")!])
-        let corePlists: [EmulatorCoreInfoPlist]  = CoreLoader.getCorePlists()
-        await PVEmulatorConfiguration.updateCores(fromPlists: corePlists)
+            await PVEmulatorConfiguration.updateSystems(fromPlists: [bundle.url(forResource: "systems", withExtension: "plist")!])
+            let corePlists: [EmulatorCoreInfoPlist]  = CoreLoader.getCorePlists()
+            await PVEmulatorConfiguration.updateCores(fromPlists: corePlists)
     }
 
     public func getArtwork(forGame game: PVGame) async -> PVGame {
@@ -616,7 +616,7 @@
     }
 
     public func addImports(forPaths paths: [URL]) async {
-        for path in paths {
+            for path in paths {
             await self.addImportItemToQueue(ImportQueueItem(url: path, fileType: .unknown))
         }
     }
@@ -637,7 +637,7 @@
                 itemsToRemove.append(item)
             }
         }
-        
+
         // Remove files
         for item in itemsToRemove {
             do {
@@ -674,14 +674,14 @@
     private func preProcessQueue() async {
         // Get the current queue
         let currentQueue = await importQueueActor.getQueue()
-        
+
         // Process each item to determine its type
         var processedQueue = currentQueue
         for i in 0..<processedQueue.count {
-            do {
+                do {
                 processedQueue[i].fileType = try determineImportType(processedQueue[i])
-            } catch {
-                ELOG("Caught error trying to assign file type \(error.localizedDescription)")
+                } catch {
+                    ELOG("Caught error trying to assign file type \(error.localizedDescription)")
             }
         }
         
@@ -885,16 +885,7 @@
 
     // Processes items in the queue in parallel with controlled concurrency
     private func processQueue() async {
-<<<<<<< HEAD
-        // Check for items that are either queued or have a user-chosen system
-        let itemsToProcess = await importQueue.filter {
-            $0.status == .queued || $0.userChosenSystem != nil
-        }
-        
-        guard !itemsToProcess.isEmpty else {
-=======
         defer {
->>>>>>> 8c4da884
             DispatchQueue.main.async {
                 // Only change to idle if we're not paused
                 if self.processingState != .paused {
@@ -904,23 +895,23 @@
             }
         }
         // Check for items that are either queued or have a user-chosen system
-        let itemsToProcess = importQueue.filter {
+        let itemsToProcess = await importQueue.filter {
             $0.status == .queued || $0.userChosenSystem != nil
         }
 
         guard !itemsToProcess.isEmpty else {
             return
         }
-        
+
         ILOG("GameImportQueue - processQueue beginning Import Processing with \(itemsToProcess.count) items")
-        
+
         // Only update to processing if we're not paused
         if processingState != .paused {
             DispatchQueue.main.async {
                 self.processingState = .processing
             }
         }
-        
+
         // Group related files that should be processed together
         let groupedItems = groupRelatedFiles(itemsToProcess)
         ILOG("Grouped \(itemsToProcess.count) items into \(groupedItems.count) processing groups")
@@ -934,8 +925,8 @@
             
             for fileGroup in groupedItems {
                 // Check if we've been paused before adding each group
-                if await checkIfPaused() {
-                    ILOG("GameImportQueue - processing paused, waiting for resume")
+            if await checkIfPaused() {
+                ILOG("GameImportQueue - processing paused, waiting for resume")
                     break
                 }
                 
@@ -949,10 +940,10 @@
                 // Add a new task for this group
                 group.addTask {
                     for item in fileGroup {
-                        // If there's a user-chosen system, ensure the item is queued
-                        if item.userChosenSystem != nil {
-                            item.status = .queued
-                        }
+            // If there's a user-chosen system, ensure the item is queued
+            if item.userChosenSystem != nil {
+                item.status = .queued
+            }
                         await self.processItem(item)
                     }
                 }
@@ -963,17 +954,7 @@
             // Wait for all remaining tasks to complete
             await group.waitForAll()
         }
-<<<<<<< HEAD
-        
-        DispatchQueue.main.async {
-            // Only change to idle if we're not paused
-            if self.processingState != .paused {
-                self.processingState = .idle
-            }
-        }
-=======
-
->>>>>>> 8c4da884
+
         ILOG("GameImportQueue - processQueue complete Import Processing")
     }
 
@@ -1102,7 +1083,7 @@
         //ideally this wouldn't be needed here because we'd have done it elsewhere
         item.fileType = try determineImportType(item)
         ILOG("Determined file type: \(item.fileType)")
-        
+
         if item.fileType == .skin {
             ILOG("Processing as Skin file")
             do {
