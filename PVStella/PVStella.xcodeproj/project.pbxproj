// !$*UTF8*$!
{
	archiveVersion = 1;
	classes = {
	};
	objectVersion = 46;
	objects = {

/* Begin PBXBuildFile section */
		B38FB4C31C839BE500CD73BE /* PVStella.h in Headers */ = {isa = PBXBuildFile; fileRef = B38FB4C21C839BE500CD73BE /* PVStella.h */; settings = {ATTRIBUTES = (Public, ); }; };
		B3C96E071D62C00C003F1E93 /* Paddles.cpp in Sources */ = {isa = PBXBuildFile; fileRef = 941DFAAC15B4C9A100C6552F /* Paddles.cpp */; };
		B3C96E081D62C00C003F1E93 /* PVStellaGameCore.mm in Sources */ = {isa = PBXBuildFile; fileRef = 941DFB2615B6425200C6552F /* PVStellaGameCore.mm */; };
		B3C96E091D62C00C003F1E93 /* KidVid.cpp in Sources */ = {isa = PBXBuildFile; fileRef = 941DFAA815B4C9A100C6552F /* KidVid.cpp */; };
		B3C96E0A1D62C00C003F1E93 /* CartAR.cpp in Sources */ = {isa = PBXBuildFile; fileRef = 941DFA6A15B4C9A100C6552F /* CartAR.cpp */; };
		B3C96E0B1D62C00C003F1E93 /* SoundSDL.cpp in Sources */ = {isa = PBXBuildFile; fileRef = 941DFABF15B4C9A100C6552F /* SoundSDL.cpp */; };
		B3C96E0C1D62C00C003F1E93 /* libretro.cpp in Sources */ = {isa = PBXBuildFile; fileRef = 941DFB2415B632E000C6552F /* libretro.cpp */; };
		B3C96E0D1D62C00C003F1E93 /* CartFE.cpp in Sources */ = {isa = PBXBuildFile; fileRef = 941DFA8A15B4C9A100C6552F /* CartFE.cpp */; };
		B3C96E0E1D62C00C003F1E93 /* CartUA.cpp in Sources */ = {isa = PBXBuildFile; fileRef = 941DFA9015B4C9A100C6552F /* CartUA.cpp */; };
		B3C96E0F1D62C00C003F1E93 /* CartCV.cpp in Sources */ = {isa = PBXBuildFile; fileRef = 941DFA6C15B4C9A100C6552F /* CartCV.cpp */; };
		B3C96E101D62C00C003F1E93 /* CartF0.cpp in Sources */ = {isa = PBXBuildFile; fileRef = 941DFA7A15B4C9A100C6552F /* CartF0.cpp */; };
		B3C96E111D62C00C003F1E93 /* CartFA.cpp in Sources */ = {isa = PBXBuildFile; fileRef = 941DFA8815B4C9A100C6552F /* CartFA.cpp */; };
		B3C96E121D62C00C003F1E93 /* Props.cpp in Sources */ = {isa = PBXBuildFile; fileRef = 941DFAB815B4C9A100C6552F /* Props.cpp */; };
		B3C96E131D62C00C003F1E93 /* Cart0840.cpp in Sources */ = {isa = PBXBuildFile; fileRef = 941DFA5E15B4C9A100C6552F /* Cart0840.cpp */; };
		B3C96E141D62C00C003F1E93 /* System.cpp in Sources */ = {isa = PBXBuildFile; fileRef = 941DFACC15B4C9A100C6552F /* System.cpp */; };
		B3C96E151D62C00C003F1E93 /* CartE0.cpp in Sources */ = {isa = PBXBuildFile; fileRef = 941DFA7215B4C9A100C6552F /* CartE0.cpp */; };
		B3C96E161D62C00C003F1E93 /* CartF4SC.cpp in Sources */ = {isa = PBXBuildFile; fileRef = 941DFA7E15B4C9A100C6552F /* CartF4SC.cpp */; };
		B3C96E171D62C00C003F1E93 /* PropsSet.cpp in Sources */ = {isa = PBXBuildFile; fileRef = 941DFABA15B4C9A100C6552F /* PropsSet.cpp */; };
		B3C96E181D62C00C003F1E93 /* Genesis.cpp in Sources */ = {isa = PBXBuildFile; fileRef = 941DFAA215B4C9A100C6552F /* Genesis.cpp */; };
		B3C96E191D62C00C003F1E93 /* Cart3E.cpp in Sources */ = {isa = PBXBuildFile; fileRef = 941DFA6215B4C9A100C6552F /* Cart3E.cpp */; };
		B3C96E1A1D62C00C003F1E93 /* Random.cpp in Sources */ = {isa = PBXBuildFile; fileRef = 941DFAD915B4C9A100C6552F /* Random.cpp */; };
		B3C96E1B1D62C00C003F1E93 /* TrackBall.cpp in Sources */ = {isa = PBXBuildFile; fileRef = 941DFAB315B4C9A100C6552F /* TrackBall.cpp */; };
		B3C96E1C1D62C00C003F1E93 /* AtariVox.cpp in Sources */ = {isa = PBXBuildFile; fileRef = 941DFA9915B4C9A100C6552F /* AtariVox.cpp */; };
		B3C96E1D1D62C00C003F1E93 /* Settings.cpp in Sources */ = {isa = PBXBuildFile; fileRef = 941DFABC15B4C9A100C6552F /* Settings.cpp */; };
		B3C96E1E1D62C00C003F1E93 /* Cart4A50.cpp in Sources */ = {isa = PBXBuildFile; fileRef = 941DFA6615B4C9A100C6552F /* Cart4A50.cpp */; };
		B3C96E1F1D62C00C003F1E93 /* CartEF.cpp in Sources */ = {isa = PBXBuildFile; fileRef = 941DFA7615B4C9A100C6552F /* CartEF.cpp */; };
		B3C96E201D62C00C003F1E93 /* Thumbulator.cpp in Sources */ = {isa = PBXBuildFile; fileRef = 941DFA9415B4C9A100C6552F /* Thumbulator.cpp */; };
		B3C96E211D62C00C003F1E93 /* Serializer.cpp in Sources */ = {isa = PBXBuildFile; fileRef = 941DFADC15B4C9A100C6552F /* Serializer.cpp */; };
		B3C96E221D62C00C003F1E93 /* MT24LC256.cpp in Sources */ = {isa = PBXBuildFile; fileRef = 941DFAAA15B4C9A100C6552F /* MT24LC256.cpp */; };
		B3C96E231D62C00C003F1E93 /* CartEFSC.cpp in Sources */ = {isa = PBXBuildFile; fileRef = 941DFA7815B4C9A100C6552F /* CartEFSC.cpp */; };
		B3C96E241D62C00C003F1E93 /* Driving.cpp in Sources */ = {isa = PBXBuildFile; fileRef = 941DFA9F15B4C9A100C6552F /* Driving.cpp */; };
		B3C96E251D62C00C003F1E93 /* Cart4K.cpp in Sources */ = {isa = PBXBuildFile; fileRef = 941DFA6815B4C9A100C6552F /* Cart4K.cpp */; };
		B3C96E261D62C00C003F1E93 /* NullDev.cpp in Sources */ = {isa = PBXBuildFile; fileRef = 941DFACA15B4C9A100C6552F /* NullDev.cpp */; };
		B3C96E271D62C00C003F1E93 /* CartF4.cpp in Sources */ = {isa = PBXBuildFile; fileRef = 941DFA7C15B4C9A100C6552F /* CartF4.cpp */; };
		B3C96E281D62C00C003F1E93 /* Switches.cpp in Sources */ = {isa = PBXBuildFile; fileRef = 941DFAB115B4C9A100C6552F /* Switches.cpp */; };
		B3C96E291D62C00C003F1E93 /* CartF8.cpp in Sources */ = {isa = PBXBuildFile; fileRef = 941DFA8415B4C9A100C6552F /* CartF8.cpp */; };
		B3C96E2A1D62C00C003F1E93 /* CartF8SC.cpp in Sources */ = {isa = PBXBuildFile; fileRef = 941DFA8615B4C9A100C6552F /* CartF8SC.cpp */; };
		B3C96E2B1D62C00C003F1E93 /* M6532.cpp in Sources */ = {isa = PBXBuildFile; fileRef = 941DFAC815B4C9A100C6552F /* M6532.cpp */; };
		B3C96E2C1D62C00C003F1E93 /* FSNode.cpp in Sources */ = {isa = PBXBuildFile; fileRef = 940DD91B15B9D3C300542C50 /* FSNode.cpp */; };
		B3C96E2D1D62C00C003F1E93 /* CartF6SC.cpp in Sources */ = {isa = PBXBuildFile; fileRef = 941DFA8215B4C9A100C6552F /* CartF6SC.cpp */; };
		B3C96E2E1D62C00C003F1E93 /* Cart2K.cpp in Sources */ = {isa = PBXBuildFile; fileRef = 941DFA6015B4C9A100C6552F /* Cart2K.cpp */; };
		B3C96E2F1D62C00C003F1E93 /* Keyboard.cpp in Sources */ = {isa = PBXBuildFile; fileRef = 941DFAA615B4C9A100C6552F /* Keyboard.cpp */; };
		B3C96E301D62C00C003F1E93 /* TIATables.cpp in Sources */ = {isa = PBXBuildFile; fileRef = 941DFAD215B4C9A100C6552F /* TIATables.cpp */; };
		B3C96E311D62C00C003F1E93 /* CartX07.cpp in Sources */ = {isa = PBXBuildFile; fileRef = 941DFA9215B4C9A100C6552F /* CartX07.cpp */; };
		B3C96E321D62C00C003F1E93 /* CartSB.cpp in Sources */ = {isa = PBXBuildFile; fileRef = 941DFA8E15B4C9A100C6552F /* CartSB.cpp */; };
		B3C96E331D62C00C003F1E93 /* CartE7.cpp in Sources */ = {isa = PBXBuildFile; fileRef = 941DFA7415B4C9A100C6552F /* CartE7.cpp */; };
		B3C96E341D62C00C003F1E93 /* Cart3F.cpp in Sources */ = {isa = PBXBuildFile; fileRef = 941DFA6415B4C9A100C6552F /* Cart3F.cpp */; };
		B3C96E351D62C00C003F1E93 /* CartMC.cpp in Sources */ = {isa = PBXBuildFile; fileRef = 941DFA8C15B4C9A100C6552F /* CartMC.cpp */; };
		B3C96E361D62C00C003F1E93 /* FSNodePOSIX.cpp in Sources */ = {isa = PBXBuildFile; fileRef = 940DD92015B9D59200542C50 /* FSNodePOSIX.cpp */; };
		B3C96E371D62C00C003F1E93 /* Control.cpp in Sources */ = {isa = PBXBuildFile; fileRef = 941DFA9D15B4C9A100C6552F /* Control.cpp */; };
		B3C96E381D62C00C003F1E93 /* MD5.cpp in Sources */ = {isa = PBXBuildFile; fileRef = 941DFAD715B4C9A100C6552F /* MD5.cpp */; };
		B3C96E391D62C00C003F1E93 /* SaveKey.cpp in Sources */ = {isa = PBXBuildFile; fileRef = 941DFAAE15B4C9A100C6552F /* SaveKey.cpp */; };
		B3C96E3A1D62C00C003F1E93 /* TIASnd.cpp in Sources */ = {isa = PBXBuildFile; fileRef = 941DFAD015B4C9A100C6552F /* TIASnd.cpp */; };
		B3C96E3B1D62C00C003F1E93 /* CartDPCPlus.cpp in Sources */ = {isa = PBXBuildFile; fileRef = 941DFA7015B4C9A100C6552F /* CartDPCPlus.cpp */; };
		B3C96E3C1D62C00C003F1E93 /* M6502.cpp in Sources */ = {isa = PBXBuildFile; fileRef = 941DFAC515B4C9A100C6552F /* M6502.cpp */; };
		B3C96E3D1D62C00C003F1E93 /* CartF6.cpp in Sources */ = {isa = PBXBuildFile; fileRef = 941DFA8015B4C9A100C6552F /* CartF6.cpp */; };
		B3C96E3E1D62C00C003F1E93 /* Cart.cpp in Sources */ = {isa = PBXBuildFile; fileRef = 941DFA5C15B4C9A100C6552F /* Cart.cpp */; };
		B3C96E3F1D62C00C003F1E93 /* Console.cpp in Sources */ = {isa = PBXBuildFile; fileRef = 941DFA9615B4C9A100C6552F /* Console.cpp */; };
		B3C96E401D62C00C003F1E93 /* Joystick.cpp in Sources */ = {isa = PBXBuildFile; fileRef = 941DFAA415B4C9A100C6552F /* Joystick.cpp */; };
		B3C96E411D62C00C003F1E93 /* CartDPC.cpp in Sources */ = {isa = PBXBuildFile; fileRef = 941DFA6E15B4C9A100C6552F /* CartDPC.cpp */; };
		B3C96E421D62C00C003F1E93 /* TIA.cpp in Sources */ = {isa = PBXBuildFile; fileRef = 941DFACE15B4C9A100C6552F /* TIA.cpp */; };
		B3C96E431D62C00C003F1E93 /* Booster.cpp in Sources */ = {isa = PBXBuildFile; fileRef = 941DFA9B15B4C9A100C6552F /* Booster.cpp */; };
		B3C96E451D62C02D003F1E93 /* Paddles.cpp in Sources */ = {isa = PBXBuildFile; fileRef = 941DFAAC15B4C9A100C6552F /* Paddles.cpp */; };
		B3C96E461D62C02D003F1E93 /* PVStellaGameCore.mm in Sources */ = {isa = PBXBuildFile; fileRef = 941DFB2615B6425200C6552F /* PVStellaGameCore.mm */; };
		B3C96E471D62C02D003F1E93 /* KidVid.cpp in Sources */ = {isa = PBXBuildFile; fileRef = 941DFAA815B4C9A100C6552F /* KidVid.cpp */; };
		B3C96E481D62C02D003F1E93 /* CartAR.cpp in Sources */ = {isa = PBXBuildFile; fileRef = 941DFA6A15B4C9A100C6552F /* CartAR.cpp */; };
		B3C96E491D62C02D003F1E93 /* SoundSDL.cpp in Sources */ = {isa = PBXBuildFile; fileRef = 941DFABF15B4C9A100C6552F /* SoundSDL.cpp */; };
		B3C96E4A1D62C02D003F1E93 /* libretro.cpp in Sources */ = {isa = PBXBuildFile; fileRef = 941DFB2415B632E000C6552F /* libretro.cpp */; };
		B3C96E4B1D62C02D003F1E93 /* CartFE.cpp in Sources */ = {isa = PBXBuildFile; fileRef = 941DFA8A15B4C9A100C6552F /* CartFE.cpp */; };
		B3C96E4C1D62C02D003F1E93 /* CartUA.cpp in Sources */ = {isa = PBXBuildFile; fileRef = 941DFA9015B4C9A100C6552F /* CartUA.cpp */; };
		B3C96E4D1D62C02D003F1E93 /* CartCV.cpp in Sources */ = {isa = PBXBuildFile; fileRef = 941DFA6C15B4C9A100C6552F /* CartCV.cpp */; };
		B3C96E4E1D62C02D003F1E93 /* CartF0.cpp in Sources */ = {isa = PBXBuildFile; fileRef = 941DFA7A15B4C9A100C6552F /* CartF0.cpp */; };
		B3C96E4F1D62C02D003F1E93 /* CartFA.cpp in Sources */ = {isa = PBXBuildFile; fileRef = 941DFA8815B4C9A100C6552F /* CartFA.cpp */; };
		B3C96E501D62C02D003F1E93 /* Props.cpp in Sources */ = {isa = PBXBuildFile; fileRef = 941DFAB815B4C9A100C6552F /* Props.cpp */; };
		B3C96E511D62C02D003F1E93 /* Cart0840.cpp in Sources */ = {isa = PBXBuildFile; fileRef = 941DFA5E15B4C9A100C6552F /* Cart0840.cpp */; };
		B3C96E521D62C02D003F1E93 /* System.cpp in Sources */ = {isa = PBXBuildFile; fileRef = 941DFACC15B4C9A100C6552F /* System.cpp */; };
		B3C96E531D62C02D003F1E93 /* CartE0.cpp in Sources */ = {isa = PBXBuildFile; fileRef = 941DFA7215B4C9A100C6552F /* CartE0.cpp */; };
		B3C96E541D62C02D003F1E93 /* CartF4SC.cpp in Sources */ = {isa = PBXBuildFile; fileRef = 941DFA7E15B4C9A100C6552F /* CartF4SC.cpp */; };
		B3C96E551D62C02D003F1E93 /* PropsSet.cpp in Sources */ = {isa = PBXBuildFile; fileRef = 941DFABA15B4C9A100C6552F /* PropsSet.cpp */; };
		B3C96E561D62C02D003F1E93 /* Genesis.cpp in Sources */ = {isa = PBXBuildFile; fileRef = 941DFAA215B4C9A100C6552F /* Genesis.cpp */; };
		B3C96E571D62C02D003F1E93 /* Cart3E.cpp in Sources */ = {isa = PBXBuildFile; fileRef = 941DFA6215B4C9A100C6552F /* Cart3E.cpp */; };
		B3C96E581D62C02D003F1E93 /* Random.cpp in Sources */ = {isa = PBXBuildFile; fileRef = 941DFAD915B4C9A100C6552F /* Random.cpp */; };
		B3C96E591D62C02D003F1E93 /* TrackBall.cpp in Sources */ = {isa = PBXBuildFile; fileRef = 941DFAB315B4C9A100C6552F /* TrackBall.cpp */; };
		B3C96E5A1D62C02D003F1E93 /* AtariVox.cpp in Sources */ = {isa = PBXBuildFile; fileRef = 941DFA9915B4C9A100C6552F /* AtariVox.cpp */; };
		B3C96E5B1D62C02D003F1E93 /* Settings.cpp in Sources */ = {isa = PBXBuildFile; fileRef = 941DFABC15B4C9A100C6552F /* Settings.cpp */; };
		B3C96E5C1D62C02D003F1E93 /* Cart4A50.cpp in Sources */ = {isa = PBXBuildFile; fileRef = 941DFA6615B4C9A100C6552F /* Cart4A50.cpp */; };
		B3C96E5D1D62C02D003F1E93 /* CartEF.cpp in Sources */ = {isa = PBXBuildFile; fileRef = 941DFA7615B4C9A100C6552F /* CartEF.cpp */; };
		B3C96E5E1D62C02D003F1E93 /* Thumbulator.cpp in Sources */ = {isa = PBXBuildFile; fileRef = 941DFA9415B4C9A100C6552F /* Thumbulator.cpp */; };
		B3C96E5F1D62C02D003F1E93 /* Serializer.cpp in Sources */ = {isa = PBXBuildFile; fileRef = 941DFADC15B4C9A100C6552F /* Serializer.cpp */; };
		B3C96E601D62C02D003F1E93 /* MT24LC256.cpp in Sources */ = {isa = PBXBuildFile; fileRef = 941DFAAA15B4C9A100C6552F /* MT24LC256.cpp */; };
		B3C96E611D62C02D003F1E93 /* CartEFSC.cpp in Sources */ = {isa = PBXBuildFile; fileRef = 941DFA7815B4C9A100C6552F /* CartEFSC.cpp */; };
		B3C96E621D62C02D003F1E93 /* Driving.cpp in Sources */ = {isa = PBXBuildFile; fileRef = 941DFA9F15B4C9A100C6552F /* Driving.cpp */; };
		B3C96E631D62C02D003F1E93 /* Cart4K.cpp in Sources */ = {isa = PBXBuildFile; fileRef = 941DFA6815B4C9A100C6552F /* Cart4K.cpp */; };
		B3C96E641D62C02D003F1E93 /* NullDev.cpp in Sources */ = {isa = PBXBuildFile; fileRef = 941DFACA15B4C9A100C6552F /* NullDev.cpp */; };
		B3C96E651D62C02D003F1E93 /* CartF4.cpp in Sources */ = {isa = PBXBuildFile; fileRef = 941DFA7C15B4C9A100C6552F /* CartF4.cpp */; };
		B3C96E661D62C02D003F1E93 /* Switches.cpp in Sources */ = {isa = PBXBuildFile; fileRef = 941DFAB115B4C9A100C6552F /* Switches.cpp */; };
		B3C96E671D62C02D003F1E93 /* CartF8.cpp in Sources */ = {isa = PBXBuildFile; fileRef = 941DFA8415B4C9A100C6552F /* CartF8.cpp */; };
		B3C96E681D62C02D003F1E93 /* CartF8SC.cpp in Sources */ = {isa = PBXBuildFile; fileRef = 941DFA8615B4C9A100C6552F /* CartF8SC.cpp */; };
		B3C96E691D62C02D003F1E93 /* M6532.cpp in Sources */ = {isa = PBXBuildFile; fileRef = 941DFAC815B4C9A100C6552F /* M6532.cpp */; };
		B3C96E6A1D62C02D003F1E93 /* FSNode.cpp in Sources */ = {isa = PBXBuildFile; fileRef = 940DD91B15B9D3C300542C50 /* FSNode.cpp */; };
		B3C96E6B1D62C02D003F1E93 /* CartF6SC.cpp in Sources */ = {isa = PBXBuildFile; fileRef = 941DFA8215B4C9A100C6552F /* CartF6SC.cpp */; };
		B3C96E6C1D62C02D003F1E93 /* Cart2K.cpp in Sources */ = {isa = PBXBuildFile; fileRef = 941DFA6015B4C9A100C6552F /* Cart2K.cpp */; };
		B3C96E6D1D62C02D003F1E93 /* Keyboard.cpp in Sources */ = {isa = PBXBuildFile; fileRef = 941DFAA615B4C9A100C6552F /* Keyboard.cpp */; };
		B3C96E6E1D62C02D003F1E93 /* TIATables.cpp in Sources */ = {isa = PBXBuildFile; fileRef = 941DFAD215B4C9A100C6552F /* TIATables.cpp */; };
		B3C96E6F1D62C02D003F1E93 /* CartX07.cpp in Sources */ = {isa = PBXBuildFile; fileRef = 941DFA9215B4C9A100C6552F /* CartX07.cpp */; };
		B3C96E701D62C02D003F1E93 /* CartSB.cpp in Sources */ = {isa = PBXBuildFile; fileRef = 941DFA8E15B4C9A100C6552F /* CartSB.cpp */; };
		B3C96E711D62C02D003F1E93 /* CartE7.cpp in Sources */ = {isa = PBXBuildFile; fileRef = 941DFA7415B4C9A100C6552F /* CartE7.cpp */; };
		B3C96E721D62C02D003F1E93 /* Cart3F.cpp in Sources */ = {isa = PBXBuildFile; fileRef = 941DFA6415B4C9A100C6552F /* Cart3F.cpp */; };
		B3C96E731D62C02D003F1E93 /* CartMC.cpp in Sources */ = {isa = PBXBuildFile; fileRef = 941DFA8C15B4C9A100C6552F /* CartMC.cpp */; };
		B3C96E741D62C02D003F1E93 /* FSNodePOSIX.cpp in Sources */ = {isa = PBXBuildFile; fileRef = 940DD92015B9D59200542C50 /* FSNodePOSIX.cpp */; };
		B3C96E751D62C02D003F1E93 /* Control.cpp in Sources */ = {isa = PBXBuildFile; fileRef = 941DFA9D15B4C9A100C6552F /* Control.cpp */; };
		B3C96E761D62C02D003F1E93 /* MD5.cpp in Sources */ = {isa = PBXBuildFile; fileRef = 941DFAD715B4C9A100C6552F /* MD5.cpp */; };
		B3C96E771D62C02D003F1E93 /* SaveKey.cpp in Sources */ = {isa = PBXBuildFile; fileRef = 941DFAAE15B4C9A100C6552F /* SaveKey.cpp */; };
		B3C96E781D62C02D003F1E93 /* TIASnd.cpp in Sources */ = {isa = PBXBuildFile; fileRef = 941DFAD015B4C9A100C6552F /* TIASnd.cpp */; };
		B3C96E791D62C02D003F1E93 /* CartDPCPlus.cpp in Sources */ = {isa = PBXBuildFile; fileRef = 941DFA7015B4C9A100C6552F /* CartDPCPlus.cpp */; };
		B3C96E7A1D62C02D003F1E93 /* M6502.cpp in Sources */ = {isa = PBXBuildFile; fileRef = 941DFAC515B4C9A100C6552F /* M6502.cpp */; };
		B3C96E7B1D62C02D003F1E93 /* CartF6.cpp in Sources */ = {isa = PBXBuildFile; fileRef = 941DFA8015B4C9A100C6552F /* CartF6.cpp */; };
		B3C96E7C1D62C02D003F1E93 /* Cart.cpp in Sources */ = {isa = PBXBuildFile; fileRef = 941DFA5C15B4C9A100C6552F /* Cart.cpp */; };
		B3C96E7D1D62C02D003F1E93 /* Console.cpp in Sources */ = {isa = PBXBuildFile; fileRef = 941DFA9615B4C9A100C6552F /* Console.cpp */; };
		B3C96E7E1D62C02D003F1E93 /* Joystick.cpp in Sources */ = {isa = PBXBuildFile; fileRef = 941DFAA415B4C9A100C6552F /* Joystick.cpp */; };
		B3C96E7F1D62C02D003F1E93 /* CartDPC.cpp in Sources */ = {isa = PBXBuildFile; fileRef = 941DFA6E15B4C9A100C6552F /* CartDPC.cpp */; };
		B3C96E801D62C02D003F1E93 /* TIA.cpp in Sources */ = {isa = PBXBuildFile; fileRef = 941DFACE15B4C9A100C6552F /* TIA.cpp */; };
		B3C96E811D62C02D003F1E93 /* Booster.cpp in Sources */ = {isa = PBXBuildFile; fileRef = 941DFA9B15B4C9A100C6552F /* Booster.cpp */; };
		B3C96E861D62C1FE003F1E93 /* Foundation.framework in Frameworks */ = {isa = PBXBuildFile; fileRef = B3A8494F1C70FD6C008A4D89 /* Foundation.framework */; };
		B3C96E871D62C203003F1E93 /* OpenGLES.framework in Frameworks */ = {isa = PBXBuildFile; fileRef = B3A8494B1C70FD63008A4D89 /* OpenGLES.framework */; };
		B3C96E881D62C20C003F1E93 /* UIKit.framework in Frameworks */ = {isa = PBXBuildFile; fileRef = B3A8494D1C70FD67008A4D89 /* UIKit.framework */; };
		B3C96E891D62C211003F1E93 /* AudioToolbox.framework in Frameworks */ = {isa = PBXBuildFile; fileRef = B3A849491C70FD5E008A4D89 /* AudioToolbox.framework */; };
		B3C96E8A1D62C21A003F1E93 /* CoreGraphics.framework in Frameworks */ = {isa = PBXBuildFile; fileRef = B3A849471C70FD53008A4D89 /* CoreGraphics.framework */; };
		B3C96E8C1D62C227003F1E93 /* Foundation.framework in Frameworks */ = {isa = PBXBuildFile; fileRef = B3C96E8B1D62C227003F1E93 /* Foundation.framework */; };
		B3C96E8E1D62C22A003F1E93 /* UIKit.framework in Frameworks */ = {isa = PBXBuildFile; fileRef = B3C96E8D1D62C22A003F1E93 /* UIKit.framework */; };
		B3C96E901D62C233003F1E93 /* OpenGLES.framework in Frameworks */ = {isa = PBXBuildFile; fileRef = B3C96E8F1D62C233003F1E93 /* OpenGLES.framework */; };
		B3C96E921D62C23C003F1E93 /* AudioToolbox.framework in Frameworks */ = {isa = PBXBuildFile; fileRef = B3C96E911D62C23C003F1E93 /* AudioToolbox.framework */; };
		B3C96E941D62C245003F1E93 /* CoreGraphics.framework in Frameworks */ = {isa = PBXBuildFile; fileRef = B3C96E931D62C245003F1E93 /* CoreGraphics.framework */; };
		B3C96E951D62C2F3003F1E93 /* OE2600SystemResponderClient.h in Headers */ = {isa = PBXBuildFile; fileRef = 941DFB4E15B7CEC200C6552F /* OE2600SystemResponderClient.h */; settings = {ATTRIBUTES = (Public, ); }; };
		B3C96E961D62C2F4003F1E93 /* OE2600SystemResponderClient.h in Headers */ = {isa = PBXBuildFile; fileRef = 941DFB4E15B7CEC200C6552F /* OE2600SystemResponderClient.h */; settings = {ATTRIBUTES = (Public, ); }; };
		B3C96E971D62C2FD003F1E93 /* PVStellaGameCore.h in Headers */ = {isa = PBXBuildFile; fileRef = B5008DAD0E8BFB3E005AECAF /* PVStellaGameCore.h */; settings = {ATTRIBUTES = (Public, ); }; };
		B3C96E981D62C2FE003F1E93 /* PVStellaGameCore.h in Headers */ = {isa = PBXBuildFile; fileRef = B5008DAD0E8BFB3E005AECAF /* PVStellaGameCore.h */; settings = {ATTRIBUTES = (Public, ); }; };
		B3C96EDE1D62C6A8003F1E93 /* PVStella.h in Headers */ = {isa = PBXBuildFile; fileRef = B38FB4C21C839BE500CD73BE /* PVStella.h */; settings = {ATTRIBUTES = (Public, ); }; };
		B3D2E3831D6E7E1B0058544D /* PVSupport.framework in Frameworks */ = {isa = PBXBuildFile; fileRef = B3D2E3821D6E7E1B0058544D /* PVSupport.framework */; };
		B3D2E3841D6E7E260058544D /* PVSupport.framework in Frameworks */ = {isa = PBXBuildFile; fileRef = B32F462F1D6A86EA0085BA9F /* PVSupport.framework */; };
/* End PBXBuildFile section */

/* Begin PBXFileReference section */
		089C1672FE841209C02AAC07 /* Foundation.framework */ = {isa = PBXFileReference; lastKnownFileType = wrapper.framework; name = Foundation.framework; path = /System/Library/Frameworks/Foundation.framework; sourceTree = "<absolute>"; };
		940DD91B15B9D3C300542C50 /* FSNode.cpp */ = {isa = PBXFileReference; fileEncoding = 4; lastKnownFileType = sourcecode.cpp.cpp; path = FSNode.cpp; sourceTree = "<group>"; };
		940DD91C15B9D3C300542C50 /* FSNode.hxx */ = {isa = PBXFileReference; fileEncoding = 4; lastKnownFileType = sourcecode.cpp.h; path = FSNode.hxx; sourceTree = "<group>"; };
		940DD91D15B9D3C300542C50 /* SharedPtr.hxx */ = {isa = PBXFileReference; fileEncoding = 4; lastKnownFileType = sourcecode.cpp.h; path = SharedPtr.hxx; sourceTree = "<group>"; };
		940DD92015B9D59200542C50 /* FSNodePOSIX.cpp */ = {isa = PBXFileReference; fileEncoding = 4; lastKnownFileType = sourcecode.cpp.cpp; path = FSNodePOSIX.cpp; sourceTree = "<group>"; };
		941DFA5C15B4C9A100C6552F /* Cart.cpp */ = {isa = PBXFileReference; fileEncoding = 4; lastKnownFileType = sourcecode.cpp.cpp; path = Cart.cpp; sourceTree = "<group>"; };
		941DFA5D15B4C9A100C6552F /* Cart.hxx */ = {isa = PBXFileReference; fileEncoding = 4; lastKnownFileType = sourcecode.cpp.h; path = Cart.hxx; sourceTree = "<group>"; };
		941DFA5E15B4C9A100C6552F /* Cart0840.cpp */ = {isa = PBXFileReference; fileEncoding = 4; lastKnownFileType = sourcecode.cpp.cpp; path = Cart0840.cpp; sourceTree = "<group>"; };
		941DFA5F15B4C9A100C6552F /* Cart0840.hxx */ = {isa = PBXFileReference; fileEncoding = 4; lastKnownFileType = sourcecode.cpp.h; path = Cart0840.hxx; sourceTree = "<group>"; };
		941DFA6015B4C9A100C6552F /* Cart2K.cpp */ = {isa = PBXFileReference; fileEncoding = 4; lastKnownFileType = sourcecode.cpp.cpp; path = Cart2K.cpp; sourceTree = "<group>"; };
		941DFA6115B4C9A100C6552F /* Cart2K.hxx */ = {isa = PBXFileReference; fileEncoding = 4; lastKnownFileType = sourcecode.cpp.h; path = Cart2K.hxx; sourceTree = "<group>"; };
		941DFA6215B4C9A100C6552F /* Cart3E.cpp */ = {isa = PBXFileReference; fileEncoding = 4; lastKnownFileType = sourcecode.cpp.cpp; path = Cart3E.cpp; sourceTree = "<group>"; };
		941DFA6315B4C9A100C6552F /* Cart3E.hxx */ = {isa = PBXFileReference; fileEncoding = 4; lastKnownFileType = sourcecode.cpp.h; path = Cart3E.hxx; sourceTree = "<group>"; };
		941DFA6415B4C9A100C6552F /* Cart3F.cpp */ = {isa = PBXFileReference; fileEncoding = 4; lastKnownFileType = sourcecode.cpp.cpp; path = Cart3F.cpp; sourceTree = "<group>"; };
		941DFA6515B4C9A100C6552F /* Cart3F.hxx */ = {isa = PBXFileReference; fileEncoding = 4; lastKnownFileType = sourcecode.cpp.h; path = Cart3F.hxx; sourceTree = "<group>"; };
		941DFA6615B4C9A100C6552F /* Cart4A50.cpp */ = {isa = PBXFileReference; fileEncoding = 4; lastKnownFileType = sourcecode.cpp.cpp; path = Cart4A50.cpp; sourceTree = "<group>"; };
		941DFA6715B4C9A100C6552F /* Cart4A50.hxx */ = {isa = PBXFileReference; fileEncoding = 4; lastKnownFileType = sourcecode.cpp.h; path = Cart4A50.hxx; sourceTree = "<group>"; };
		941DFA6815B4C9A100C6552F /* Cart4K.cpp */ = {isa = PBXFileReference; fileEncoding = 4; lastKnownFileType = sourcecode.cpp.cpp; path = Cart4K.cpp; sourceTree = "<group>"; };
		941DFA6915B4C9A100C6552F /* Cart4K.hxx */ = {isa = PBXFileReference; fileEncoding = 4; lastKnownFileType = sourcecode.cpp.h; path = Cart4K.hxx; sourceTree = "<group>"; };
		941DFA6A15B4C9A100C6552F /* CartAR.cpp */ = {isa = PBXFileReference; fileEncoding = 4; lastKnownFileType = sourcecode.cpp.cpp; path = CartAR.cpp; sourceTree = "<group>"; };
		941DFA6B15B4C9A100C6552F /* CartAR.hxx */ = {isa = PBXFileReference; fileEncoding = 4; lastKnownFileType = sourcecode.cpp.h; path = CartAR.hxx; sourceTree = "<group>"; };
		941DFA6C15B4C9A100C6552F /* CartCV.cpp */ = {isa = PBXFileReference; fileEncoding = 4; lastKnownFileType = sourcecode.cpp.cpp; path = CartCV.cpp; sourceTree = "<group>"; };
		941DFA6D15B4C9A100C6552F /* CartCV.hxx */ = {isa = PBXFileReference; fileEncoding = 4; lastKnownFileType = sourcecode.cpp.h; path = CartCV.hxx; sourceTree = "<group>"; };
		941DFA6E15B4C9A100C6552F /* CartDPC.cpp */ = {isa = PBXFileReference; fileEncoding = 4; lastKnownFileType = sourcecode.cpp.cpp; path = CartDPC.cpp; sourceTree = "<group>"; };
		941DFA6F15B4C9A100C6552F /* CartDPC.hxx */ = {isa = PBXFileReference; fileEncoding = 4; lastKnownFileType = sourcecode.cpp.h; path = CartDPC.hxx; sourceTree = "<group>"; };
		941DFA7015B4C9A100C6552F /* CartDPCPlus.cpp */ = {isa = PBXFileReference; fileEncoding = 4; lastKnownFileType = sourcecode.cpp.cpp; path = CartDPCPlus.cpp; sourceTree = "<group>"; };
		941DFA7115B4C9A100C6552F /* CartDPCPlus.hxx */ = {isa = PBXFileReference; fileEncoding = 4; lastKnownFileType = sourcecode.cpp.h; path = CartDPCPlus.hxx; sourceTree = "<group>"; };
		941DFA7215B4C9A100C6552F /* CartE0.cpp */ = {isa = PBXFileReference; fileEncoding = 4; lastKnownFileType = sourcecode.cpp.cpp; path = CartE0.cpp; sourceTree = "<group>"; };
		941DFA7315B4C9A100C6552F /* CartE0.hxx */ = {isa = PBXFileReference; fileEncoding = 4; lastKnownFileType = sourcecode.cpp.h; path = CartE0.hxx; sourceTree = "<group>"; };
		941DFA7415B4C9A100C6552F /* CartE7.cpp */ = {isa = PBXFileReference; fileEncoding = 4; lastKnownFileType = sourcecode.cpp.cpp; path = CartE7.cpp; sourceTree = "<group>"; };
		941DFA7515B4C9A100C6552F /* CartE7.hxx */ = {isa = PBXFileReference; fileEncoding = 4; lastKnownFileType = sourcecode.cpp.h; path = CartE7.hxx; sourceTree = "<group>"; };
		941DFA7615B4C9A100C6552F /* CartEF.cpp */ = {isa = PBXFileReference; fileEncoding = 4; lastKnownFileType = sourcecode.cpp.cpp; path = CartEF.cpp; sourceTree = "<group>"; };
		941DFA7715B4C9A100C6552F /* CartEF.hxx */ = {isa = PBXFileReference; fileEncoding = 4; lastKnownFileType = sourcecode.cpp.h; path = CartEF.hxx; sourceTree = "<group>"; };
		941DFA7815B4C9A100C6552F /* CartEFSC.cpp */ = {isa = PBXFileReference; fileEncoding = 4; lastKnownFileType = sourcecode.cpp.cpp; path = CartEFSC.cpp; sourceTree = "<group>"; };
		941DFA7915B4C9A100C6552F /* CartEFSC.hxx */ = {isa = PBXFileReference; fileEncoding = 4; lastKnownFileType = sourcecode.cpp.h; path = CartEFSC.hxx; sourceTree = "<group>"; };
		941DFA7A15B4C9A100C6552F /* CartF0.cpp */ = {isa = PBXFileReference; fileEncoding = 4; lastKnownFileType = sourcecode.cpp.cpp; path = CartF0.cpp; sourceTree = "<group>"; };
		941DFA7B15B4C9A100C6552F /* CartF0.hxx */ = {isa = PBXFileReference; fileEncoding = 4; lastKnownFileType = sourcecode.cpp.h; path = CartF0.hxx; sourceTree = "<group>"; };
		941DFA7C15B4C9A100C6552F /* CartF4.cpp */ = {isa = PBXFileReference; fileEncoding = 4; lastKnownFileType = sourcecode.cpp.cpp; path = CartF4.cpp; sourceTree = "<group>"; };
		941DFA7D15B4C9A100C6552F /* CartF4.hxx */ = {isa = PBXFileReference; fileEncoding = 4; lastKnownFileType = sourcecode.cpp.h; path = CartF4.hxx; sourceTree = "<group>"; };
		941DFA7E15B4C9A100C6552F /* CartF4SC.cpp */ = {isa = PBXFileReference; fileEncoding = 4; lastKnownFileType = sourcecode.cpp.cpp; path = CartF4SC.cpp; sourceTree = "<group>"; };
		941DFA7F15B4C9A100C6552F /* CartF4SC.hxx */ = {isa = PBXFileReference; fileEncoding = 4; lastKnownFileType = sourcecode.cpp.h; path = CartF4SC.hxx; sourceTree = "<group>"; };
		941DFA8015B4C9A100C6552F /* CartF6.cpp */ = {isa = PBXFileReference; fileEncoding = 4; lastKnownFileType = sourcecode.cpp.cpp; path = CartF6.cpp; sourceTree = "<group>"; };
		941DFA8115B4C9A100C6552F /* CartF6.hxx */ = {isa = PBXFileReference; fileEncoding = 4; lastKnownFileType = sourcecode.cpp.h; path = CartF6.hxx; sourceTree = "<group>"; };
		941DFA8215B4C9A100C6552F /* CartF6SC.cpp */ = {isa = PBXFileReference; fileEncoding = 4; lastKnownFileType = sourcecode.cpp.cpp; path = CartF6SC.cpp; sourceTree = "<group>"; };
		941DFA8315B4C9A100C6552F /* CartF6SC.hxx */ = {isa = PBXFileReference; fileEncoding = 4; lastKnownFileType = sourcecode.cpp.h; path = CartF6SC.hxx; sourceTree = "<group>"; };
		941DFA8415B4C9A100C6552F /* CartF8.cpp */ = {isa = PBXFileReference; fileEncoding = 4; lastKnownFileType = sourcecode.cpp.cpp; path = CartF8.cpp; sourceTree = "<group>"; };
		941DFA8515B4C9A100C6552F /* CartF8.hxx */ = {isa = PBXFileReference; fileEncoding = 4; lastKnownFileType = sourcecode.cpp.h; path = CartF8.hxx; sourceTree = "<group>"; };
		941DFA8615B4C9A100C6552F /* CartF8SC.cpp */ = {isa = PBXFileReference; fileEncoding = 4; lastKnownFileType = sourcecode.cpp.cpp; path = CartF8SC.cpp; sourceTree = "<group>"; };
		941DFA8715B4C9A100C6552F /* CartF8SC.hxx */ = {isa = PBXFileReference; fileEncoding = 4; lastKnownFileType = sourcecode.cpp.h; path = CartF8SC.hxx; sourceTree = "<group>"; };
		941DFA8815B4C9A100C6552F /* CartFA.cpp */ = {isa = PBXFileReference; fileEncoding = 4; lastKnownFileType = sourcecode.cpp.cpp; path = CartFA.cpp; sourceTree = "<group>"; };
		941DFA8915B4C9A100C6552F /* CartFA.hxx */ = {isa = PBXFileReference; fileEncoding = 4; lastKnownFileType = sourcecode.cpp.h; path = CartFA.hxx; sourceTree = "<group>"; };
		941DFA8A15B4C9A100C6552F /* CartFE.cpp */ = {isa = PBXFileReference; fileEncoding = 4; lastKnownFileType = sourcecode.cpp.cpp; path = CartFE.cpp; sourceTree = "<group>"; };
		941DFA8B15B4C9A100C6552F /* CartFE.hxx */ = {isa = PBXFileReference; fileEncoding = 4; lastKnownFileType = sourcecode.cpp.h; path = CartFE.hxx; sourceTree = "<group>"; };
		941DFA8C15B4C9A100C6552F /* CartMC.cpp */ = {isa = PBXFileReference; fileEncoding = 4; lastKnownFileType = sourcecode.cpp.cpp; path = CartMC.cpp; sourceTree = "<group>"; };
		941DFA8D15B4C9A100C6552F /* CartMC.hxx */ = {isa = PBXFileReference; fileEncoding = 4; lastKnownFileType = sourcecode.cpp.h; path = CartMC.hxx; sourceTree = "<group>"; };
		941DFA8E15B4C9A100C6552F /* CartSB.cpp */ = {isa = PBXFileReference; fileEncoding = 4; lastKnownFileType = sourcecode.cpp.cpp; path = CartSB.cpp; sourceTree = "<group>"; };
		941DFA8F15B4C9A100C6552F /* CartSB.hxx */ = {isa = PBXFileReference; fileEncoding = 4; lastKnownFileType = sourcecode.cpp.h; path = CartSB.hxx; sourceTree = "<group>"; };
		941DFA9015B4C9A100C6552F /* CartUA.cpp */ = {isa = PBXFileReference; fileEncoding = 4; lastKnownFileType = sourcecode.cpp.cpp; path = CartUA.cpp; sourceTree = "<group>"; };
		941DFA9115B4C9A100C6552F /* CartUA.hxx */ = {isa = PBXFileReference; fileEncoding = 4; lastKnownFileType = sourcecode.cpp.h; path = CartUA.hxx; sourceTree = "<group>"; };
		941DFA9215B4C9A100C6552F /* CartX07.cpp */ = {isa = PBXFileReference; fileEncoding = 4; lastKnownFileType = sourcecode.cpp.cpp; path = CartX07.cpp; sourceTree = "<group>"; };
		941DFA9315B4C9A100C6552F /* CartX07.hxx */ = {isa = PBXFileReference; fileEncoding = 4; lastKnownFileType = sourcecode.cpp.h; path = CartX07.hxx; sourceTree = "<group>"; };
		941DFA9415B4C9A100C6552F /* Thumbulator.cpp */ = {isa = PBXFileReference; fileEncoding = 4; lastKnownFileType = sourcecode.cpp.cpp; path = Thumbulator.cpp; sourceTree = "<group>"; };
		941DFA9515B4C9A100C6552F /* Thumbulator.hxx */ = {isa = PBXFileReference; fileEncoding = 4; lastKnownFileType = sourcecode.cpp.h; path = Thumbulator.hxx; sourceTree = "<group>"; };
		941DFA9615B4C9A100C6552F /* Console.cpp */ = {isa = PBXFileReference; fileEncoding = 4; lastKnownFileType = sourcecode.cpp.cpp; path = Console.cpp; sourceTree = "<group>"; };
		941DFA9715B4C9A100C6552F /* Console.hxx */ = {isa = PBXFileReference; fileEncoding = 4; lastKnownFileType = sourcecode.cpp.h; path = Console.hxx; sourceTree = "<group>"; };
		941DFA9915B4C9A100C6552F /* AtariVox.cpp */ = {isa = PBXFileReference; fileEncoding = 4; lastKnownFileType = sourcecode.cpp.cpp; path = AtariVox.cpp; sourceTree = "<group>"; };
		941DFA9A15B4C9A100C6552F /* AtariVox.hxx */ = {isa = PBXFileReference; fileEncoding = 4; lastKnownFileType = sourcecode.cpp.h; path = AtariVox.hxx; sourceTree = "<group>"; };
		941DFA9B15B4C9A100C6552F /* Booster.cpp */ = {isa = PBXFileReference; fileEncoding = 4; lastKnownFileType = sourcecode.cpp.cpp; path = Booster.cpp; sourceTree = "<group>"; };
		941DFA9C15B4C9A100C6552F /* Booster.hxx */ = {isa = PBXFileReference; fileEncoding = 4; lastKnownFileType = sourcecode.cpp.h; path = Booster.hxx; sourceTree = "<group>"; };
		941DFA9D15B4C9A100C6552F /* Control.cpp */ = {isa = PBXFileReference; fileEncoding = 4; lastKnownFileType = sourcecode.cpp.cpp; path = Control.cpp; sourceTree = "<group>"; };
		941DFA9E15B4C9A100C6552F /* Control.hxx */ = {isa = PBXFileReference; fileEncoding = 4; lastKnownFileType = sourcecode.cpp.h; path = Control.hxx; sourceTree = "<group>"; };
		941DFA9F15B4C9A100C6552F /* Driving.cpp */ = {isa = PBXFileReference; fileEncoding = 4; lastKnownFileType = sourcecode.cpp.cpp; path = Driving.cpp; sourceTree = "<group>"; };
		941DFAA015B4C9A100C6552F /* Driving.hxx */ = {isa = PBXFileReference; fileEncoding = 4; lastKnownFileType = sourcecode.cpp.h; path = Driving.hxx; sourceTree = "<group>"; };
		941DFAA115B4C9A100C6552F /* Event.hxx */ = {isa = PBXFileReference; fileEncoding = 4; lastKnownFileType = sourcecode.cpp.h; path = Event.hxx; sourceTree = "<group>"; };
		941DFAA215B4C9A100C6552F /* Genesis.cpp */ = {isa = PBXFileReference; fileEncoding = 4; lastKnownFileType = sourcecode.cpp.cpp; path = Genesis.cpp; sourceTree = "<group>"; };
		941DFAA315B4C9A100C6552F /* Genesis.hxx */ = {isa = PBXFileReference; fileEncoding = 4; lastKnownFileType = sourcecode.cpp.h; path = Genesis.hxx; sourceTree = "<group>"; };
		941DFAA415B4C9A100C6552F /* Joystick.cpp */ = {isa = PBXFileReference; fileEncoding = 4; lastKnownFileType = sourcecode.cpp.cpp; path = Joystick.cpp; sourceTree = "<group>"; };
		941DFAA515B4C9A100C6552F /* Joystick.hxx */ = {isa = PBXFileReference; fileEncoding = 4; lastKnownFileType = sourcecode.cpp.h; path = Joystick.hxx; sourceTree = "<group>"; };
		941DFAA615B4C9A100C6552F /* Keyboard.cpp */ = {isa = PBXFileReference; fileEncoding = 4; lastKnownFileType = sourcecode.cpp.cpp; path = Keyboard.cpp; sourceTree = "<group>"; };
		941DFAA715B4C9A100C6552F /* Keyboard.hxx */ = {isa = PBXFileReference; fileEncoding = 4; lastKnownFileType = sourcecode.cpp.h; path = Keyboard.hxx; sourceTree = "<group>"; };
		941DFAA815B4C9A100C6552F /* KidVid.cpp */ = {isa = PBXFileReference; fileEncoding = 4; lastKnownFileType = sourcecode.cpp.cpp; path = KidVid.cpp; sourceTree = "<group>"; };
		941DFAA915B4C9A100C6552F /* KidVid.hxx */ = {isa = PBXFileReference; fileEncoding = 4; lastKnownFileType = sourcecode.cpp.h; path = KidVid.hxx; sourceTree = "<group>"; };
		941DFAAA15B4C9A100C6552F /* MT24LC256.cpp */ = {isa = PBXFileReference; fileEncoding = 4; lastKnownFileType = sourcecode.cpp.cpp; path = MT24LC256.cpp; sourceTree = "<group>"; };
		941DFAAB15B4C9A100C6552F /* MT24LC256.hxx */ = {isa = PBXFileReference; fileEncoding = 4; lastKnownFileType = sourcecode.cpp.h; path = MT24LC256.hxx; sourceTree = "<group>"; };
		941DFAAC15B4C9A100C6552F /* Paddles.cpp */ = {isa = PBXFileReference; fileEncoding = 4; lastKnownFileType = sourcecode.cpp.cpp; path = Paddles.cpp; sourceTree = "<group>"; };
		941DFAAD15B4C9A100C6552F /* Paddles.hxx */ = {isa = PBXFileReference; fileEncoding = 4; lastKnownFileType = sourcecode.cpp.h; path = Paddles.hxx; sourceTree = "<group>"; };
		941DFAAE15B4C9A100C6552F /* SaveKey.cpp */ = {isa = PBXFileReference; fileEncoding = 4; lastKnownFileType = sourcecode.cpp.cpp; path = SaveKey.cpp; sourceTree = "<group>"; };
		941DFAAF15B4C9A100C6552F /* SaveKey.hxx */ = {isa = PBXFileReference; fileEncoding = 4; lastKnownFileType = sourcecode.cpp.h; path = SaveKey.hxx; sourceTree = "<group>"; };
		941DFAB015B4C9A100C6552F /* SerialPort.hxx */ = {isa = PBXFileReference; fileEncoding = 4; lastKnownFileType = sourcecode.cpp.h; path = SerialPort.hxx; sourceTree = "<group>"; };
		941DFAB115B4C9A100C6552F /* Switches.cpp */ = {isa = PBXFileReference; fileEncoding = 4; lastKnownFileType = sourcecode.cpp.cpp; path = Switches.cpp; sourceTree = "<group>"; };
		941DFAB215B4C9A100C6552F /* Switches.hxx */ = {isa = PBXFileReference; fileEncoding = 4; lastKnownFileType = sourcecode.cpp.h; path = Switches.hxx; sourceTree = "<group>"; };
		941DFAB315B4C9A100C6552F /* TrackBall.cpp */ = {isa = PBXFileReference; fileEncoding = 4; lastKnownFileType = sourcecode.cpp.cpp; path = TrackBall.cpp; sourceTree = "<group>"; };
		941DFAB415B4C9A100C6552F /* TrackBall.hxx */ = {isa = PBXFileReference; fileEncoding = 4; lastKnownFileType = sourcecode.cpp.h; path = TrackBall.hxx; sourceTree = "<group>"; };
		941DFAB715B4C9A100C6552F /* DefProps.hxx */ = {isa = PBXFileReference; fileEncoding = 4; lastKnownFileType = sourcecode.cpp.h; path = DefProps.hxx; sourceTree = "<group>"; };
		941DFAB815B4C9A100C6552F /* Props.cpp */ = {isa = PBXFileReference; fileEncoding = 4; lastKnownFileType = sourcecode.cpp.cpp; path = Props.cpp; sourceTree = "<group>"; };
		941DFAB915B4C9A100C6552F /* Props.hxx */ = {isa = PBXFileReference; fileEncoding = 4; lastKnownFileType = sourcecode.cpp.h; path = Props.hxx; sourceTree = "<group>"; };
		941DFABA15B4C9A100C6552F /* PropsSet.cpp */ = {isa = PBXFileReference; fileEncoding = 4; lastKnownFileType = sourcecode.cpp.cpp; path = PropsSet.cpp; sourceTree = "<group>"; };
		941DFABB15B4C9A100C6552F /* PropsSet.hxx */ = {isa = PBXFileReference; fileEncoding = 4; lastKnownFileType = sourcecode.cpp.h; path = PropsSet.hxx; sourceTree = "<group>"; };
		941DFABC15B4C9A100C6552F /* Settings.cpp */ = {isa = PBXFileReference; fileEncoding = 4; lastKnownFileType = sourcecode.cpp.cpp; path = Settings.cpp; sourceTree = "<group>"; };
		941DFABD15B4C9A100C6552F /* Settings.hxx */ = {isa = PBXFileReference; fileEncoding = 4; lastKnownFileType = sourcecode.cpp.h; path = Settings.hxx; sourceTree = "<group>"; };
		941DFABE15B4C9A100C6552F /* Sound.hxx */ = {isa = PBXFileReference; fileEncoding = 4; lastKnownFileType = sourcecode.cpp.h; path = Sound.hxx; sourceTree = "<group>"; };
		941DFABF15B4C9A100C6552F /* SoundSDL.cpp */ = {isa = PBXFileReference; fileEncoding = 4; lastKnownFileType = sourcecode.cpp.cpp; path = SoundSDL.cpp; sourceTree = "<group>"; };
		941DFAC015B4C9A100C6552F /* SoundSDL.hxx */ = {isa = PBXFileReference; fileEncoding = 4; lastKnownFileType = sourcecode.cpp.h; path = SoundSDL.hxx; sourceTree = "<group>"; };
		941DFAC115B4C9A100C6552F /* stella.cpp */ = {isa = PBXFileReference; fileEncoding = 4; lastKnownFileType = sourcecode.cpp.cpp; path = stella.cpp; sourceTree = "<group>"; };
		941DFAC215B4C9A100C6552F /* stella.h */ = {isa = PBXFileReference; fileEncoding = 4; lastKnownFileType = sourcecode.c.h; path = stella.h; sourceTree = "<group>"; };
		941DFAC415B4C9A100C6552F /* Device.hxx */ = {isa = PBXFileReference; fileEncoding = 4; lastKnownFileType = sourcecode.cpp.h; path = Device.hxx; sourceTree = "<group>"; };
		941DFAC515B4C9A100C6552F /* M6502.cpp */ = {isa = PBXFileReference; fileEncoding = 4; lastKnownFileType = sourcecode.cpp.cpp; path = M6502.cpp; sourceTree = "<group>"; };
		941DFAC615B4C9A100C6552F /* M6502.hxx */ = {isa = PBXFileReference; fileEncoding = 4; lastKnownFileType = sourcecode.cpp.h; path = M6502.hxx; sourceTree = "<group>"; };
		941DFAC715B4C9A100C6552F /* M6502.ins */ = {isa = PBXFileReference; fileEncoding = 4; lastKnownFileType = text; path = M6502.ins; sourceTree = "<group>"; };
		941DFAC815B4C9A100C6552F /* M6532.cpp */ = {isa = PBXFileReference; fileEncoding = 4; lastKnownFileType = sourcecode.cpp.cpp; path = M6532.cpp; sourceTree = "<group>"; };
		941DFAC915B4C9A100C6552F /* M6532.hxx */ = {isa = PBXFileReference; fileEncoding = 4; lastKnownFileType = sourcecode.cpp.h; path = M6532.hxx; sourceTree = "<group>"; };
		941DFACA15B4C9A100C6552F /* NullDev.cpp */ = {isa = PBXFileReference; fileEncoding = 4; lastKnownFileType = sourcecode.cpp.cpp; path = NullDev.cpp; sourceTree = "<group>"; };
		941DFACB15B4C9A100C6552F /* NullDev.hxx */ = {isa = PBXFileReference; fileEncoding = 4; lastKnownFileType = sourcecode.cpp.h; path = NullDev.hxx; sourceTree = "<group>"; };
		941DFACC15B4C9A100C6552F /* System.cpp */ = {isa = PBXFileReference; fileEncoding = 4; lastKnownFileType = sourcecode.cpp.cpp; path = System.cpp; sourceTree = "<group>"; };
		941DFACD15B4C9A100C6552F /* System.hxx */ = {isa = PBXFileReference; fileEncoding = 4; lastKnownFileType = sourcecode.cpp.h; path = System.hxx; sourceTree = "<group>"; };
		941DFACE15B4C9A100C6552F /* TIA.cpp */ = {isa = PBXFileReference; fileEncoding = 4; lastKnownFileType = sourcecode.cpp.cpp; path = TIA.cpp; sourceTree = "<group>"; };
		941DFACF15B4C9A100C6552F /* TIA.hxx */ = {isa = PBXFileReference; fileEncoding = 4; lastKnownFileType = sourcecode.cpp.h; path = TIA.hxx; sourceTree = "<group>"; };
		941DFAD015B4C9A100C6552F /* TIASnd.cpp */ = {isa = PBXFileReference; fileEncoding = 4; lastKnownFileType = sourcecode.cpp.cpp; path = TIASnd.cpp; sourceTree = "<group>"; };
		941DFAD115B4C9A100C6552F /* TIASnd.hxx */ = {isa = PBXFileReference; fileEncoding = 4; lastKnownFileType = sourcecode.cpp.h; path = TIASnd.hxx; sourceTree = "<group>"; };
		941DFAD215B4C9A100C6552F /* TIATables.cpp */ = {isa = PBXFileReference; fileEncoding = 4; lastKnownFileType = sourcecode.cpp.cpp; path = TIATables.cpp; sourceTree = "<group>"; };
		941DFAD315B4C9A100C6552F /* TIATables.hxx */ = {isa = PBXFileReference; fileEncoding = 4; lastKnownFileType = sourcecode.cpp.h; path = TIATables.hxx; sourceTree = "<group>"; };
		941DFAD515B4C9A100C6552F /* Array.hxx */ = {isa = PBXFileReference; fileEncoding = 4; lastKnownFileType = sourcecode.cpp.h; path = Array.hxx; sourceTree = "<group>"; };
		941DFAD615B4C9A100C6552F /* bspf.hxx */ = {isa = PBXFileReference; fileEncoding = 4; lastKnownFileType = sourcecode.cpp.h; path = bspf.hxx; sourceTree = "<group>"; };
		941DFAD715B4C9A100C6552F /* MD5.cpp */ = {isa = PBXFileReference; fileEncoding = 4; lastKnownFileType = sourcecode.cpp.cpp; path = MD5.cpp; sourceTree = "<group>"; };
		941DFAD815B4C9A100C6552F /* MD5.hxx */ = {isa = PBXFileReference; fileEncoding = 4; lastKnownFileType = sourcecode.cpp.h; path = MD5.hxx; sourceTree = "<group>"; };
		941DFAD915B4C9A100C6552F /* Random.cpp */ = {isa = PBXFileReference; fileEncoding = 4; lastKnownFileType = sourcecode.cpp.cpp; path = Random.cpp; sourceTree = "<group>"; };
		941DFADA15B4C9A100C6552F /* Random.hxx */ = {isa = PBXFileReference; fileEncoding = 4; lastKnownFileType = sourcecode.cpp.h; path = Random.hxx; sourceTree = "<group>"; };
		941DFADB15B4C9A100C6552F /* Serializable.hxx */ = {isa = PBXFileReference; fileEncoding = 4; lastKnownFileType = sourcecode.cpp.h; path = Serializable.hxx; sourceTree = "<group>"; };
		941DFADC15B4C9A100C6552F /* Serializer.cpp */ = {isa = PBXFileReference; fileEncoding = 4; lastKnownFileType = sourcecode.cpp.cpp; path = Serializer.cpp; sourceTree = "<group>"; };
		941DFADD15B4C9A100C6552F /* Serializer.hxx */ = {isa = PBXFileReference; fileEncoding = 4; lastKnownFileType = sourcecode.cpp.h; path = Serializer.hxx; sourceTree = "<group>"; };
		941DFADE15B4C9A100C6552F /* StringList.hxx */ = {isa = PBXFileReference; fileEncoding = 4; lastKnownFileType = sourcecode.cpp.h; path = StringList.hxx; sourceTree = "<group>"; };
		941DFADF15B4C9A100C6552F /* Version.hxx */ = {isa = PBXFileReference; fileEncoding = 4; lastKnownFileType = sourcecode.cpp.h; path = Version.hxx; sourceTree = "<group>"; };
		941DFB2415B632E000C6552F /* libretro.cpp */ = {isa = PBXFileReference; fileEncoding = 4; lastKnownFileType = sourcecode.cpp.cpp; path = libretro.cpp; sourceTree = "<group>"; };
		941DFB2615B6425200C6552F /* PVStellaGameCore.mm */ = {isa = PBXFileReference; fileEncoding = 4; lastKnownFileType = sourcecode.cpp.objcpp; path = PVStellaGameCore.mm; sourceTree = "<group>"; };
		941DFB4E15B7CEC200C6552F /* OE2600SystemResponderClient.h */ = {isa = PBXFileReference; fileEncoding = 4; lastKnownFileType = sourcecode.c.h; path = OE2600SystemResponderClient.h; sourceTree = "<group>"; };
		94A9E281157D637B0083A7DC /* libretro.h */ = {isa = PBXFileReference; fileEncoding = 4; lastKnownFileType = sourcecode.c.h; path = libretro.h; sourceTree = "<group>"; };
		B32F462F1D6A86EA0085BA9F /* PVSupport.framework */ = {isa = PBXFileReference; lastKnownFileType = wrapper.framework; name = PVSupport.framework; path = "../../../Library/Developer/Xcode/DerivedData/Provenance-cqyrqlnsqskspscgaptpbmkqmvze/Build/Products/Debug-appletvsimulator/PVSupport.framework"; sourceTree = "<group>"; };
		B38FB4C01C839BE500CD73BE /* PVStella.framework */ = {isa = PBXFileReference; explicitFileType = wrapper.framework; includeInIndex = 0; path = PVStella.framework; sourceTree = BUILT_PRODUCTS_DIR; };
		B38FB4C21C839BE500CD73BE /* PVStella.h */ = {isa = PBXFileReference; lastKnownFileType = sourcecode.c.h; path = PVStella.h; sourceTree = "<group>"; };
		B38FB4C41C839BE500CD73BE /* Info.plist */ = {isa = PBXFileReference; lastKnownFileType = text.plist.xml; path = Info.plist; sourceTree = "<group>"; };
		B3A849471C70FD53008A4D89 /* CoreGraphics.framework */ = {isa = PBXFileReference; lastKnownFileType = wrapper.framework; name = CoreGraphics.framework; path = System/Library/Frameworks/CoreGraphics.framework; sourceTree = SDKROOT; };
		B3A849491C70FD5E008A4D89 /* AudioToolbox.framework */ = {isa = PBXFileReference; lastKnownFileType = wrapper.framework; name = AudioToolbox.framework; path = System/Library/Frameworks/AudioToolbox.framework; sourceTree = SDKROOT; };
		B3A8494B1C70FD63008A4D89 /* OpenGLES.framework */ = {isa = PBXFileReference; lastKnownFileType = wrapper.framework; name = OpenGLES.framework; path = System/Library/Frameworks/OpenGLES.framework; sourceTree = SDKROOT; };
		B3A8494D1C70FD67008A4D89 /* UIKit.framework */ = {isa = PBXFileReference; lastKnownFileType = wrapper.framework; name = UIKit.framework; path = System/Library/Frameworks/UIKit.framework; sourceTree = SDKROOT; };
		B3A8494F1C70FD6C008A4D89 /* Foundation.framework */ = {isa = PBXFileReference; lastKnownFileType = wrapper.framework; name = Foundation.framework; path = System/Library/Frameworks/Foundation.framework; sourceTree = SDKROOT; };
		B3A849521C710C03008A4D89 /* PVStella-Prefix.pch */ = {isa = PBXFileReference; lastKnownFileType = sourcecode.c.h; name = "PVStella-Prefix.pch"; path = "PVStella/PVStella-Prefix.pch"; sourceTree = "<group>"; };
		B3C96DFE1D62BE5A003F1E93 /* PVStella.framework */ = {isa = PBXFileReference; explicitFileType = wrapper.framework; includeInIndex = 0; path = PVStella.framework; sourceTree = BUILT_PRODUCTS_DIR; };
		B3C96E8B1D62C227003F1E93 /* Foundation.framework */ = {isa = PBXFileReference; lastKnownFileType = wrapper.framework; name = Foundation.framework; path = Platforms/AppleTVOS.platform/Developer/SDKs/AppleTVOS9.2.sdk/System/Library/Frameworks/Foundation.framework; sourceTree = DEVELOPER_DIR; };
		B3C96E8D1D62C22A003F1E93 /* UIKit.framework */ = {isa = PBXFileReference; lastKnownFileType = wrapper.framework; name = UIKit.framework; path = Platforms/AppleTVOS.platform/Developer/SDKs/AppleTVOS9.2.sdk/System/Library/Frameworks/UIKit.framework; sourceTree = DEVELOPER_DIR; };
		B3C96E8F1D62C233003F1E93 /* OpenGLES.framework */ = {isa = PBXFileReference; lastKnownFileType = wrapper.framework; name = OpenGLES.framework; path = Platforms/AppleTVOS.platform/Developer/SDKs/AppleTVOS9.2.sdk/System/Library/Frameworks/OpenGLES.framework; sourceTree = DEVELOPER_DIR; };
		B3C96E911D62C23C003F1E93 /* AudioToolbox.framework */ = {isa = PBXFileReference; lastKnownFileType = wrapper.framework; name = AudioToolbox.framework; path = Platforms/AppleTVOS.platform/Developer/SDKs/AppleTVOS9.2.sdk/System/Library/Frameworks/AudioToolbox.framework; sourceTree = DEVELOPER_DIR; };
		B3C96E931D62C245003F1E93 /* CoreGraphics.framework */ = {isa = PBXFileReference; lastKnownFileType = wrapper.framework; name = CoreGraphics.framework; path = Platforms/AppleTVOS.platform/Developer/SDKs/AppleTVOS9.2.sdk/System/Library/Frameworks/CoreGraphics.framework; sourceTree = DEVELOPER_DIR; };
		B3C96EDF1D62C6F7003F1E93 /* PVSupportTV.framework */ = {isa = PBXFileReference; lastKnownFileType = wrapper.framework; name = PVSupportTV.framework; path = "../PVSupport/build/Debug-appletvos/PVSupportTV.framework"; sourceTree = "<group>"; };
		B3C96EE11D62C6FF003F1E93 /* PVSupport.framework */ = {isa = PBXFileReference; lastKnownFileType = wrapper.framework; name = PVSupport.framework; path = "../PVSupport/build/Debug-iphoneos/PVSupport.framework"; sourceTree = "<group>"; };
		B3D2E3821D6E7E1B0058544D /* PVSupport.framework */ = {isa = PBXFileReference; lastKnownFileType = wrapper.framework; name = PVSupport.framework; path = "../../../Library/Developer/Xcode/DerivedData/Provenance-cqyrqlnsqskspscgaptpbmkqmvze/Build/Products/Debug-iphonesimulator/PVSupport.framework"; sourceTree = "<group>"; };
		B5008DAD0E8BFB3E005AECAF /* PVStellaGameCore.h */ = {isa = PBXFileReference; fileEncoding = 4; lastKnownFileType = sourcecode.c.h; path = PVStellaGameCore.h; sourceTree = "<group>"; };
/* End PBXFileReference section */

/* Begin PBXFrameworksBuildPhase section */
		B38FB4BC1C839BE500CD73BE /* Frameworks */ = {
			isa = PBXFrameworksBuildPhase;
			buildActionMask = 2147483647;
			files = (
				B3D2E3831D6E7E1B0058544D /* PVSupport.framework in Frameworks */,
				B3C96E8A1D62C21A003F1E93 /* CoreGraphics.framework in Frameworks */,
				B3C96E891D62C211003F1E93 /* AudioToolbox.framework in Frameworks */,
				B3C96E881D62C20C003F1E93 /* UIKit.framework in Frameworks */,
				B3C96E871D62C203003F1E93 /* OpenGLES.framework in Frameworks */,
				B3C96E861D62C1FE003F1E93 /* Foundation.framework in Frameworks */,
			);
			runOnlyForDeploymentPostprocessing = 0;
		};
		B3C96DFA1D62BE5A003F1E93 /* Frameworks */ = {
			isa = PBXFrameworksBuildPhase;
			buildActionMask = 2147483647;
			files = (
				B3D2E3841D6E7E260058544D /* PVSupport.framework in Frameworks */,
				B3C96E941D62C245003F1E93 /* CoreGraphics.framework in Frameworks */,
				B3C96E921D62C23C003F1E93 /* AudioToolbox.framework in Frameworks */,
				B3C96E901D62C233003F1E93 /* OpenGLES.framework in Frameworks */,
				B3C96E8E1D62C22A003F1E93 /* UIKit.framework in Frameworks */,
				B3C96E8C1D62C227003F1E93 /* Foundation.framework in Frameworks */,
			);
			runOnlyForDeploymentPostprocessing = 0;
		};
/* End PBXFrameworksBuildPhase section */

/* Begin PBXGroup section */
		089C166AFE841209C02AAC07 /* VisualBoyAdvance */ = {
			isa = PBXGroup;
			children = (
				B3A849461C70FD06008A4D89 /* PVStella */,
				B38FB4C11C839BE500CD73BE /* Stella */,
				089C1671FE841209C02AAC07 /* Frameworks */,
				19C28FB8FE9D52D311CA2CBB /* Products */,
			);
			name = VisualBoyAdvance;
			sourceTree = "<group>";
		};
		089C1671FE841209C02AAC07 /* Frameworks */ = {
			isa = PBXGroup;
			children = (
				B3D2E3821D6E7E1B0058544D /* PVSupport.framework */,
				B32F462F1D6A86EA0085BA9F /* PVSupport.framework */,
				B3C96EE11D62C6FF003F1E93 /* PVSupport.framework */,
				B3C96EDF1D62C6F7003F1E93 /* PVSupportTV.framework */,
				B3C96E931D62C245003F1E93 /* CoreGraphics.framework */,
				B3C96E911D62C23C003F1E93 /* AudioToolbox.framework */,
				B3C96E8F1D62C233003F1E93 /* OpenGLES.framework */,
				B3C96E8D1D62C22A003F1E93 /* UIKit.framework */,
				B3C96E8B1D62C227003F1E93 /* Foundation.framework */,
				B3A8494F1C70FD6C008A4D89 /* Foundation.framework */,
				B3A8494D1C70FD67008A4D89 /* UIKit.framework */,
				B3A8494B1C70FD63008A4D89 /* OpenGLES.framework */,
				B3A849491C70FD5E008A4D89 /* AudioToolbox.framework */,
				B3A849471C70FD53008A4D89 /* CoreGraphics.framework */,
				089C1672FE841209C02AAC07 /* Foundation.framework */,
			);
			name = Frameworks;
			sourceTree = "<group>";
		};
		08FB77AFFE84173DC02AAC07 /* Classes */ = {
			isa = PBXGroup;
			children = (
				941DFB4E15B7CEC200C6552F /* OE2600SystemResponderClient.h */,
				B5008DAD0E8BFB3E005AECAF /* PVStellaGameCore.h */,
				941DFB2615B6425200C6552F /* PVStellaGameCore.mm */,
			);
			name = Classes;
			path = PVStella/Stella;
			sourceTree = "<group>";
		};
		19C28FB8FE9D52D311CA2CBB /* Products */ = {
			isa = PBXGroup;
			children = (
				B38FB4C01C839BE500CD73BE /* PVStella.framework */,
				B3C96DFE1D62BE5A003F1E93 /* PVStella.framework */,
			);
			name = Products;
			sourceTree = "<group>";
		};
		941DFA5A15B4C9A100C6552F /* stella */ = {
			isa = PBXGroup;
			children = (
				941DFA5B15B4C9A100C6552F /* cart */,
				941DFA9615B4C9A100C6552F /* Console.cpp */,
				941DFA9715B4C9A100C6552F /* Console.hxx */,
				941DFA9815B4C9A100C6552F /* input */,
				940DD91B15B9D3C300542C50 /* FSNode.cpp */,
				940DD92015B9D59200542C50 /* FSNodePOSIX.cpp */,
				940DD91C15B9D3C300542C50 /* FSNode.hxx */,
				940DD91D15B9D3C300542C50 /* SharedPtr.hxx */,
				941DFAB615B4C9A100C6552F /* properties */,
				941DFABC15B4C9A100C6552F /* Settings.cpp */,
				941DFABD15B4C9A100C6552F /* Settings.hxx */,
				941DFABE15B4C9A100C6552F /* Sound.hxx */,
				941DFABF15B4C9A100C6552F /* SoundSDL.cpp */,
				941DFAC015B4C9A100C6552F /* SoundSDL.hxx */,
				941DFAC115B4C9A100C6552F /* stella.cpp */,
				941DFAC215B4C9A100C6552F /* stella.h */,
				941DFAC315B4C9A100C6552F /* system */,
				941DFAD415B4C9A100C6552F /* utility */,
				941DFADF15B4C9A100C6552F /* Version.hxx */,
			);
			path = stella;
			sourceTree = "<group>";
		};
		941DFA5B15B4C9A100C6552F /* cart */ = {
			isa = PBXGroup;
			children = (
				941DFA5C15B4C9A100C6552F /* Cart.cpp */,
				941DFA5D15B4C9A100C6552F /* Cart.hxx */,
				941DFA5E15B4C9A100C6552F /* Cart0840.cpp */,
				941DFA5F15B4C9A100C6552F /* Cart0840.hxx */,
				941DFA6015B4C9A100C6552F /* Cart2K.cpp */,
				941DFA6115B4C9A100C6552F /* Cart2K.hxx */,
				941DFA6215B4C9A100C6552F /* Cart3E.cpp */,
				941DFA6315B4C9A100C6552F /* Cart3E.hxx */,
				941DFA6415B4C9A100C6552F /* Cart3F.cpp */,
				941DFA6515B4C9A100C6552F /* Cart3F.hxx */,
				941DFA6615B4C9A100C6552F /* Cart4A50.cpp */,
				941DFA6715B4C9A100C6552F /* Cart4A50.hxx */,
				941DFA6815B4C9A100C6552F /* Cart4K.cpp */,
				941DFA6915B4C9A100C6552F /* Cart4K.hxx */,
				941DFA6A15B4C9A100C6552F /* CartAR.cpp */,
				941DFA6B15B4C9A100C6552F /* CartAR.hxx */,
				941DFA6C15B4C9A100C6552F /* CartCV.cpp */,
				941DFA6D15B4C9A100C6552F /* CartCV.hxx */,
				941DFA6E15B4C9A100C6552F /* CartDPC.cpp */,
				941DFA6F15B4C9A100C6552F /* CartDPC.hxx */,
				941DFA7015B4C9A100C6552F /* CartDPCPlus.cpp */,
				941DFA7115B4C9A100C6552F /* CartDPCPlus.hxx */,
				941DFA7215B4C9A100C6552F /* CartE0.cpp */,
				941DFA7315B4C9A100C6552F /* CartE0.hxx */,
				941DFA7415B4C9A100C6552F /* CartE7.cpp */,
				941DFA7515B4C9A100C6552F /* CartE7.hxx */,
				941DFA7615B4C9A100C6552F /* CartEF.cpp */,
				941DFA7715B4C9A100C6552F /* CartEF.hxx */,
				941DFA7815B4C9A100C6552F /* CartEFSC.cpp */,
				941DFA7915B4C9A100C6552F /* CartEFSC.hxx */,
				941DFA7A15B4C9A100C6552F /* CartF0.cpp */,
				941DFA7B15B4C9A100C6552F /* CartF0.hxx */,
				941DFA7C15B4C9A100C6552F /* CartF4.cpp */,
				941DFA7D15B4C9A100C6552F /* CartF4.hxx */,
				941DFA7E15B4C9A100C6552F /* CartF4SC.cpp */,
				941DFA7F15B4C9A100C6552F /* CartF4SC.hxx */,
				941DFA8015B4C9A100C6552F /* CartF6.cpp */,
				941DFA8115B4C9A100C6552F /* CartF6.hxx */,
				941DFA8215B4C9A100C6552F /* CartF6SC.cpp */,
				941DFA8315B4C9A100C6552F /* CartF6SC.hxx */,
				941DFA8415B4C9A100C6552F /* CartF8.cpp */,
				941DFA8515B4C9A100C6552F /* CartF8.hxx */,
				941DFA8615B4C9A100C6552F /* CartF8SC.cpp */,
				941DFA8715B4C9A100C6552F /* CartF8SC.hxx */,
				941DFA8815B4C9A100C6552F /* CartFA.cpp */,
				941DFA8915B4C9A100C6552F /* CartFA.hxx */,
				941DFA8A15B4C9A100C6552F /* CartFE.cpp */,
				941DFA8B15B4C9A100C6552F /* CartFE.hxx */,
				941DFA8C15B4C9A100C6552F /* CartMC.cpp */,
				941DFA8D15B4C9A100C6552F /* CartMC.hxx */,
				941DFA8E15B4C9A100C6552F /* CartSB.cpp */,
				941DFA8F15B4C9A100C6552F /* CartSB.hxx */,
				941DFA9015B4C9A100C6552F /* CartUA.cpp */,
				941DFA9115B4C9A100C6552F /* CartUA.hxx */,
				941DFA9215B4C9A100C6552F /* CartX07.cpp */,
				941DFA9315B4C9A100C6552F /* CartX07.hxx */,
				941DFA9415B4C9A100C6552F /* Thumbulator.cpp */,
				941DFA9515B4C9A100C6552F /* Thumbulator.hxx */,
			);
			path = cart;
			sourceTree = "<group>";
		};
		941DFA9815B4C9A100C6552F /* input */ = {
			isa = PBXGroup;
			children = (
				941DFA9915B4C9A100C6552F /* AtariVox.cpp */,
				941DFA9A15B4C9A100C6552F /* AtariVox.hxx */,
				941DFA9B15B4C9A100C6552F /* Booster.cpp */,
				941DFA9C15B4C9A100C6552F /* Booster.hxx */,
				941DFA9D15B4C9A100C6552F /* Control.cpp */,
				941DFA9E15B4C9A100C6552F /* Control.hxx */,
				941DFA9F15B4C9A100C6552F /* Driving.cpp */,
				941DFAA015B4C9A100C6552F /* Driving.hxx */,
				941DFAA115B4C9A100C6552F /* Event.hxx */,
				941DFAA215B4C9A100C6552F /* Genesis.cpp */,
				941DFAA315B4C9A100C6552F /* Genesis.hxx */,
				941DFAA415B4C9A100C6552F /* Joystick.cpp */,
				941DFAA515B4C9A100C6552F /* Joystick.hxx */,
				941DFAA615B4C9A100C6552F /* Keyboard.cpp */,
				941DFAA715B4C9A100C6552F /* Keyboard.hxx */,
				941DFAA815B4C9A100C6552F /* KidVid.cpp */,
				941DFAA915B4C9A100C6552F /* KidVid.hxx */,
				941DFAAA15B4C9A100C6552F /* MT24LC256.cpp */,
				941DFAAB15B4C9A100C6552F /* MT24LC256.hxx */,
				941DFAAC15B4C9A100C6552F /* Paddles.cpp */,
				941DFAAD15B4C9A100C6552F /* Paddles.hxx */,
				941DFAAE15B4C9A100C6552F /* SaveKey.cpp */,
				941DFAAF15B4C9A100C6552F /* SaveKey.hxx */,
				941DFAB015B4C9A100C6552F /* SerialPort.hxx */,
				941DFAB115B4C9A100C6552F /* Switches.cpp */,
				941DFAB215B4C9A100C6552F /* Switches.hxx */,
				941DFAB315B4C9A100C6552F /* TrackBall.cpp */,
				941DFAB415B4C9A100C6552F /* TrackBall.hxx */,
			);
			path = input;
			sourceTree = "<group>";
		};
		941DFAB615B4C9A100C6552F /* properties */ = {
			isa = PBXGroup;
			children = (
				941DFAB715B4C9A100C6552F /* DefProps.hxx */,
				941DFAB815B4C9A100C6552F /* Props.cpp */,
				941DFAB915B4C9A100C6552F /* Props.hxx */,
				941DFABA15B4C9A100C6552F /* PropsSet.cpp */,
				941DFABB15B4C9A100C6552F /* PropsSet.hxx */,
			);
			path = properties;
			sourceTree = "<group>";
		};
		941DFAC315B4C9A100C6552F /* system */ = {
			isa = PBXGroup;
			children = (
				941DFAC415B4C9A100C6552F /* Device.hxx */,
				941DFAC515B4C9A100C6552F /* M6502.cpp */,
				941DFAC615B4C9A100C6552F /* M6502.hxx */,
				941DFAC715B4C9A100C6552F /* M6502.ins */,
				941DFAC815B4C9A100C6552F /* M6532.cpp */,
				941DFAC915B4C9A100C6552F /* M6532.hxx */,
				941DFACA15B4C9A100C6552F /* NullDev.cpp */,
				941DFACB15B4C9A100C6552F /* NullDev.hxx */,
				941DFACC15B4C9A100C6552F /* System.cpp */,
				941DFACD15B4C9A100C6552F /* System.hxx */,
				941DFACE15B4C9A100C6552F /* TIA.cpp */,
				941DFACF15B4C9A100C6552F /* TIA.hxx */,
				941DFAD015B4C9A100C6552F /* TIASnd.cpp */,
				941DFAD115B4C9A100C6552F /* TIASnd.hxx */,
				941DFAD215B4C9A100C6552F /* TIATables.cpp */,
				941DFAD315B4C9A100C6552F /* TIATables.hxx */,
			);
			path = system;
			sourceTree = "<group>";
		};
		941DFAD415B4C9A100C6552F /* utility */ = {
			isa = PBXGroup;
			children = (
				941DFAD515B4C9A100C6552F /* Array.hxx */,
				941DFAD615B4C9A100C6552F /* bspf.hxx */,
				941DFAD715B4C9A100C6552F /* MD5.cpp */,
				941DFAD815B4C9A100C6552F /* MD5.hxx */,
				941DFAD915B4C9A100C6552F /* Random.cpp */,
				941DFADA15B4C9A100C6552F /* Random.hxx */,
				941DFADB15B4C9A100C6552F /* Serializable.hxx */,
				941DFADC15B4C9A100C6552F /* Serializer.cpp */,
				941DFADD15B4C9A100C6552F /* Serializer.hxx */,
				941DFADE15B4C9A100C6552F /* StringList.hxx */,
			);
			path = utility;
			sourceTree = "<group>";
		};
		94A9E27F157D637B0083A7DC /* StellaCore */ = {
			isa = PBXGroup;
			children = (
				941DFB2415B632E000C6552F /* libretro.cpp */,
				94A9E281157D637B0083A7DC /* libretro.h */,
				94A9E282157D637B0083A7DC /* src */,
			);
			name = StellaCore;
			path = PVStella/Stella/StellaCore;
			sourceTree = "<group>";
		};
		94A9E282157D637B0083A7DC /* src */ = {
			isa = PBXGroup;
			children = (
				941DFA5A15B4C9A100C6552F /* stella */,
			);
			path = src;
			sourceTree = "<group>";
		};
		B38FB4C11C839BE500CD73BE /* Stella */ = {
			isa = PBXGroup;
			children = (
				B38FB4C21C839BE500CD73BE /* PVStella.h */,
				B38FB4C41C839BE500CD73BE /* Info.plist */,
			);
			path = Stella;
			sourceTree = "<group>";
		};
		B3A849461C70FD06008A4D89 /* PVStella */ = {
			isa = PBXGroup;
			children = (
				94A9E27F157D637B0083A7DC /* StellaCore */,
				08FB77AFFE84173DC02AAC07 /* Classes */,
				B3A849531C710C36008A4D89 /* Supporting Files */,
			);
			name = PVStella;
			sourceTree = "<group>";
		};
		B3A849531C710C36008A4D89 /* Supporting Files */ = {
			isa = PBXGroup;
			children = (
				B3A849521C710C03008A4D89 /* PVStella-Prefix.pch */,
			);
			name = "Supporting Files";
			sourceTree = "<group>";
		};
/* End PBXGroup section */

/* Begin PBXHeadersBuildPhase section */
		B38FB4BD1C839BE500CD73BE /* Headers */ = {
			isa = PBXHeadersBuildPhase;
			buildActionMask = 2147483647;
			files = (
				B38FB4C31C839BE500CD73BE /* PVStella.h in Headers */,
				B3C96E971D62C2FD003F1E93 /* PVStellaGameCore.h in Headers */,
				B3C96E951D62C2F3003F1E93 /* OE2600SystemResponderClient.h in Headers */,
			);
			runOnlyForDeploymentPostprocessing = 0;
		};
		B3C96DFB1D62BE5A003F1E93 /* Headers */ = {
			isa = PBXHeadersBuildPhase;
			buildActionMask = 2147483647;
			files = (
				B3C96EDE1D62C6A8003F1E93 /* PVStella.h in Headers */,
				B3C96E981D62C2FE003F1E93 /* PVStellaGameCore.h in Headers */,
				B3C96E961D62C2F4003F1E93 /* OE2600SystemResponderClient.h in Headers */,
			);
			runOnlyForDeploymentPostprocessing = 0;
		};
/* End PBXHeadersBuildPhase section */

/* Begin PBXNativeTarget section */
		B38FB4BF1C839BE500CD73BE /* PVStella */ = {
			isa = PBXNativeTarget;
			buildConfigurationList = B38FB4C51C839BE500CD73BE /* Build configuration list for PBXNativeTarget "PVStella" */;
			buildPhases = (
				B38FB4BB1C839BE500CD73BE /* Sources */,
				B38FB4BC1C839BE500CD73BE /* Frameworks */,
				B38FB4BD1C839BE500CD73BE /* Headers */,
				B38FB4BE1C839BE500CD73BE /* Resources */,
			);
			buildRules = (
			);
			dependencies = (
			);
			name = PVStella;
			productName = Stella;
			productReference = B38FB4C01C839BE500CD73BE /* PVStella.framework */;
			productType = "com.apple.product-type.framework";
		};
		B3C96DFD1D62BE5A003F1E93 /* PVStella tvOS */ = {
			isa = PBXNativeTarget;
			buildConfigurationList = B3C96E051D62BE5A003F1E93 /* Build configuration list for PBXNativeTarget "PVStella tvOS" */;
			buildPhases = (
				B3C96DF91D62BE5A003F1E93 /* Sources */,
				B3C96DFA1D62BE5A003F1E93 /* Frameworks */,
				B3C96DFB1D62BE5A003F1E93 /* Headers */,
				B3C96DFC1D62BE5A003F1E93 /* Resources */,
			);
			buildRules = (
			);
			dependencies = (
			);
			name = "PVStella tvOS";
			productName = StellaTV;
			productReference = B3C96DFE1D62BE5A003F1E93 /* PVStella.framework */;
			productType = "com.apple.product-type.framework";
		};
/* End PBXNativeTarget section */

/* Begin PBXProject section */
		089C1669FE841209C02AAC07 /* Project object */ = {
			isa = PBXProject;
			attributes = {
				BuildIndependentTargetsInParallel = YES;
<<<<<<< HEAD
				LastUpgradeCheck = 0830;
=======
				LastUpgradeCheck = 0900;
>>>>>>> f47caf34
				ORGANIZATIONNAME = JamSoft;
				TargetAttributes = {
					B38FB4BF1C839BE500CD73BE = {
						CreatedOnToolsVersion = 7.2.1;
					};
					B3C96DFD1D62BE5A003F1E93 = {
						CreatedOnToolsVersion = 7.3.1;
					};
				};
			};
			buildConfigurationList = 1DEB913E08733D840010E9CD /* Build configuration list for PBXProject "PVStella" */;
			compatibilityVersion = "Xcode 3.2";
			developmentRegion = English;
			hasScannedForEncodings = 1;
			knownRegions = (
				en,
			);
			mainGroup = 089C166AFE841209C02AAC07 /* VisualBoyAdvance */;
			projectDirPath = "";
			projectRoot = "";
			targets = (
				B38FB4BF1C839BE500CD73BE /* PVStella */,
				B3C96DFD1D62BE5A003F1E93 /* PVStella tvOS */,
			);
		};
/* End PBXProject section */

/* Begin PBXResourcesBuildPhase section */
		B38FB4BE1C839BE500CD73BE /* Resources */ = {
			isa = PBXResourcesBuildPhase;
			buildActionMask = 2147483647;
			files = (
			);
			runOnlyForDeploymentPostprocessing = 0;
		};
		B3C96DFC1D62BE5A003F1E93 /* Resources */ = {
			isa = PBXResourcesBuildPhase;
			buildActionMask = 2147483647;
			files = (
			);
			runOnlyForDeploymentPostprocessing = 0;
		};
/* End PBXResourcesBuildPhase section */

/* Begin PBXSourcesBuildPhase section */
		B38FB4BB1C839BE500CD73BE /* Sources */ = {
			isa = PBXSourcesBuildPhase;
			buildActionMask = 2147483647;
			files = (
				B3C96E071D62C00C003F1E93 /* Paddles.cpp in Sources */,
				B3C96E081D62C00C003F1E93 /* PVStellaGameCore.mm in Sources */,
				B3C96E091D62C00C003F1E93 /* KidVid.cpp in Sources */,
				B3C96E0A1D62C00C003F1E93 /* CartAR.cpp in Sources */,
				B3C96E0B1D62C00C003F1E93 /* SoundSDL.cpp in Sources */,
				B3C96E0C1D62C00C003F1E93 /* libretro.cpp in Sources */,
				B3C96E0D1D62C00C003F1E93 /* CartFE.cpp in Sources */,
				B3C96E0E1D62C00C003F1E93 /* CartUA.cpp in Sources */,
				B3C96E0F1D62C00C003F1E93 /* CartCV.cpp in Sources */,
				B3C96E101D62C00C003F1E93 /* CartF0.cpp in Sources */,
				B3C96E111D62C00C003F1E93 /* CartFA.cpp in Sources */,
				B3C96E121D62C00C003F1E93 /* Props.cpp in Sources */,
				B3C96E131D62C00C003F1E93 /* Cart0840.cpp in Sources */,
				B3C96E141D62C00C003F1E93 /* System.cpp in Sources */,
				B3C96E151D62C00C003F1E93 /* CartE0.cpp in Sources */,
				B3C96E161D62C00C003F1E93 /* CartF4SC.cpp in Sources */,
				B3C96E171D62C00C003F1E93 /* PropsSet.cpp in Sources */,
				B3C96E181D62C00C003F1E93 /* Genesis.cpp in Sources */,
				B3C96E191D62C00C003F1E93 /* Cart3E.cpp in Sources */,
				B3C96E1A1D62C00C003F1E93 /* Random.cpp in Sources */,
				B3C96E1B1D62C00C003F1E93 /* TrackBall.cpp in Sources */,
				B3C96E1C1D62C00C003F1E93 /* AtariVox.cpp in Sources */,
				B3C96E1D1D62C00C003F1E93 /* Settings.cpp in Sources */,
				B3C96E1E1D62C00C003F1E93 /* Cart4A50.cpp in Sources */,
				B3C96E1F1D62C00C003F1E93 /* CartEF.cpp in Sources */,
				B3C96E201D62C00C003F1E93 /* Thumbulator.cpp in Sources */,
				B3C96E211D62C00C003F1E93 /* Serializer.cpp in Sources */,
				B3C96E221D62C00C003F1E93 /* MT24LC256.cpp in Sources */,
				B3C96E231D62C00C003F1E93 /* CartEFSC.cpp in Sources */,
				B3C96E241D62C00C003F1E93 /* Driving.cpp in Sources */,
				B3C96E251D62C00C003F1E93 /* Cart4K.cpp in Sources */,
				B3C96E261D62C00C003F1E93 /* NullDev.cpp in Sources */,
				B3C96E271D62C00C003F1E93 /* CartF4.cpp in Sources */,
				B3C96E281D62C00C003F1E93 /* Switches.cpp in Sources */,
				B3C96E291D62C00C003F1E93 /* CartF8.cpp in Sources */,
				B3C96E2A1D62C00C003F1E93 /* CartF8SC.cpp in Sources */,
				B3C96E2B1D62C00C003F1E93 /* M6532.cpp in Sources */,
				B3C96E2C1D62C00C003F1E93 /* FSNode.cpp in Sources */,
				B3C96E2D1D62C00C003F1E93 /* CartF6SC.cpp in Sources */,
				B3C96E2E1D62C00C003F1E93 /* Cart2K.cpp in Sources */,
				B3C96E2F1D62C00C003F1E93 /* Keyboard.cpp in Sources */,
				B3C96E301D62C00C003F1E93 /* TIATables.cpp in Sources */,
				B3C96E311D62C00C003F1E93 /* CartX07.cpp in Sources */,
				B3C96E321D62C00C003F1E93 /* CartSB.cpp in Sources */,
				B3C96E331D62C00C003F1E93 /* CartE7.cpp in Sources */,
				B3C96E341D62C00C003F1E93 /* Cart3F.cpp in Sources */,
				B3C96E351D62C00C003F1E93 /* CartMC.cpp in Sources */,
				B3C96E361D62C00C003F1E93 /* FSNodePOSIX.cpp in Sources */,
				B3C96E371D62C00C003F1E93 /* Control.cpp in Sources */,
				B3C96E381D62C00C003F1E93 /* MD5.cpp in Sources */,
				B3C96E391D62C00C003F1E93 /* SaveKey.cpp in Sources */,
				B3C96E3A1D62C00C003F1E93 /* TIASnd.cpp in Sources */,
				B3C96E3B1D62C00C003F1E93 /* CartDPCPlus.cpp in Sources */,
				B3C96E3C1D62C00C003F1E93 /* M6502.cpp in Sources */,
				B3C96E3D1D62C00C003F1E93 /* CartF6.cpp in Sources */,
				B3C96E3E1D62C00C003F1E93 /* Cart.cpp in Sources */,
				B3C96E3F1D62C00C003F1E93 /* Console.cpp in Sources */,
				B3C96E401D62C00C003F1E93 /* Joystick.cpp in Sources */,
				B3C96E411D62C00C003F1E93 /* CartDPC.cpp in Sources */,
				B3C96E421D62C00C003F1E93 /* TIA.cpp in Sources */,
				B3C96E431D62C00C003F1E93 /* Booster.cpp in Sources */,
			);
			runOnlyForDeploymentPostprocessing = 0;
		};
		B3C96DF91D62BE5A003F1E93 /* Sources */ = {
			isa = PBXSourcesBuildPhase;
			buildActionMask = 2147483647;
			files = (
				B3C96E451D62C02D003F1E93 /* Paddles.cpp in Sources */,
				B3C96E461D62C02D003F1E93 /* PVStellaGameCore.mm in Sources */,
				B3C96E471D62C02D003F1E93 /* KidVid.cpp in Sources */,
				B3C96E481D62C02D003F1E93 /* CartAR.cpp in Sources */,
				B3C96E491D62C02D003F1E93 /* SoundSDL.cpp in Sources */,
				B3C96E4A1D62C02D003F1E93 /* libretro.cpp in Sources */,
				B3C96E4B1D62C02D003F1E93 /* CartFE.cpp in Sources */,
				B3C96E4C1D62C02D003F1E93 /* CartUA.cpp in Sources */,
				B3C96E4D1D62C02D003F1E93 /* CartCV.cpp in Sources */,
				B3C96E4E1D62C02D003F1E93 /* CartF0.cpp in Sources */,
				B3C96E4F1D62C02D003F1E93 /* CartFA.cpp in Sources */,
				B3C96E501D62C02D003F1E93 /* Props.cpp in Sources */,
				B3C96E511D62C02D003F1E93 /* Cart0840.cpp in Sources */,
				B3C96E521D62C02D003F1E93 /* System.cpp in Sources */,
				B3C96E531D62C02D003F1E93 /* CartE0.cpp in Sources */,
				B3C96E541D62C02D003F1E93 /* CartF4SC.cpp in Sources */,
				B3C96E551D62C02D003F1E93 /* PropsSet.cpp in Sources */,
				B3C96E561D62C02D003F1E93 /* Genesis.cpp in Sources */,
				B3C96E571D62C02D003F1E93 /* Cart3E.cpp in Sources */,
				B3C96E581D62C02D003F1E93 /* Random.cpp in Sources */,
				B3C96E591D62C02D003F1E93 /* TrackBall.cpp in Sources */,
				B3C96E5A1D62C02D003F1E93 /* AtariVox.cpp in Sources */,
				B3C96E5B1D62C02D003F1E93 /* Settings.cpp in Sources */,
				B3C96E5C1D62C02D003F1E93 /* Cart4A50.cpp in Sources */,
				B3C96E5D1D62C02D003F1E93 /* CartEF.cpp in Sources */,
				B3C96E5E1D62C02D003F1E93 /* Thumbulator.cpp in Sources */,
				B3C96E5F1D62C02D003F1E93 /* Serializer.cpp in Sources */,
				B3C96E601D62C02D003F1E93 /* MT24LC256.cpp in Sources */,
				B3C96E611D62C02D003F1E93 /* CartEFSC.cpp in Sources */,
				B3C96E621D62C02D003F1E93 /* Driving.cpp in Sources */,
				B3C96E631D62C02D003F1E93 /* Cart4K.cpp in Sources */,
				B3C96E641D62C02D003F1E93 /* NullDev.cpp in Sources */,
				B3C96E651D62C02D003F1E93 /* CartF4.cpp in Sources */,
				B3C96E661D62C02D003F1E93 /* Switches.cpp in Sources */,
				B3C96E671D62C02D003F1E93 /* CartF8.cpp in Sources */,
				B3C96E681D62C02D003F1E93 /* CartF8SC.cpp in Sources */,
				B3C96E691D62C02D003F1E93 /* M6532.cpp in Sources */,
				B3C96E6A1D62C02D003F1E93 /* FSNode.cpp in Sources */,
				B3C96E6B1D62C02D003F1E93 /* CartF6SC.cpp in Sources */,
				B3C96E6C1D62C02D003F1E93 /* Cart2K.cpp in Sources */,
				B3C96E6D1D62C02D003F1E93 /* Keyboard.cpp in Sources */,
				B3C96E6E1D62C02D003F1E93 /* TIATables.cpp in Sources */,
				B3C96E6F1D62C02D003F1E93 /* CartX07.cpp in Sources */,
				B3C96E701D62C02D003F1E93 /* CartSB.cpp in Sources */,
				B3C96E711D62C02D003F1E93 /* CartE7.cpp in Sources */,
				B3C96E721D62C02D003F1E93 /* Cart3F.cpp in Sources */,
				B3C96E731D62C02D003F1E93 /* CartMC.cpp in Sources */,
				B3C96E741D62C02D003F1E93 /* FSNodePOSIX.cpp in Sources */,
				B3C96E751D62C02D003F1E93 /* Control.cpp in Sources */,
				B3C96E761D62C02D003F1E93 /* MD5.cpp in Sources */,
				B3C96E771D62C02D003F1E93 /* SaveKey.cpp in Sources */,
				B3C96E781D62C02D003F1E93 /* TIASnd.cpp in Sources */,
				B3C96E791D62C02D003F1E93 /* CartDPCPlus.cpp in Sources */,
				B3C96E7A1D62C02D003F1E93 /* M6502.cpp in Sources */,
				B3C96E7B1D62C02D003F1E93 /* CartF6.cpp in Sources */,
				B3C96E7C1D62C02D003F1E93 /* Cart.cpp in Sources */,
				B3C96E7D1D62C02D003F1E93 /* Console.cpp in Sources */,
				B3C96E7E1D62C02D003F1E93 /* Joystick.cpp in Sources */,
				B3C96E7F1D62C02D003F1E93 /* CartDPC.cpp in Sources */,
				B3C96E801D62C02D003F1E93 /* TIA.cpp in Sources */,
				B3C96E811D62C02D003F1E93 /* Booster.cpp in Sources */,
			);
			runOnlyForDeploymentPostprocessing = 0;
		};
/* End PBXSourcesBuildPhase section */

/* Begin XCBuildConfiguration section */
		1DEB913F08733D840010E9CD /* Debug */ = {
			isa = XCBuildConfiguration;
			buildSettings = {
				CLANG_ENABLE_MODULES = YES;
				CLANG_ENABLE_OBJC_ARC = YES;
				CLANG_ENABLE_OBJC_EXPERIMENTAL = YES;
<<<<<<< HEAD
				CLANG_WARN_BOOL_CONVERSION = YES;
=======
				CLANG_WARN_BLOCK_CAPTURE_AUTORELEASING = YES;
				CLANG_WARN_BOOL_CONVERSION = YES;
				CLANG_WARN_COMMA = YES;
>>>>>>> f47caf34
				CLANG_WARN_CONSTANT_CONVERSION = YES;
				CLANG_WARN_EMPTY_BODY = YES;
				CLANG_WARN_ENUM_CONVERSION = YES;
				CLANG_WARN_INFINITE_RECURSION = YES;
				CLANG_WARN_INT_CONVERSION = YES;
<<<<<<< HEAD
=======
				CLANG_WARN_NON_LITERAL_NULL_CONVERSION = YES;
				CLANG_WARN_OBJC_LITERAL_CONVERSION = YES;
				CLANG_WARN_RANGE_LOOP_ANALYSIS = YES;
				CLANG_WARN_STRICT_PROTOTYPES = YES;
>>>>>>> f47caf34
				CLANG_WARN_SUSPICIOUS_MOVE = YES;
				CLANG_WARN_UNREACHABLE_CODE = YES;
				CLANG_WARN__DUPLICATE_METHOD_MATCH = YES;
				COPY_PHASE_STRIP = NO;
				ENABLE_STRICT_OBJC_MSGSEND = YES;
				ENABLE_TESTABILITY = YES;
				GCC_C_LANGUAGE_STANDARD = gnu99;
				GCC_NO_COMMON_BLOCKS = YES;
				GCC_OPTIMIZATION_LEVEL = 0;
				GCC_PREPROCESSOR_DEFINITIONS = "DEBUG=1";
				GCC_WARN_64_TO_32_BIT_CONVERSION = YES;
				GCC_WARN_ABOUT_RETURN_TYPE = YES;
				GCC_WARN_INHIBIT_ALL_WARNINGS = YES;
				GCC_WARN_UNDECLARED_SELECTOR = YES;
				GCC_WARN_UNINITIALIZED_AUTOS = YES;
				GCC_WARN_UNUSED_FUNCTION = YES;
				GCC_WARN_UNUSED_VARIABLE = YES;
				IPHONEOS_DEPLOYMENT_TARGET = 8.0;
				ONLY_ACTIVE_ARCH = YES;
				SDKROOT = iphoneos;
			};
			name = Debug;
		};
		1DEB914008733D840010E9CD /* Release */ = {
			isa = XCBuildConfiguration;
			buildSettings = {
				CLANG_ENABLE_MODULES = YES;
				CLANG_ENABLE_OBJC_ARC = YES;
				CLANG_ENABLE_OBJC_EXPERIMENTAL = YES;
<<<<<<< HEAD
				CLANG_WARN_BOOL_CONVERSION = YES;
=======
				CLANG_WARN_BLOCK_CAPTURE_AUTORELEASING = YES;
				CLANG_WARN_BOOL_CONVERSION = YES;
				CLANG_WARN_COMMA = YES;
>>>>>>> f47caf34
				CLANG_WARN_CONSTANT_CONVERSION = YES;
				CLANG_WARN_EMPTY_BODY = YES;
				CLANG_WARN_ENUM_CONVERSION = YES;
				CLANG_WARN_INFINITE_RECURSION = YES;
				CLANG_WARN_INT_CONVERSION = YES;
<<<<<<< HEAD
=======
				CLANG_WARN_NON_LITERAL_NULL_CONVERSION = YES;
				CLANG_WARN_OBJC_LITERAL_CONVERSION = YES;
				CLANG_WARN_RANGE_LOOP_ANALYSIS = YES;
				CLANG_WARN_STRICT_PROTOTYPES = YES;
>>>>>>> f47caf34
				CLANG_WARN_SUSPICIOUS_MOVE = YES;
				CLANG_WARN_UNREACHABLE_CODE = YES;
				CLANG_WARN__DUPLICATE_METHOD_MATCH = YES;
				COPY_PHASE_STRIP = NO;
				ENABLE_NS_ASSERTIONS = NO;
				ENABLE_STRICT_OBJC_MSGSEND = YES;
				GCC_C_LANGUAGE_STANDARD = gnu99;
				GCC_NO_COMMON_BLOCKS = YES;
				GCC_WARN_64_TO_32_BIT_CONVERSION = YES;
				GCC_WARN_ABOUT_RETURN_TYPE = YES;
				GCC_WARN_INHIBIT_ALL_WARNINGS = YES;
				GCC_WARN_UNDECLARED_SELECTOR = YES;
				GCC_WARN_UNINITIALIZED_AUTOS = YES;
				GCC_WARN_UNUSED_FUNCTION = YES;
				GCC_WARN_UNUSED_VARIABLE = YES;
				IPHONEOS_DEPLOYMENT_TARGET = 8.0;
				SDKROOT = iphoneos;
				VALIDATE_PRODUCT = YES;
			};
			name = Release;
		};
		B38FB4C61C839BE500CD73BE /* Debug */ = {
			isa = XCBuildConfiguration;
			buildSettings = {
				ALWAYS_SEARCH_USER_PATHS = NO;
				CLANG_CXX_LANGUAGE_STANDARD = "gnu++0x";
				CLANG_CXX_LIBRARY = "libc++";
				CLANG_WARN_BOOL_CONVERSION = YES;
				CLANG_WARN_CONSTANT_CONVERSION = YES;
				CLANG_WARN_DIRECT_OBJC_ISA_USAGE = YES_ERROR;
				CLANG_WARN_EMPTY_BODY = YES;
				CLANG_WARN_ENUM_CONVERSION = YES;
				CLANG_WARN_INT_CONVERSION = YES;
				CLANG_WARN_OBJC_ROOT_CLASS = YES_ERROR;
				CLANG_WARN_UNREACHABLE_CODE = YES;
				CLANG_WARN__DUPLICATE_METHOD_MATCH = YES;
				"CODE_SIGN_IDENTITY[sdk=iphoneos*]" = "";
				CURRENT_PROJECT_VERSION = 1;
				DEBUG_INFORMATION_FORMAT = dwarf;
				DEFINES_MODULE = YES;
				DYLIB_COMPATIBILITY_VERSION = 1;
				DYLIB_CURRENT_VERSION = 1;
				DYLIB_INSTALL_NAME_BASE = "@rpath";
				ENABLE_BITCODE = NO;
				GCC_DYNAMIC_NO_PIC = NO;
				GCC_NO_COMMON_BLOCKS = YES;
				GCC_PREPROCESSOR_DEFINITIONS = (
					"DEBUG=1",
					"$(inherited)",
				);
				GCC_WARN_64_TO_32_BIT_CONVERSION = YES;
				GCC_WARN_ABOUT_RETURN_TYPE = YES_ERROR;
				GCC_WARN_UNDECLARED_SELECTOR = YES;
				GCC_WARN_UNINITIALIZED_AUTOS = YES_AGGRESSIVE;
				GCC_WARN_UNUSED_FUNCTION = YES;
				INFOPLIST_FILE = Stella/Info.plist;
				INSTALL_PATH = "$(LOCAL_LIBRARY_DIR)/Frameworks";
				IPHONEOS_DEPLOYMENT_TARGET = 9.2;
				LD_RUNPATH_SEARCH_PATHS = "$(inherited) @executable_path/Frameworks @loader_path/Frameworks";
				MTL_ENABLE_DEBUG_INFO = YES;
				OTHER_CFLAGS = (
					"-fno-strict-overflow",
					"-ffast-math",
					"-msse",
					"-msse2",
					"-funroll-loops",
					"-fPIC",
					"-DLSB_FIRST",
					"-DHAVE_MKDIR",
					"-DSIZEOF_DOUBLE=8",
					"-DPSS_STYLE=1",
					"-DMPC_FIXED_POINT",
					"-DARCH_X86",
					"-DWANT_STELLA_EMU",
					"-DSTDC_HEADERS",
					"-DHAVE_INTTYPES",
					"-DKeyboard=StellaKeyboard",
				);
				PRODUCT_BUNDLE_IDENTIFIER = com.jamsoftonline.Stella;
				PRODUCT_NAME = "$(TARGET_NAME)";
				SKIP_INSTALL = YES;
				TARGETED_DEVICE_FAMILY = "1,2";
				VERSIONING_SYSTEM = "apple-generic";
				VERSION_INFO_PREFIX = "";
			};
			name = Debug;
		};
		B38FB4C71C839BE500CD73BE /* Release */ = {
			isa = XCBuildConfiguration;
			buildSettings = {
				ALWAYS_SEARCH_USER_PATHS = NO;
				CLANG_CXX_LANGUAGE_STANDARD = "gnu++0x";
				CLANG_CXX_LIBRARY = "libc++";
				CLANG_WARN_BOOL_CONVERSION = YES;
				CLANG_WARN_CONSTANT_CONVERSION = YES;
				CLANG_WARN_DIRECT_OBJC_ISA_USAGE = YES_ERROR;
				CLANG_WARN_EMPTY_BODY = YES;
				CLANG_WARN_ENUM_CONVERSION = YES;
				CLANG_WARN_INT_CONVERSION = YES;
				CLANG_WARN_OBJC_ROOT_CLASS = YES_ERROR;
				CLANG_WARN_UNREACHABLE_CODE = YES;
				CLANG_WARN__DUPLICATE_METHOD_MATCH = YES;
				"CODE_SIGN_IDENTITY[sdk=iphoneos*]" = "";
				CURRENT_PROJECT_VERSION = 1;
				DEBUG_INFORMATION_FORMAT = "dwarf-with-dsym";
				DEFINES_MODULE = YES;
				DYLIB_COMPATIBILITY_VERSION = 1;
				DYLIB_CURRENT_VERSION = 1;
				DYLIB_INSTALL_NAME_BASE = "@rpath";
				ENABLE_BITCODE = NO;
				GCC_NO_COMMON_BLOCKS = YES;
				GCC_WARN_64_TO_32_BIT_CONVERSION = YES;
				GCC_WARN_ABOUT_RETURN_TYPE = YES_ERROR;
				GCC_WARN_UNDECLARED_SELECTOR = YES;
				GCC_WARN_UNINITIALIZED_AUTOS = YES_AGGRESSIVE;
				GCC_WARN_UNUSED_FUNCTION = YES;
				INFOPLIST_FILE = Stella/Info.plist;
				INSTALL_PATH = "$(LOCAL_LIBRARY_DIR)/Frameworks";
				IPHONEOS_DEPLOYMENT_TARGET = 9.2;
				LD_RUNPATH_SEARCH_PATHS = "$(inherited) @executable_path/Frameworks @loader_path/Frameworks";
				MTL_ENABLE_DEBUG_INFO = NO;
				OTHER_CFLAGS = (
					"-fno-strict-overflow",
					"-ffast-math",
					"-msse",
					"-msse2",
					"-funroll-loops",
					"-fPIC",
					"-DLSB_FIRST",
					"-DHAVE_MKDIR",
					"-DSIZEOF_DOUBLE=8",
					"-DPSS_STYLE=1",
					"-DMPC_FIXED_POINT",
					"-DARCH_X86",
					"-DWANT_STELLA_EMU",
					"-DSTDC_HEADERS",
					"-DHAVE_INTTYPES",
					"-DKeyboard=StellaKeyboard",
				);
				PRODUCT_BUNDLE_IDENTIFIER = com.jamsoftonline.Stella;
				PRODUCT_NAME = "$(TARGET_NAME)";
				SKIP_INSTALL = YES;
				TARGETED_DEVICE_FAMILY = "1,2";
				VERSIONING_SYSTEM = "apple-generic";
				VERSION_INFO_PREFIX = "";
			};
			name = Release;
		};
		B3C96E031D62BE5A003F1E93 /* Debug */ = {
			isa = XCBuildConfiguration;
			buildSettings = {
				ALWAYS_SEARCH_USER_PATHS = NO;
				CLANG_ANALYZER_NONNULL = YES;
				CLANG_CXX_LANGUAGE_STANDARD = "gnu++0x";
				CLANG_CXX_LIBRARY = "libc++";
				CLANG_WARN_BOOL_CONVERSION = YES;
				CLANG_WARN_CONSTANT_CONVERSION = YES;
				CLANG_WARN_DIRECT_OBJC_ISA_USAGE = YES_ERROR;
				CLANG_WARN_EMPTY_BODY = YES;
				CLANG_WARN_ENUM_CONVERSION = YES;
				CLANG_WARN_INT_CONVERSION = YES;
				CLANG_WARN_OBJC_ROOT_CLASS = YES_ERROR;
				CLANG_WARN_UNREACHABLE_CODE = YES;
				CLANG_WARN__DUPLICATE_METHOD_MATCH = YES;
				"CODE_SIGN_IDENTITY[sdk=appletvos*]" = "";
				CURRENT_PROJECT_VERSION = 1;
				DEBUG_INFORMATION_FORMAT = dwarf;
				DEFINES_MODULE = YES;
				DYLIB_COMPATIBILITY_VERSION = 1;
				DYLIB_CURRENT_VERSION = 1;
				DYLIB_INSTALL_NAME_BASE = "@rpath";
				ENABLE_BITCODE = NO;
				GCC_DYNAMIC_NO_PIC = NO;
				GCC_NO_COMMON_BLOCKS = YES;
				GCC_PREPROCESSOR_DEFINITIONS = (
					"DEBUG=1",
					"$(inherited)",
				);
				GCC_WARN_64_TO_32_BIT_CONVERSION = YES;
				GCC_WARN_ABOUT_RETURN_TYPE = YES_ERROR;
				GCC_WARN_UNDECLARED_SELECTOR = YES;
				GCC_WARN_UNINITIALIZED_AUTOS = YES_AGGRESSIVE;
				GCC_WARN_UNUSED_FUNCTION = YES;
				INFOPLIST_FILE = Stella/Info.plist;
				INSTALL_PATH = "$(LOCAL_LIBRARY_DIR)/Frameworks";
				LD_RUNPATH_SEARCH_PATHS = "$(inherited) @executable_path/Frameworks @loader_path/Frameworks";
				MTL_ENABLE_DEBUG_INFO = YES;
				OTHER_CFLAGS = (
					"-fno-strict-overflow",
					"-ffast-math",
					"-msse",
					"-msse2",
					"-funroll-loops",
					"-fPIC",
					"-DLSB_FIRST",
					"-DHAVE_MKDIR",
					"-DSIZEOF_DOUBLE=8",
					"-DPSS_STYLE=1",
					"-DMPC_FIXED_POINT",
					"-DARCH_X86",
					"-DWANT_STELLA_EMU",
					"-DSTDC_HEADERS",
					"-DHAVE_INTTYPES",
					"-DKeyboard=StellaKeyboard",
				);
				PRODUCT_BUNDLE_IDENTIFIER = com.jamsoftonline.Stella;
				PRODUCT_NAME = PVStella;
				SDKROOT = appletvos;
				SKIP_INSTALL = YES;
				TARGETED_DEVICE_FAMILY = 3;
				TVOS_DEPLOYMENT_TARGET = 9.2;
				VERSIONING_SYSTEM = "apple-generic";
				VERSION_INFO_PREFIX = "";
			};
			name = Debug;
		};
		B3C96E041D62BE5A003F1E93 /* Release */ = {
			isa = XCBuildConfiguration;
			buildSettings = {
				ALWAYS_SEARCH_USER_PATHS = NO;
				CLANG_ANALYZER_NONNULL = YES;
				CLANG_CXX_LANGUAGE_STANDARD = "gnu++0x";
				CLANG_CXX_LIBRARY = "libc++";
				CLANG_WARN_BOOL_CONVERSION = YES;
				CLANG_WARN_CONSTANT_CONVERSION = YES;
				CLANG_WARN_DIRECT_OBJC_ISA_USAGE = YES_ERROR;
				CLANG_WARN_EMPTY_BODY = YES;
				CLANG_WARN_ENUM_CONVERSION = YES;
				CLANG_WARN_INT_CONVERSION = YES;
				CLANG_WARN_OBJC_ROOT_CLASS = YES_ERROR;
				CLANG_WARN_UNREACHABLE_CODE = YES;
				CLANG_WARN__DUPLICATE_METHOD_MATCH = YES;
				"CODE_SIGN_IDENTITY[sdk=appletvos*]" = "";
				CURRENT_PROJECT_VERSION = 1;
				DEBUG_INFORMATION_FORMAT = "dwarf-with-dsym";
				DEFINES_MODULE = YES;
				DYLIB_COMPATIBILITY_VERSION = 1;
				DYLIB_CURRENT_VERSION = 1;
				DYLIB_INSTALL_NAME_BASE = "@rpath";
				ENABLE_BITCODE = NO;
				GCC_NO_COMMON_BLOCKS = YES;
				GCC_WARN_64_TO_32_BIT_CONVERSION = YES;
				GCC_WARN_ABOUT_RETURN_TYPE = YES_ERROR;
				GCC_WARN_UNDECLARED_SELECTOR = YES;
				GCC_WARN_UNINITIALIZED_AUTOS = YES_AGGRESSIVE;
				GCC_WARN_UNUSED_FUNCTION = YES;
				INFOPLIST_FILE = Stella/Info.plist;
				INSTALL_PATH = "$(LOCAL_LIBRARY_DIR)/Frameworks";
				LD_RUNPATH_SEARCH_PATHS = "$(inherited) @executable_path/Frameworks @loader_path/Frameworks";
				MTL_ENABLE_DEBUG_INFO = NO;
				OTHER_CFLAGS = (
					"-fno-strict-overflow",
					"-ffast-math",
					"-msse",
					"-msse2",
					"-funroll-loops",
					"-fPIC",
					"-DLSB_FIRST",
					"-DHAVE_MKDIR",
					"-DSIZEOF_DOUBLE=8",
					"-DPSS_STYLE=1",
					"-DMPC_FIXED_POINT",
					"-DARCH_X86",
					"-DWANT_STELLA_EMU",
					"-DSTDC_HEADERS",
					"-DHAVE_INTTYPES",
					"-DKeyboard=StellaKeyboard",
				);
				PRODUCT_BUNDLE_IDENTIFIER = com.jamsoftonline.Stella;
				PRODUCT_NAME = PVStella;
				SDKROOT = appletvos;
				SKIP_INSTALL = YES;
				TARGETED_DEVICE_FAMILY = 3;
				TVOS_DEPLOYMENT_TARGET = 9.2;
				VERSIONING_SYSTEM = "apple-generic";
				VERSION_INFO_PREFIX = "";
			};
			name = Release;
		};
/* End XCBuildConfiguration section */

/* Begin XCConfigurationList section */
		1DEB913E08733D840010E9CD /* Build configuration list for PBXProject "PVStella" */ = {
			isa = XCConfigurationList;
			buildConfigurations = (
				1DEB913F08733D840010E9CD /* Debug */,
				1DEB914008733D840010E9CD /* Release */,
			);
			defaultConfigurationIsVisible = 0;
			defaultConfigurationName = Release;
		};
		B38FB4C51C839BE500CD73BE /* Build configuration list for PBXNativeTarget "PVStella" */ = {
			isa = XCConfigurationList;
			buildConfigurations = (
				B38FB4C61C839BE500CD73BE /* Debug */,
				B38FB4C71C839BE500CD73BE /* Release */,
			);
			defaultConfigurationIsVisible = 0;
			defaultConfigurationName = Release;
		};
		B3C96E051D62BE5A003F1E93 /* Build configuration list for PBXNativeTarget "PVStella tvOS" */ = {
			isa = XCConfigurationList;
			buildConfigurations = (
				B3C96E031D62BE5A003F1E93 /* Debug */,
				B3C96E041D62BE5A003F1E93 /* Release */,
			);
			defaultConfigurationIsVisible = 0;
			defaultConfigurationName = Release;
		};
/* End XCConfigurationList section */
	};
	rootObject = 089C1669FE841209C02AAC07 /* Project object */;
}<|MERGE_RESOLUTION|>--- conflicted
+++ resolved
@@ -684,11 +684,7 @@
 			isa = PBXProject;
 			attributes = {
 				BuildIndependentTargetsInParallel = YES;
-<<<<<<< HEAD
-				LastUpgradeCheck = 0830;
-=======
 				LastUpgradeCheck = 0900;
->>>>>>> f47caf34
 				ORGANIZATIONNAME = JamSoft;
 				TargetAttributes = {
 					B38FB4BF1C839BE500CD73BE = {
@@ -879,25 +875,18 @@
 				CLANG_ENABLE_MODULES = YES;
 				CLANG_ENABLE_OBJC_ARC = YES;
 				CLANG_ENABLE_OBJC_EXPERIMENTAL = YES;
-<<<<<<< HEAD
-				CLANG_WARN_BOOL_CONVERSION = YES;
-=======
 				CLANG_WARN_BLOCK_CAPTURE_AUTORELEASING = YES;
 				CLANG_WARN_BOOL_CONVERSION = YES;
 				CLANG_WARN_COMMA = YES;
->>>>>>> f47caf34
 				CLANG_WARN_CONSTANT_CONVERSION = YES;
 				CLANG_WARN_EMPTY_BODY = YES;
 				CLANG_WARN_ENUM_CONVERSION = YES;
 				CLANG_WARN_INFINITE_RECURSION = YES;
 				CLANG_WARN_INT_CONVERSION = YES;
-<<<<<<< HEAD
-=======
 				CLANG_WARN_NON_LITERAL_NULL_CONVERSION = YES;
 				CLANG_WARN_OBJC_LITERAL_CONVERSION = YES;
 				CLANG_WARN_RANGE_LOOP_ANALYSIS = YES;
 				CLANG_WARN_STRICT_PROTOTYPES = YES;
->>>>>>> f47caf34
 				CLANG_WARN_SUSPICIOUS_MOVE = YES;
 				CLANG_WARN_UNREACHABLE_CODE = YES;
 				CLANG_WARN__DUPLICATE_METHOD_MATCH = YES;
@@ -927,25 +916,18 @@
 				CLANG_ENABLE_MODULES = YES;
 				CLANG_ENABLE_OBJC_ARC = YES;
 				CLANG_ENABLE_OBJC_EXPERIMENTAL = YES;
-<<<<<<< HEAD
-				CLANG_WARN_BOOL_CONVERSION = YES;
-=======
 				CLANG_WARN_BLOCK_CAPTURE_AUTORELEASING = YES;
 				CLANG_WARN_BOOL_CONVERSION = YES;
 				CLANG_WARN_COMMA = YES;
->>>>>>> f47caf34
 				CLANG_WARN_CONSTANT_CONVERSION = YES;
 				CLANG_WARN_EMPTY_BODY = YES;
 				CLANG_WARN_ENUM_CONVERSION = YES;
 				CLANG_WARN_INFINITE_RECURSION = YES;
 				CLANG_WARN_INT_CONVERSION = YES;
-<<<<<<< HEAD
-=======
 				CLANG_WARN_NON_LITERAL_NULL_CONVERSION = YES;
 				CLANG_WARN_OBJC_LITERAL_CONVERSION = YES;
 				CLANG_WARN_RANGE_LOOP_ANALYSIS = YES;
 				CLANG_WARN_STRICT_PROTOTYPES = YES;
->>>>>>> f47caf34
 				CLANG_WARN_SUSPICIOUS_MOVE = YES;
 				CLANG_WARN_UNREACHABLE_CODE = YES;
 				CLANG_WARN__DUPLICATE_METHOD_MATCH = YES;
