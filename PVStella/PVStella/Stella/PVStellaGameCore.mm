--- conflicted
+++ resolved
@@ -575,21 +575,8 @@
     return 2;
 }
 
-<<<<<<< HEAD
-=======
-- (BOOL)saveStateToFileAtPath:(NSString *)fileName
-{
-    return NO;
-}
-
-- (BOOL)loadStateFromFileAtPath:(NSString *)fileName
-{
-    return NO;
-}
-
 -(BOOL)supportsSaveStates {
 	return NO;
 }
 
->>>>>>> b2dd0f02
 @end