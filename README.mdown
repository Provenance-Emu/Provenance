# Provenance
An iOS & tvOS Frontend for multiple emulators

![Provenance](https://static1.squarespace.com/static/584075871b631b9469f02885/t/58571894725e25a3d82cd6a9/1482102948632/?format=2500w)

### Building Provenance
[See the instructions on the wiki](https://github.com/jasarien/Provenance/wiki/Building-Provenance) and follow them _to the letter_. Any issues raised that clearly demonstrate that the instructions haven't been followed will be closed.

### Why 'Provenance'?

I was looking for a word with a similar meaning to Genesis and came across Provenance:

> prov·e·nance  
> */ˈprävənəns/*  
> **Noun**  
> > The beginning of something's existence; something's origin.

### Systems currently supported by Provenance:

- Sega
    - SG-1000
    - Master System
    - Genesis / Mega Drive
    - MegaCD [See wiki](https://github.com/jasarien/Provenance/wiki/Sega-MegaCD-Instructions)
    - Game Gear
    - 32X
- Nintendo
    - NES (Nintendo Entertainment System)
    - Famicom Disk System [See Wiki](https://github.com/jasarien/Provenance/wiki/Famicom-Disk-System-Instructions)
    - SNES (Super Nintendo)
    - Gameboy / Gameboy Color
    - Gameboy Advance
<<<<<<< HEAD
    - Virtual Boy
=======
    - Pokémon Mini
>>>>>>> d91934c5
- Atari
    - 2600
    - 7800
    - Lynx
- Sony
	- PlayStation
- SNK
	- Neo Geo Pocket / Neo Geo Pocket Color
- NEC
	- PC Engine / TurboGrafx-16 (CD)
	- SuperGrafx
	- PC-FX
- Bandai
	- WonderSwan

### Features

- Very accurate & full speed emulation
- Stereo sound
- Save States
- Battery saves (native game saves, i.e. Sonic 3, Pokémon, etc)
- Adjust onscreen control opacity so they don't get in your way
- Portrait and landscape support
- Supports all [MFi game controllers](https://mficontrollers.afterpad.com/), and some iCade Controllers
- Local multiplayer with external controllers
- Built-in web server
    - Import/Export game saves
    - Import/Export ROMs
- "Open In..." support
    - Download a ROM using Mobile Safari and import it into Provenance
- iTunes File Sharing
    - Just drop ROMs into the app from iTunes on your Mac or PC
- Uses [OpenVGDB](https://github.com/OpenVGDB/OpenVGDB) to look up game information and artwork
    - OpenVGDB is a database maintained by the OpenEmu Team and automatically downloads available information and artwork
    - Custom artwork is also supported
- Game library searching
- Supports iOS 8+
    - 3D Touch shortcuts for recent games (iPhone 6s and later)
    - Taptic Engine Feedback for button presses (iPhone 7 and later)
- Supports Apple TV tvOS 9+
    - TopShelf support [See instructions](https://github.com/jasarien/Provenance/pull/242)

Feel free to suggest/request features using the Issues page, but please read all issues (open *and* closed) before raising new ones to avoid duplicates.

### Importing ROMs
[See the instructions on the wiki](https://github.com/jasarien/Provenance/wiki/Importing-ROMs)

### Screenshots
[Provenance Screenshots](http://jamesaddyman.com/provenance/screenshots)

# Contributor Discussion
If you're a contributor, or would like to contribute, there is a developer-focussed Slack at [provenance-dev.slack.com](http://provenance-dev.slack.com). Request an invite to join the conversation.

# Attributions

Sega system emulation is provided by [Genesis Plus GX](https://bitbucket.org/eke/genesis-plus-gx/), originally written by Charles Mac Donald, and later improved by Eke-Eke.

NES/Famicom Disk System emulation is provided by [FCEUX](http://www.fceux.com/web/home.html).

SNES (Super Nintendo) emulation is provided by [SNES9x](http://www.snes9x.com).

Gameboy Advance emulation is provided by [Visualboy Advance](http://sourceforge.net/projects/vba/).

Gameboy/Gameboy Color emulation is provided by [Gambatte](http://gambatte.sourceforge.net/).

Atari 2600 emulation is provided by [Stella](http://stella.sourceforge.net/).

Atari 7800 emulation is provided by [ProSystem](http://gstanton.github.io/ProSystem1_3/).

Sega 32X emulation is provided by [PicoDrive](https://github.com/notaz/picodrive).

<<<<<<< HEAD
Atari Lynx, Sony PlayStation, Nintendo VirtualBoy, SNK Neo Geo Pocket + Color, NEC PC Engine family and Bandai WonderSwan are provided by [Mednafen](https://mednafen.github.io)
=======
Pokémon Mini is provided by [PokiMini](https://sourceforge.net/projects/pokemini/).
>>>>>>> d91934c5

The specific implementations used in Provenance are loosely based on some of the work done by [OpenEmu](http://openemu.org) [(source)](http://github.com/OpenEmu) and [RetroArch](http://www.libretro.com) [(source)](https://github.com/libretro/RetroArch).

# Provenance License

Copyright (c) 2016, James Addyman (JamSoft). All rights reserved.

Redistribution and use in source and binary forms, with or without modification, are
permitted provided that the following conditions are met:

1. Redistributions of source code must retain the above copyright notice, this list of conditions and the following disclaimer.
2. Redistributions in binary form must reproduce the above copyright notice, this list of conditions and the following disclaimer in the documentation and/or other materials provided with the distribution.
3. Neither the name of the Provenance project nor the names of its contributors may be used to endorse or promote products derived from this software without specific prior written permission.

THIS SOFTWARE IS PROVIDED BY JAMES ADDYMAN (JAMSOFT) "AS IS" AND ANY EXPRESS OR IMPLIED
WARRANTIES, INCLUDING, BUT NOT LIMITED TO, THE IMPLIED WARRANTIES OF MERCHANTABILITY AND
FITNESS FOR A PARTICULAR PURPOSE ARE DISCLAIMED. IN NO EVENT SHALL JAMES ADDYMAN (JAMSOFT) OR
CONTRIBUTORS BE LIABLE FOR ANY DIRECT, INDIRECT, INCIDENTAL, SPECIAL, EXEMPLARY, OR
CONSEQUENTIAL DAMAGES (INCLUDING, BUT NOT LIMITED TO, PROCUREMENT OF SUBSTITUTE GOODS OR
SERVICES; LOSS OF USE, DATA, OR PROFITS; OR BUSINESS INTERRUPTION) HOWEVER CAUSED AND ON
ANY THEORY OF LIABILITY, WHETHER IN CONTRACT, STRICT LIABILITY, OR TORT (INCLUDING
NEGLIGENCE OR OTHERWISE) ARISING IN ANY WAY OUT OF THE USE OF THIS SOFTWARE, EVEN IF
ADVISED OF THE POSSIBILITY OF SUCH DAMAGE.

The views and conclusions contained in the software and documentation are those of the
authors and should not be interpreted as representing official policies, either expressed
or implied, of James Addyman (JamSoft).

# OpenEmu License

Copyright (c) 2016, OpenEmu Team

Redistribution and use in source and binary forms, with or without
modification, are permitted provided that the following conditions are met:

- Redistributions of source code must retain the above copyright notice, this list of conditions and the following disclaimer.
- Redistributions in binary form must reproduce the above copyright notice, this list of conditions and the following disclaimer in the documentation and/or other materials provided with the distribution.
- Neither the name of the OpenEmu Team nor the names of its contributors may be used to endorse or promote products derived from this software without specific prior written permission.

THIS SOFTWARE IS PROVIDED BY OpenEmu Team ''AS IS'' AND ANY
EXPRESS OR IMPLIED WARRANTIES, INCLUDING, BUT NOT LIMITED TO, THE IMPLIED
WARRANTIES OF MERCHANTABILITY AND FITNESS FOR A PARTICULAR PURPOSE ARE
DISCLAIMED. IN NO EVENT SHALL OpenEmu Team BE LIABLE FOR ANY
DIRECT, INDIRECT, INCIDENTAL, SPECIAL, EXEMPLARY, OR CONSEQUENTIAL DAMAGES
(INCLUDING, BUT NOT LIMITED TO, PROCUREMENT OF SUBSTITUTE GOODS OR SERVICES;
LOSS OF USE, DATA, OR PROFITS; OR BUSINESS INTERRUPTION) HOWEVER CAUSED AND
ON ANY THEORY OF LIABILITY, WHETHER IN CONTRACT, STRICT LIABILITY, OR TORT
(INCLUDING NEGLIGENCE OR OTHERWISE) ARISING IN ANY WAY OUT OF THE USE OF THIS
SOFTWARE, EVEN IF ADVISED OF THE POSSIBILITY OF SUCH DAMAGE.<|MERGE_RESOLUTION|>--- conflicted
+++ resolved
@@ -30,11 +30,8 @@
     - SNES (Super Nintendo)
     - Gameboy / Gameboy Color
     - Gameboy Advance
-<<<<<<< HEAD
+    - Pokémon Mini
     - Virtual Boy
-=======
-    - Pokémon Mini
->>>>>>> d91934c5
 - Atari
     - 2600
     - 7800
@@ -106,11 +103,9 @@
 
 Sega 32X emulation is provided by [PicoDrive](https://github.com/notaz/picodrive).
 
-<<<<<<< HEAD
+Pokémon Mini is provided by [PokiMini](https://sourceforge.net/projects/pokemini/).
+
 Atari Lynx, Sony PlayStation, Nintendo VirtualBoy, SNK Neo Geo Pocket + Color, NEC PC Engine family and Bandai WonderSwan are provided by [Mednafen](https://mednafen.github.io)
-=======
-Pokémon Mini is provided by [PokiMini](https://sourceforge.net/projects/pokemini/).
->>>>>>> d91934c5
 
 The specific implementations used in Provenance are loosely based on some of the work done by [OpenEmu](http://openemu.org) [(source)](http://github.com/OpenEmu) and [RetroArch](http://www.libretro.com) [(source)](https://github.com/libretro/RetroArch).
 
