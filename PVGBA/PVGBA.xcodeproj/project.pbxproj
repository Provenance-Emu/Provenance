--- conflicted
+++ resolved
@@ -464,11 +464,7 @@
 		1A9FBC121ABD0DA7004E778B /* Project object */ = {
 			isa = PBXProject;
 			attributes = {
-<<<<<<< HEAD
-				LastUpgradeCheck = 0820;
-=======
 				LastUpgradeCheck = 0900;
->>>>>>> f47caf34
 				ORGANIZATIONNAME = JamSoft;
 				TargetAttributes = {
 					B3C9D4B71DEA77DF0068D057 = {
