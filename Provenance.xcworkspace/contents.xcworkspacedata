<?xml version="1.0" encoding="UTF-8"?>
<Workspace
   version = "1.0">
   <FileRef
      location = "container:Provenance.xcodeproj">
   </FileRef>
   <FileRef
      location = "group:PVSupport/PVSupport.xcodeproj">
   </FileRef>
   <FileRef
      location = "group:PVGenesis/PVGenesis.xcodeproj">
   </FileRef>
   <FileRef
      location = "group:PVProSystem/PVProSystem.xcodeproj">
   </FileRef>
   <FileRef
      location = "group:PVPicoDrive/PVPicoDrive.xcodeproj">
   </FileRef>
   <FileRef
<<<<<<< HEAD
      location = "group:Mednafen/PVMednafen.xcodeproj">
=======
      location = "group:PVAtari800/PVAtari800.xcodeproj">
>>>>>>> 69040667
   </FileRef>
   <FileRef
      location = "group:PVSNES/PVSNES.xcodeproj">
   </FileRef>
   <FileRef
      location = "group:PVGBA/PVGBA.xcodeproj">
   </FileRef>
   <FileRef
      location = "group:PVStella/PVStella.xcodeproj">
   </FileRef>
   <FileRef
      location = "group:PVPokeMini/PVPokeMini.xcodeproj">
   </FileRef>
   <FileRef
      location = "group:PVGB/PVGB.xcodeproj">
   </FileRef>
   <FileRef
      location = "group:PVNES/PVNES.xcodeproj">
   </FileRef>
</Workspace><|MERGE_RESOLUTION|>--- conflicted
+++ resolved
@@ -17,11 +17,10 @@
       location = "group:PVPicoDrive/PVPicoDrive.xcodeproj">
    </FileRef>
    <FileRef
-<<<<<<< HEAD
+      location = "group:PVAtari800/PVAtari800.xcodeproj">
+   </FileRef>
+   <FileRef
       location = "group:Mednafen/PVMednafen.xcodeproj">
-=======
-      location = "group:PVAtari800/PVAtari800.xcodeproj">
->>>>>>> 69040667
    </FileRef>
    <FileRef
       location = "group:PVSNES/PVSNES.xcodeproj">
