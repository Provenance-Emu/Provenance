// !$*UTF8*$!
{
	archiveVersion = 1;
	classes = {
	};
	objectVersion = 46;
	objects = {

/* Begin PBXBuildFile section */
		B35469341DECD70A0018B6F3 /* ATR800GameCore.h in Headers */ = {isa = PBXBuildFile; fileRef = 0269544614317D34003A07D4 /* ATR800GameCore.h */; settings = {ATTRIBUTES = (Public, ); }; };
		B36DE74B1D6AB19C002EE3ED /* PVAtari800.h in Headers */ = {isa = PBXBuildFile; fileRef = B36DE74A1D6AB19C002EE3ED /* PVAtari800.h */; settings = {ATTRIBUTES = (Public, ); }; };
		B36DE7501D6AB1B4002EE3ED /* default.act in Resources */ = {isa = PBXBuildFile; fileRef = 9491E465198C11A10075135C /* default.act */; };
		B36DE7511D6AB1B4002EE3ED /* gray.act in Resources */ = {isa = PBXBuildFile; fileRef = 9491E466198C11A10075135C /* gray.act */; };
		B36DE7521D6AB1B4002EE3ED /* jakub.act in Resources */ = {isa = PBXBuildFile; fileRef = 9491E467198C11A10075135C /* jakub.act */; };
		B36DE7531D6AB1B4002EE3ED /* Real.act in Resources */ = {isa = PBXBuildFile; fileRef = 9491E468198C11A10075135C /* Real.act */; };
		B36DE7541D6AB1B4002EE3ED /* XFormer.act in Resources */ = {isa = PBXBuildFile; fileRef = 9491E469198C11A10075135C /* XFormer.act */; };
		B36DE7551D6AB1E4002EE3ED /* util.c in Sources */ = {isa = PBXBuildFile; fileRef = 026954091431771D003A07D4 /* util.c */; };
		B36DE7561D6AB231002EE3ED /* emuos.c in Sources */ = {isa = PBXBuildFile; fileRef = 94DEA012171918D200073397 /* emuos.c */; };
		B36DE7571D6AB231002EE3ED /* crc32.c in Sources */ = {isa = PBXBuildFile; fileRef = 94DEA00F171918A200073397 /* crc32.c */; };
		B36DE7581D6AB231002EE3ED /* img_tape.c in Sources */ = {isa = PBXBuildFile; fileRef = 94DEA0091719186E00073397 /* img_tape.c */; };
		B36DE7591D6AB231002EE3ED /* sysrom.c in Sources */ = {isa = PBXBuildFile; fileRef = 94DEA00B1719186E00073397 /* sysrom.c */; };
		B36DE75A1D6AB231002EE3ED /* antic.c in Sources */ = {isa = PBXBuildFile; fileRef = 0269541814317864003A07D4 /* antic.c */; };
		B36DE75B1D6AB231002EE3ED /* artifact.c in Sources */ = {isa = PBXBuildFile; fileRef = 9491E45C1989B1CA0075135C /* artifact.c */; };
		B36DE75C1D6AB231002EE3ED /* afile.c in Sources */ = {isa = PBXBuildFile; fileRef = 026953E214317379003A07D4 /* afile.c */; };
		B36DE75D1D6AB231002EE3ED /* atari.c in Sources */ = {isa = PBXBuildFile; fileRef = 026953E514317379003A07D4 /* atari.c */; };
		B36DE75E1D6AB231002EE3ED /* binload.c in Sources */ = {isa = PBXBuildFile; fileRef = 026953F414317689003A07D4 /* binload.c */; };
		B36DE75F1D6AB231002EE3ED /* cartridge.c in Sources */ = {isa = PBXBuildFile; fileRef = 026953EB14317649003A07D4 /* cartridge.c */; };
		B36DE7601D6AB231002EE3ED /* cassette.c in Sources */ = {isa = PBXBuildFile; fileRef = 026953ED14317649003A07D4 /* cassette.c */; };
		B36DE7611D6AB231002EE3ED /* cfg.c in Sources */ = {isa = PBXBuildFile; fileRef = 0269542B14317A53003A07D4 /* cfg.c */; };
		B36DE7621D6AB231002EE3ED /* colours_external.c in Sources */ = {isa = PBXBuildFile; fileRef = 0269544C14318515003A07D4 /* colours_external.c */; };
		B36DE7631D6AB231002EE3ED /* colours_ntsc.c in Sources */ = {isa = PBXBuildFile; fileRef = 0269544E14318515003A07D4 /* colours_ntsc.c */; };
		B36DE7641D6AB231002EE3ED /* colours_pal.c in Sources */ = {isa = PBXBuildFile; fileRef = 0269545014318515003A07D4 /* colours_pal.c */; };
		B36DE7651D6AB231002EE3ED /* colours.c in Sources */ = {isa = PBXBuildFile; fileRef = 0269545214318515003A07D4 /* colours.c */; };
		B36DE7661D6AB231002EE3ED /* compfile.c in Sources */ = {isa = PBXBuildFile; fileRef = 0269543F14317B21003A07D4 /* compfile.c */; };
		B36DE7671D6AB231002EE3ED /* cpu.c in Sources */ = {isa = PBXBuildFile; fileRef = 0269541B1431793F003A07D4 /* cpu.c */; };
		B36DE7681D6AB231002EE3ED /* cycle_map.c in Sources */ = {isa = PBXBuildFile; fileRef = 9491E460198B0A8C0075135C /* cycle_map.c */; };
		B36DE7691D6AB231002EE3ED /* devices.c in Sources */ = {isa = PBXBuildFile; fileRef = 0269541E1431797A003A07D4 /* devices.c */; };
		B36DE76A1D6AB231002EE3ED /* esc.c in Sources */ = {isa = PBXBuildFile; fileRef = 02695421143179A2003A07D4 /* esc.c */; };
		B36DE76B1D6AB231002EE3ED /* gtia.c in Sources */ = {isa = PBXBuildFile; fileRef = 026953F7143176AE003A07D4 /* gtia.c */; };
		B36DE76C1D6AB231002EE3ED /* ide.c in Sources */ = {isa = PBXBuildFile; fileRef = 02695425143179E9003A07D4 /* ide.c */; };
		B36DE76D1D6AB231002EE3ED /* input.c in Sources */ = {isa = PBXBuildFile; fileRef = 02E763C61431958E008050EA /* input.c */; };
		B36DE76E1D6AB231002EE3ED /* log.c in Sources */ = {isa = PBXBuildFile; fileRef = 02695412143177EF003A07D4 /* log.c */; };
		B36DE76F1D6AB231002EE3ED /* memory.c in Sources */ = {isa = PBXBuildFile; fileRef = 026953F9143176AE003A07D4 /* memory.c */; };
		B36DE7701D6AB231002EE3ED /* monitor.c in Sources */ = {isa = PBXBuildFile; fileRef = 0269543714317AC8003A07D4 /* monitor.c */; };
		B36DE7711D6AB231002EE3ED /* mzpokeysnd.c in Sources */ = {isa = PBXBuildFile; fileRef = 0269543C14317B11003A07D4 /* mzpokeysnd.c */; };
		B36DE7721D6AB231002EE3ED /* sio.c in Sources */ = {isa = PBXBuildFile; fileRef = 026954061431770E003A07D4 /* sio.c */; };
		B36DE7731D6AB231002EE3ED /* statesav.c in Sources */ = {isa = PBXBuildFile; fileRef = 02E763AF143194CF008050EA /* statesav.c */; };
		B36DE7741D6AB231002EE3ED /* pbi.c in Sources */ = {isa = PBXBuildFile; fileRef = 026953FD143176E6003A07D4 /* pbi.c */; };
		B36DE7751D6AB231002EE3ED /* pbi_scsi.c in Sources */ = {isa = PBXBuildFile; fileRef = 0269543414317AAF003A07D4 /* pbi_scsi.c */; };
		B36DE7761D6AB231002EE3ED /* pbi_bb.c in Sources */ = {isa = PBXBuildFile; fileRef = 0269543114317A76003A07D4 /* pbi_bb.c */; };
		B36DE7771D6AB231002EE3ED /* pbi_mio.c in Sources */ = {isa = PBXBuildFile; fileRef = 0269542E14317A63003A07D4 /* pbi_mio.c */; };
		B36DE7781D6AB231002EE3ED /* pia.c in Sources */ = {isa = PBXBuildFile; fileRef = 0269542814317A43003A07D4 /* pia.c */; };
		B36DE7791D6AB231002EE3ED /* pokey.c in Sources */ = {isa = PBXBuildFile; fileRef = 02695400143176F4003A07D4 /* pokey.c */; };
		B36DE77A1D6AB231002EE3ED /* pokeysnd.c in Sources */ = {isa = PBXBuildFile; fileRef = 02695402143176F4003A07D4 /* pokeysnd.c */; };
		B36DE77B1D6AB231002EE3ED /* remez.c in Sources */ = {isa = PBXBuildFile; fileRef = 0269544214317B42003A07D4 /* remez.c */; };
		B36DE77C1D6AB231002EE3ED /* sndsave.c in Sources */ = {isa = PBXBuildFile; fileRef = 0269540C1431775C003A07D4 /* sndsave.c */; };
		B36DE77D1D6AB231002EE3ED /* screen.c in Sources */ = {isa = PBXBuildFile; fileRef = 02695449143184CD003A07D4 /* screen.c */; };
		B36DE77E1D6AB231002EE3ED /* sound.c in Sources */ = {isa = PBXBuildFile; fileRef = 9491E45A1989AF050075135C /* sound.c */; };
		B36DE77F1D6AB231002EE3ED /* rtime.c in Sources */ = {isa = PBXBuildFile; fileRef = 0269540F143177DF003A07D4 /* rtime.c */; };
		B36DE7801D6AB231002EE3ED /* ui_basic.c in Sources */ = {isa = PBXBuildFile; fileRef = 02E763C014319545008050EA /* ui_basic.c */; };
		B36DE7811D6AB250002EE3ED /* ATR800GameCore.m in Sources */ = {isa = PBXBuildFile; fileRef = 0269544714317D34003A07D4 /* ATR800GameCore.m */; };
		B36DE7831D6AB43A002EE3ED /* libz.tbd in Frameworks */ = {isa = PBXBuildFile; fileRef = B36DE7821D6AB43A002EE3ED /* libz.tbd */; };
		B36DE7851D6AB44D002EE3ED /* Foundation.framework in Frameworks */ = {isa = PBXBuildFile; fileRef = B36DE7841D6AB44D002EE3ED /* Foundation.framework */; };
		B36DE7871D6AB45B002EE3ED /* PVSupport.framework in Frameworks */ = {isa = PBXBuildFile; fileRef = B36DE7861D6AB45B002EE3ED /* PVSupport.framework */; };
		B36DE78D1D6AB493002EE3ED /* PVA8SystemResponderClient.h in Headers */ = {isa = PBXBuildFile; fileRef = B36DE78A1D6AB493002EE3ED /* PVA8SystemResponderClient.h */; settings = {ATTRIBUTES = (Public, ); }; };
		B36DE7981D6ABA87002EE3ED /* PV5200SystemResponderClient.h in Headers */ = {isa = PBXBuildFile; fileRef = B36DE7971D6ABA7D002EE3ED /* PV5200SystemResponderClient.h */; settings = {ATTRIBUTES = (Public, ); }; };
		B36DE79A1D6AD049002EE3ED /* libedit.tbd in Frameworks */ = {isa = PBXBuildFile; fileRef = B36DE7991D6AD049002EE3ED /* libedit.tbd */; };
<<<<<<< HEAD
		B3DEE8A41E9E9BB40004D25E /* rtime.c in Sources */ = {isa = PBXBuildFile; fileRef = 0269540F143177DF003A07D4 /* rtime.c */; };
		B3DEE8A51E9E9BB40004D25E /* ide.c in Sources */ = {isa = PBXBuildFile; fileRef = 02695425143179E9003A07D4 /* ide.c */; };
		B3DEE8A61E9E9BB40004D25E /* crc32.c in Sources */ = {isa = PBXBuildFile; fileRef = 94DEA00F171918A200073397 /* crc32.c */; };
		B3DEE8A71E9E9BB40004D25E /* cycle_map.c in Sources */ = {isa = PBXBuildFile; fileRef = 9491E460198B0A8C0075135C /* cycle_map.c */; };
		B3DEE8A81E9E9BB40004D25E /* colours_pal.c in Sources */ = {isa = PBXBuildFile; fileRef = 0269545014318515003A07D4 /* colours_pal.c */; };
		B3DEE8A91E9E9BB40004D25E /* pbi_mio.c in Sources */ = {isa = PBXBuildFile; fileRef = 0269542E14317A63003A07D4 /* pbi_mio.c */; };
		B3DEE8AA1E9E9BB40004D25E /* log.c in Sources */ = {isa = PBXBuildFile; fileRef = 02695412143177EF003A07D4 /* log.c */; };
		B3DEE8AB1E9E9BB40004D25E /* afile.c in Sources */ = {isa = PBXBuildFile; fileRef = 026953E214317379003A07D4 /* afile.c */; };
		B3DEE8AC1E9E9BB40004D25E /* img_tape.c in Sources */ = {isa = PBXBuildFile; fileRef = 94DEA0091719186E00073397 /* img_tape.c */; };
		B3DEE8AD1E9E9BB40004D25E /* pokeysnd.c in Sources */ = {isa = PBXBuildFile; fileRef = 02695402143176F4003A07D4 /* pokeysnd.c */; };
		B3DEE8AE1E9E9BB40004D25E /* util.c in Sources */ = {isa = PBXBuildFile; fileRef = 026954091431771D003A07D4 /* util.c */; };
		B3DEE8AF1E9E9BB40004D25E /* colours_external.c in Sources */ = {isa = PBXBuildFile; fileRef = 0269544C14318515003A07D4 /* colours_external.c */; };
		B3DEE8B01E9E9BB40004D25E /* pbi_scsi.c in Sources */ = {isa = PBXBuildFile; fileRef = 0269543414317AAF003A07D4 /* pbi_scsi.c */; };
		B3DEE8B11E9E9BB40004D25E /* artifact.c in Sources */ = {isa = PBXBuildFile; fileRef = 9491E45C1989B1CA0075135C /* artifact.c */; };
		B3DEE8B21E9E9BB40004D25E /* ui_basic.c in Sources */ = {isa = PBXBuildFile; fileRef = 02E763C014319545008050EA /* ui_basic.c */; };
		B3DEE8B31E9E9BB40004D25E /* pbi_bb.c in Sources */ = {isa = PBXBuildFile; fileRef = 0269543114317A76003A07D4 /* pbi_bb.c */; };
		B3DEE8B41E9E9BB40004D25E /* binload.c in Sources */ = {isa = PBXBuildFile; fileRef = 026953F414317689003A07D4 /* binload.c */; };
		B3DEE8B51E9E9BB40004D25E /* colours.c in Sources */ = {isa = PBXBuildFile; fileRef = 0269545214318515003A07D4 /* colours.c */; };
		B3DEE8B61E9E9BB40004D25E /* statesav.c in Sources */ = {isa = PBXBuildFile; fileRef = 02E763AF143194CF008050EA /* statesav.c */; };
		B3DEE8B71E9E9BB40004D25E /* cartridge.c in Sources */ = {isa = PBXBuildFile; fileRef = 026953EB14317649003A07D4 /* cartridge.c */; };
		B3DEE8B81E9E9BB40004D25E /* memory.c in Sources */ = {isa = PBXBuildFile; fileRef = 026953F9143176AE003A07D4 /* memory.c */; };
		B3DEE8B91E9E9BB40004D25E /* mzpokeysnd.c in Sources */ = {isa = PBXBuildFile; fileRef = 0269543C14317B11003A07D4 /* mzpokeysnd.c */; };
		B3DEE8BA1E9E9BB40004D25E /* sio.c in Sources */ = {isa = PBXBuildFile; fileRef = 026954061431770E003A07D4 /* sio.c */; };
		B3DEE8BB1E9E9BB40004D25E /* pbi.c in Sources */ = {isa = PBXBuildFile; fileRef = 026953FD143176E6003A07D4 /* pbi.c */; };
		B3DEE8BC1E9E9BB40004D25E /* monitor.c in Sources */ = {isa = PBXBuildFile; fileRef = 0269543714317AC8003A07D4 /* monitor.c */; };
		B3DEE8BD1E9E9BB40004D25E /* ATR800GameCore.m in Sources */ = {isa = PBXBuildFile; fileRef = 0269544714317D34003A07D4 /* ATR800GameCore.m */; };
		B3DEE8BE1E9E9BB40004D25E /* pokey.c in Sources */ = {isa = PBXBuildFile; fileRef = 02695400143176F4003A07D4 /* pokey.c */; };
		B3DEE8BF1E9E9BB40004D25E /* esc.c in Sources */ = {isa = PBXBuildFile; fileRef = 02695421143179A2003A07D4 /* esc.c */; };
		B3DEE8C01E9E9BB40004D25E /* compfile.c in Sources */ = {isa = PBXBuildFile; fileRef = 0269543F14317B21003A07D4 /* compfile.c */; };
		B3DEE8C11E9E9BB40004D25E /* pia.c in Sources */ = {isa = PBXBuildFile; fileRef = 0269542814317A43003A07D4 /* pia.c */; };
		B3DEE8C21E9E9BB40004D25E /* remez.c in Sources */ = {isa = PBXBuildFile; fileRef = 0269544214317B42003A07D4 /* remez.c */; };
		B3DEE8C31E9E9BB40004D25E /* cassette.c in Sources */ = {isa = PBXBuildFile; fileRef = 026953ED14317649003A07D4 /* cassette.c */; };
		B3DEE8C41E9E9BB40004D25E /* cfg.c in Sources */ = {isa = PBXBuildFile; fileRef = 0269542B14317A53003A07D4 /* cfg.c */; };
		B3DEE8C51E9E9BB40004D25E /* sndsave.c in Sources */ = {isa = PBXBuildFile; fileRef = 0269540C1431775C003A07D4 /* sndsave.c */; };
		B3DEE8C61E9E9BB40004D25E /* antic.c in Sources */ = {isa = PBXBuildFile; fileRef = 0269541814317864003A07D4 /* antic.c */; };
		B3DEE8C71E9E9BB40004D25E /* atari.c in Sources */ = {isa = PBXBuildFile; fileRef = 026953E514317379003A07D4 /* atari.c */; };
		B3DEE8C81E9E9BB40004D25E /* screen.c in Sources */ = {isa = PBXBuildFile; fileRef = 02695449143184CD003A07D4 /* screen.c */; };
		B3DEE8C91E9E9BB40004D25E /* sysrom.c in Sources */ = {isa = PBXBuildFile; fileRef = 94DEA00B1719186E00073397 /* sysrom.c */; };
		B3DEE8CA1E9E9BB40004D25E /* colours_ntsc.c in Sources */ = {isa = PBXBuildFile; fileRef = 0269544E14318515003A07D4 /* colours_ntsc.c */; };
		B3DEE8CB1E9E9BB40004D25E /* emuos.c in Sources */ = {isa = PBXBuildFile; fileRef = 94DEA012171918D200073397 /* emuos.c */; };
		B3DEE8CC1E9E9BB40004D25E /* devices.c in Sources */ = {isa = PBXBuildFile; fileRef = 0269541E1431797A003A07D4 /* devices.c */; };
		B3DEE8CD1E9E9BB40004D25E /* input.c in Sources */ = {isa = PBXBuildFile; fileRef = 02E763C61431958E008050EA /* input.c */; };
		B3DEE8CE1E9E9BB40004D25E /* sound.c in Sources */ = {isa = PBXBuildFile; fileRef = 9491E45A1989AF050075135C /* sound.c */; };
		B3DEE8CF1E9E9BB40004D25E /* cpu.c in Sources */ = {isa = PBXBuildFile; fileRef = 0269541B1431793F003A07D4 /* cpu.c */; };
		B3DEE8D01E9E9BB40004D25E /* gtia.c in Sources */ = {isa = PBXBuildFile; fileRef = 026953F7143176AE003A07D4 /* gtia.c */; };
		B3DEE8D21E9E9BB40004D25E /* libedit.tbd in Frameworks */ = {isa = PBXBuildFile; fileRef = B36DE7991D6AD049002EE3ED /* libedit.tbd */; };
		B3DEE8D41E9E9BB40004D25E /* Foundation.framework in Frameworks */ = {isa = PBXBuildFile; fileRef = B36DE7841D6AB44D002EE3ED /* Foundation.framework */; };
		B3DEE8D51E9E9BB40004D25E /* libz.tbd in Frameworks */ = {isa = PBXBuildFile; fileRef = B36DE7821D6AB43A002EE3ED /* libz.tbd */; };
		B3DEE8D71E9E9BB40004D25E /* PVAtari800.h in Headers */ = {isa = PBXBuildFile; fileRef = B36DE74A1D6AB19C002EE3ED /* PVAtari800.h */; settings = {ATTRIBUTES = (Public, ); }; };
		B3DEE8D81E9E9BB40004D25E /* ATR800GameCore.h in Headers */ = {isa = PBXBuildFile; fileRef = 0269544614317D34003A07D4 /* ATR800GameCore.h */; settings = {ATTRIBUTES = (Public, ); }; };
		B3DEE8D91E9E9BB40004D25E /* PV5200SystemResponderClient.h in Headers */ = {isa = PBXBuildFile; fileRef = B36DE7971D6ABA7D002EE3ED /* PV5200SystemResponderClient.h */; settings = {ATTRIBUTES = (Public, ); }; };
		B3DEE8DA1E9E9BB40004D25E /* PVA8SystemResponderClient.h in Headers */ = {isa = PBXBuildFile; fileRef = B36DE78A1D6AB493002EE3ED /* PVA8SystemResponderClient.h */; settings = {ATTRIBUTES = (Public, ); }; };
		B3DEE8DC1E9E9BB40004D25E /* jakub.act in Resources */ = {isa = PBXBuildFile; fileRef = 9491E467198C11A10075135C /* jakub.act */; };
		B3DEE8DD1E9E9BB40004D25E /* default.act in Resources */ = {isa = PBXBuildFile; fileRef = 9491E465198C11A10075135C /* default.act */; };
		B3DEE8DE1E9E9BB40004D25E /* Real.act in Resources */ = {isa = PBXBuildFile; fileRef = 9491E468198C11A10075135C /* Real.act */; };
		B3DEE8DF1E9E9BB40004D25E /* gray.act in Resources */ = {isa = PBXBuildFile; fileRef = 9491E466198C11A10075135C /* gray.act */; };
		B3DEE8E01E9E9BB40004D25E /* XFormer.act in Resources */ = {isa = PBXBuildFile; fileRef = 9491E469198C11A10075135C /* XFormer.act */; };
		B3DEE8E71E9E9C6D0004D25E /* PVSupport.framework in Frameworks */ = {isa = PBXBuildFile; fileRef = B3DEE8E61E9E9C6D0004D25E /* PVSupport.framework */; };
=======
		B3D73CF31E9EAF1C0023925B /* rtime.c in Sources */ = {isa = PBXBuildFile; fileRef = 0269540F143177DF003A07D4 /* rtime.c */; };
		B3D73CF41E9EAF1C0023925B /* ide.c in Sources */ = {isa = PBXBuildFile; fileRef = 02695425143179E9003A07D4 /* ide.c */; };
		B3D73CF51E9EAF1C0023925B /* crc32.c in Sources */ = {isa = PBXBuildFile; fileRef = 94DEA00F171918A200073397 /* crc32.c */; };
		B3D73CF61E9EAF1C0023925B /* cycle_map.c in Sources */ = {isa = PBXBuildFile; fileRef = 9491E460198B0A8C0075135C /* cycle_map.c */; };
		B3D73CF71E9EAF1C0023925B /* colours_pal.c in Sources */ = {isa = PBXBuildFile; fileRef = 0269545014318515003A07D4 /* colours_pal.c */; };
		B3D73CF81E9EAF1C0023925B /* pbi_mio.c in Sources */ = {isa = PBXBuildFile; fileRef = 0269542E14317A63003A07D4 /* pbi_mio.c */; };
		B3D73CF91E9EAF1C0023925B /* log.c in Sources */ = {isa = PBXBuildFile; fileRef = 02695412143177EF003A07D4 /* log.c */; };
		B3D73CFA1E9EAF1C0023925B /* afile.c in Sources */ = {isa = PBXBuildFile; fileRef = 026953E214317379003A07D4 /* afile.c */; };
		B3D73CFB1E9EAF1C0023925B /* img_tape.c in Sources */ = {isa = PBXBuildFile; fileRef = 94DEA0091719186E00073397 /* img_tape.c */; };
		B3D73CFC1E9EAF1C0023925B /* pokeysnd.c in Sources */ = {isa = PBXBuildFile; fileRef = 02695402143176F4003A07D4 /* pokeysnd.c */; };
		B3D73CFD1E9EAF1C0023925B /* util.c in Sources */ = {isa = PBXBuildFile; fileRef = 026954091431771D003A07D4 /* util.c */; };
		B3D73CFE1E9EAF1C0023925B /* colours_external.c in Sources */ = {isa = PBXBuildFile; fileRef = 0269544C14318515003A07D4 /* colours_external.c */; };
		B3D73CFF1E9EAF1C0023925B /* pbi_scsi.c in Sources */ = {isa = PBXBuildFile; fileRef = 0269543414317AAF003A07D4 /* pbi_scsi.c */; };
		B3D73D001E9EAF1C0023925B /* artifact.c in Sources */ = {isa = PBXBuildFile; fileRef = 9491E45C1989B1CA0075135C /* artifact.c */; };
		B3D73D011E9EAF1C0023925B /* ui_basic.c in Sources */ = {isa = PBXBuildFile; fileRef = 02E763C014319545008050EA /* ui_basic.c */; };
		B3D73D021E9EAF1C0023925B /* pbi_bb.c in Sources */ = {isa = PBXBuildFile; fileRef = 0269543114317A76003A07D4 /* pbi_bb.c */; };
		B3D73D031E9EAF1C0023925B /* binload.c in Sources */ = {isa = PBXBuildFile; fileRef = 026953F414317689003A07D4 /* binload.c */; };
		B3D73D041E9EAF1C0023925B /* colours.c in Sources */ = {isa = PBXBuildFile; fileRef = 0269545214318515003A07D4 /* colours.c */; };
		B3D73D051E9EAF1C0023925B /* statesav.c in Sources */ = {isa = PBXBuildFile; fileRef = 02E763AF143194CF008050EA /* statesav.c */; };
		B3D73D061E9EAF1C0023925B /* cartridge.c in Sources */ = {isa = PBXBuildFile; fileRef = 026953EB14317649003A07D4 /* cartridge.c */; };
		B3D73D071E9EAF1C0023925B /* memory.c in Sources */ = {isa = PBXBuildFile; fileRef = 026953F9143176AE003A07D4 /* memory.c */; };
		B3D73D081E9EAF1C0023925B /* mzpokeysnd.c in Sources */ = {isa = PBXBuildFile; fileRef = 0269543C14317B11003A07D4 /* mzpokeysnd.c */; };
		B3D73D091E9EAF1C0023925B /* sio.c in Sources */ = {isa = PBXBuildFile; fileRef = 026954061431770E003A07D4 /* sio.c */; };
		B3D73D0A1E9EAF1C0023925B /* pbi.c in Sources */ = {isa = PBXBuildFile; fileRef = 026953FD143176E6003A07D4 /* pbi.c */; };
		B3D73D0B1E9EAF1C0023925B /* monitor.c in Sources */ = {isa = PBXBuildFile; fileRef = 0269543714317AC8003A07D4 /* monitor.c */; };
		B3D73D0C1E9EAF1C0023925B /* ATR800GameCore.m in Sources */ = {isa = PBXBuildFile; fileRef = 0269544714317D34003A07D4 /* ATR800GameCore.m */; };
		B3D73D0D1E9EAF1C0023925B /* pokey.c in Sources */ = {isa = PBXBuildFile; fileRef = 02695400143176F4003A07D4 /* pokey.c */; };
		B3D73D0E1E9EAF1C0023925B /* esc.c in Sources */ = {isa = PBXBuildFile; fileRef = 02695421143179A2003A07D4 /* esc.c */; };
		B3D73D0F1E9EAF1C0023925B /* compfile.c in Sources */ = {isa = PBXBuildFile; fileRef = 0269543F14317B21003A07D4 /* compfile.c */; };
		B3D73D101E9EAF1C0023925B /* pia.c in Sources */ = {isa = PBXBuildFile; fileRef = 0269542814317A43003A07D4 /* pia.c */; };
		B3D73D111E9EAF1C0023925B /* remez.c in Sources */ = {isa = PBXBuildFile; fileRef = 0269544214317B42003A07D4 /* remez.c */; };
		B3D73D121E9EAF1C0023925B /* cassette.c in Sources */ = {isa = PBXBuildFile; fileRef = 026953ED14317649003A07D4 /* cassette.c */; };
		B3D73D131E9EAF1C0023925B /* cfg.c in Sources */ = {isa = PBXBuildFile; fileRef = 0269542B14317A53003A07D4 /* cfg.c */; };
		B3D73D141E9EAF1C0023925B /* sndsave.c in Sources */ = {isa = PBXBuildFile; fileRef = 0269540C1431775C003A07D4 /* sndsave.c */; };
		B3D73D151E9EAF1C0023925B /* antic.c in Sources */ = {isa = PBXBuildFile; fileRef = 0269541814317864003A07D4 /* antic.c */; };
		B3D73D161E9EAF1C0023925B /* atari.c in Sources */ = {isa = PBXBuildFile; fileRef = 026953E514317379003A07D4 /* atari.c */; };
		B3D73D171E9EAF1C0023925B /* screen.c in Sources */ = {isa = PBXBuildFile; fileRef = 02695449143184CD003A07D4 /* screen.c */; };
		B3D73D181E9EAF1C0023925B /* sysrom.c in Sources */ = {isa = PBXBuildFile; fileRef = 94DEA00B1719186E00073397 /* sysrom.c */; };
		B3D73D191E9EAF1C0023925B /* colours_ntsc.c in Sources */ = {isa = PBXBuildFile; fileRef = 0269544E14318515003A07D4 /* colours_ntsc.c */; };
		B3D73D1A1E9EAF1C0023925B /* emuos.c in Sources */ = {isa = PBXBuildFile; fileRef = 94DEA012171918D200073397 /* emuos.c */; };
		B3D73D1B1E9EAF1C0023925B /* devices.c in Sources */ = {isa = PBXBuildFile; fileRef = 0269541E1431797A003A07D4 /* devices.c */; };
		B3D73D1C1E9EAF1C0023925B /* input.c in Sources */ = {isa = PBXBuildFile; fileRef = 02E763C61431958E008050EA /* input.c */; };
		B3D73D1D1E9EAF1C0023925B /* sound.c in Sources */ = {isa = PBXBuildFile; fileRef = 9491E45A1989AF050075135C /* sound.c */; };
		B3D73D1E1E9EAF1C0023925B /* cpu.c in Sources */ = {isa = PBXBuildFile; fileRef = 0269541B1431793F003A07D4 /* cpu.c */; };
		B3D73D1F1E9EAF1C0023925B /* gtia.c in Sources */ = {isa = PBXBuildFile; fileRef = 026953F7143176AE003A07D4 /* gtia.c */; };
		B3D73D211E9EAF1C0023925B /* libedit.tbd in Frameworks */ = {isa = PBXBuildFile; fileRef = B36DE7991D6AD049002EE3ED /* libedit.tbd */; };
		B3D73D231E9EAF1C0023925B /* Foundation.framework in Frameworks */ = {isa = PBXBuildFile; fileRef = B36DE7841D6AB44D002EE3ED /* Foundation.framework */; };
		B3D73D241E9EAF1C0023925B /* libz.tbd in Frameworks */ = {isa = PBXBuildFile; fileRef = B36DE7821D6AB43A002EE3ED /* libz.tbd */; };
		B3D73D261E9EAF1C0023925B /* PVAtari800.h in Headers */ = {isa = PBXBuildFile; fileRef = B36DE74A1D6AB19C002EE3ED /* PVAtari800.h */; settings = {ATTRIBUTES = (Public, ); }; };
		B3D73D271E9EAF1C0023925B /* ATR800GameCore.h in Headers */ = {isa = PBXBuildFile; fileRef = 0269544614317D34003A07D4 /* ATR800GameCore.h */; settings = {ATTRIBUTES = (Public, ); }; };
		B3D73D281E9EAF1C0023925B /* PV5200SystemResponderClient.h in Headers */ = {isa = PBXBuildFile; fileRef = B36DE7971D6ABA7D002EE3ED /* PV5200SystemResponderClient.h */; settings = {ATTRIBUTES = (Public, ); }; };
		B3D73D291E9EAF1C0023925B /* PVA8SystemResponderClient.h in Headers */ = {isa = PBXBuildFile; fileRef = B36DE78A1D6AB493002EE3ED /* PVA8SystemResponderClient.h */; settings = {ATTRIBUTES = (Public, ); }; };
		B3D73D2B1E9EAF1C0023925B /* jakub.act in Resources */ = {isa = PBXBuildFile; fileRef = 9491E467198C11A10075135C /* jakub.act */; };
		B3D73D2C1E9EAF1C0023925B /* default.act in Resources */ = {isa = PBXBuildFile; fileRef = 9491E465198C11A10075135C /* default.act */; };
		B3D73D2D1E9EAF1C0023925B /* Real.act in Resources */ = {isa = PBXBuildFile; fileRef = 9491E468198C11A10075135C /* Real.act */; };
		B3D73D2E1E9EAF1C0023925B /* gray.act in Resources */ = {isa = PBXBuildFile; fileRef = 9491E466198C11A10075135C /* gray.act */; };
		B3D73D2F1E9EAF1C0023925B /* XFormer.act in Resources */ = {isa = PBXBuildFile; fileRef = 9491E469198C11A10075135C /* XFormer.act */; };
		B3D73D391E9EAF820023925B /* PVSupport.framework in Frameworks */ = {isa = PBXBuildFile; fileRef = B3D73D381E9EAF820023925B /* PVSupport.framework */; };
>>>>>>> 8519741f
/* End PBXBuildFile section */

/* Begin PBXFileReference section */
		02252B371437A377001F3BF4 /* emuos.h */ = {isa = PBXFileReference; fileEncoding = 4; lastKnownFileType = sourcecode.c.h; name = emuos.h; path = "atari800-src/emuos.h"; sourceTree = SOURCE_ROOT; };
		02669C741435806A0002A11B /* sound_oss.c */ = {isa = PBXFileReference; fileEncoding = 4; lastKnownFileType = sourcecode.c.c; name = sound_oss.c; path = "atari800-src/sound_oss.c"; sourceTree = SOURCE_ROOT; };
		02669C751435806A0002A11B /* sound.h */ = {isa = PBXFileReference; fileEncoding = 4; lastKnownFileType = sourcecode.c.h; name = sound.h; path = "atari800-src/sound.h"; sourceTree = SOURCE_ROOT; };
		02695364143169EB003A07D4 /* Cocoa.framework */ = {isa = PBXFileReference; lastKnownFileType = wrapper.framework; name = Cocoa.framework; path = System/Library/Frameworks/Cocoa.framework; sourceTree = SDKROOT; };
		02695367143169EB003A07D4 /* AppKit.framework */ = {isa = PBXFileReference; lastKnownFileType = wrapper.framework; name = AppKit.framework; path = System/Library/Frameworks/AppKit.framework; sourceTree = SDKROOT; };
		02695368143169EB003A07D4 /* CoreData.framework */ = {isa = PBXFileReference; lastKnownFileType = wrapper.framework; name = CoreData.framework; path = System/Library/Frameworks/CoreData.framework; sourceTree = SDKROOT; };
		02695369143169EB003A07D4 /* Foundation.framework */ = {isa = PBXFileReference; lastKnownFileType = wrapper.framework; name = Foundation.framework; path = System/Library/Frameworks/Foundation.framework; sourceTree = SDKROOT; };
		0269536C143169EB003A07D4 /* Atari800-Info.plist */ = {isa = PBXFileReference; lastKnownFileType = text.plist.xml; path = "Atari800-Info.plist"; sourceTree = "<group>"; };
		0269536E143169EB003A07D4 /* en */ = {isa = PBXFileReference; lastKnownFileType = text.plist.strings; name = en; path = en.lproj/InfoPlist.strings; sourceTree = "<group>"; };
		026953E214317379003A07D4 /* afile.c */ = {isa = PBXFileReference; fileEncoding = 4; lastKnownFileType = sourcecode.c.c; name = afile.c; path = "atari800-src/afile.c"; sourceTree = SOURCE_ROOT; };
		026953E314317379003A07D4 /* afile.h */ = {isa = PBXFileReference; fileEncoding = 4; lastKnownFileType = sourcecode.c.h; name = afile.h; path = "atari800-src/afile.h"; sourceTree = SOURCE_ROOT; };
		026953E414317379003A07D4 /* akey.h */ = {isa = PBXFileReference; fileEncoding = 4; lastKnownFileType = sourcecode.c.h; name = akey.h; path = "atari800-src/akey.h"; sourceTree = SOURCE_ROOT; };
		026953E514317379003A07D4 /* atari.c */ = {isa = PBXFileReference; fileEncoding = 4; lastKnownFileType = sourcecode.c.c; name = atari.c; path = "atari800-src/atari.c"; sourceTree = SOURCE_ROOT; };
		026953E614317379003A07D4 /* atari.h */ = {isa = PBXFileReference; fileEncoding = 4; lastKnownFileType = sourcecode.c.h; name = atari.h; path = "atari800-src/atari.h"; sourceTree = SOURCE_ROOT; };
		026953EA143175F0003A07D4 /* config.h */ = {isa = PBXFileReference; fileEncoding = 4; lastKnownFileType = sourcecode.c.h; name = config.h; path = "atari800-src/config.h"; sourceTree = SOURCE_ROOT; };
		026953EB14317649003A07D4 /* cartridge.c */ = {isa = PBXFileReference; fileEncoding = 4; lastKnownFileType = sourcecode.c.c; name = cartridge.c; path = "atari800-src/cartridge.c"; sourceTree = SOURCE_ROOT; };
		026953EC14317649003A07D4 /* cartridge.h */ = {isa = PBXFileReference; fileEncoding = 4; lastKnownFileType = sourcecode.c.h; name = cartridge.h; path = "atari800-src/cartridge.h"; sourceTree = SOURCE_ROOT; };
		026953ED14317649003A07D4 /* cassette.c */ = {isa = PBXFileReference; fileEncoding = 4; lastKnownFileType = sourcecode.c.c; name = cassette.c; path = "atari800-src/cassette.c"; sourceTree = SOURCE_ROOT; };
		026953EE14317649003A07D4 /* cassette.h */ = {isa = PBXFileReference; fileEncoding = 4; lastKnownFileType = sourcecode.c.h; name = cassette.h; path = "atari800-src/cassette.h"; sourceTree = SOURCE_ROOT; };
		026953F214317667003A07D4 /* libz.dylib */ = {isa = PBXFileReference; lastKnownFileType = "compiled.mach-o.dylib"; name = libz.dylib; path = usr/lib/libz.dylib; sourceTree = SDKROOT; };
		026953F414317689003A07D4 /* binload.c */ = {isa = PBXFileReference; fileEncoding = 4; lastKnownFileType = sourcecode.c.c; name = binload.c; path = "atari800-src/binload.c"; sourceTree = SOURCE_ROOT; };
		026953F514317689003A07D4 /* binload.h */ = {isa = PBXFileReference; fileEncoding = 4; lastKnownFileType = sourcecode.c.h; name = binload.h; path = "atari800-src/binload.h"; sourceTree = SOURCE_ROOT; };
		026953F7143176AE003A07D4 /* gtia.c */ = {isa = PBXFileReference; fileEncoding = 4; lastKnownFileType = sourcecode.c.c; name = gtia.c; path = "atari800-src/gtia.c"; sourceTree = SOURCE_ROOT; };
		026953F8143176AE003A07D4 /* gtia.h */ = {isa = PBXFileReference; fileEncoding = 4; lastKnownFileType = sourcecode.c.h; name = gtia.h; path = "atari800-src/gtia.h"; sourceTree = SOURCE_ROOT; };
		026953F9143176AE003A07D4 /* memory.c */ = {isa = PBXFileReference; fileEncoding = 4; lastKnownFileType = sourcecode.c.c; name = memory.c; path = "atari800-src/memory.c"; sourceTree = SOURCE_ROOT; };
		026953FA143176AE003A07D4 /* memory.h */ = {isa = PBXFileReference; fileEncoding = 4; lastKnownFileType = sourcecode.c.h; name = memory.h; path = "atari800-src/memory.h"; sourceTree = SOURCE_ROOT; };
		026953FD143176E6003A07D4 /* pbi.c */ = {isa = PBXFileReference; fileEncoding = 4; lastKnownFileType = sourcecode.c.c; name = pbi.c; path = "atari800-src/pbi.c"; sourceTree = SOURCE_ROOT; };
		026953FE143176E6003A07D4 /* pbi.h */ = {isa = PBXFileReference; fileEncoding = 4; lastKnownFileType = sourcecode.c.h; name = pbi.h; path = "atari800-src/pbi.h"; sourceTree = SOURCE_ROOT; };
		02695400143176F4003A07D4 /* pokey.c */ = {isa = PBXFileReference; fileEncoding = 4; lastKnownFileType = sourcecode.c.c; name = pokey.c; path = "atari800-src/pokey.c"; sourceTree = SOURCE_ROOT; };
		02695401143176F4003A07D4 /* pokey.h */ = {isa = PBXFileReference; fileEncoding = 4; lastKnownFileType = sourcecode.c.h; name = pokey.h; path = "atari800-src/pokey.h"; sourceTree = SOURCE_ROOT; };
		02695402143176F4003A07D4 /* pokeysnd.c */ = {isa = PBXFileReference; fileEncoding = 4; lastKnownFileType = sourcecode.c.c; name = pokeysnd.c; path = "atari800-src/pokeysnd.c"; sourceTree = SOURCE_ROOT; };
		02695403143176F4003A07D4 /* pokeysnd.h */ = {isa = PBXFileReference; fileEncoding = 4; lastKnownFileType = sourcecode.c.h; name = pokeysnd.h; path = "atari800-src/pokeysnd.h"; sourceTree = SOURCE_ROOT; };
		026954061431770E003A07D4 /* sio.c */ = {isa = PBXFileReference; fileEncoding = 4; lastKnownFileType = sourcecode.c.c; name = sio.c; path = "atari800-src/sio.c"; sourceTree = SOURCE_ROOT; };
		026954071431770E003A07D4 /* sio.h */ = {isa = PBXFileReference; fileEncoding = 4; lastKnownFileType = sourcecode.c.h; name = sio.h; path = "atari800-src/sio.h"; sourceTree = SOURCE_ROOT; };
		026954091431771D003A07D4 /* util.c */ = {isa = PBXFileReference; fileEncoding = 4; lastKnownFileType = sourcecode.c.c; name = util.c; path = "atari800-src/util.c"; sourceTree = SOURCE_ROOT; };
		0269540A1431771D003A07D4 /* util.h */ = {isa = PBXFileReference; fileEncoding = 4; lastKnownFileType = sourcecode.c.h; name = util.h; path = "atari800-src/util.h"; sourceTree = SOURCE_ROOT; };
		0269540C1431775C003A07D4 /* sndsave.c */ = {isa = PBXFileReference; fileEncoding = 4; lastKnownFileType = sourcecode.c.c; name = sndsave.c; path = "atari800-src/sndsave.c"; sourceTree = SOURCE_ROOT; };
		0269540D1431775C003A07D4 /* sndsave.h */ = {isa = PBXFileReference; fileEncoding = 4; lastKnownFileType = sourcecode.c.h; name = sndsave.h; path = "atari800-src/sndsave.h"; sourceTree = SOURCE_ROOT; };
		0269540F143177DF003A07D4 /* rtime.c */ = {isa = PBXFileReference; fileEncoding = 4; lastKnownFileType = sourcecode.c.c; name = rtime.c; path = "atari800-src/rtime.c"; sourceTree = SOURCE_ROOT; };
		02695410143177DF003A07D4 /* rtime.h */ = {isa = PBXFileReference; fileEncoding = 4; lastKnownFileType = sourcecode.c.h; name = rtime.h; path = "atari800-src/rtime.h"; sourceTree = SOURCE_ROOT; };
		02695412143177EF003A07D4 /* log.c */ = {isa = PBXFileReference; fileEncoding = 4; lastKnownFileType = sourcecode.c.c; name = log.c; path = "atari800-src/log.c"; sourceTree = SOURCE_ROOT; };
		02695413143177EF003A07D4 /* log.h */ = {isa = PBXFileReference; fileEncoding = 4; lastKnownFileType = sourcecode.c.h; name = log.h; path = "atari800-src/log.h"; sourceTree = SOURCE_ROOT; };
		0269541814317864003A07D4 /* antic.c */ = {isa = PBXFileReference; fileEncoding = 4; lastKnownFileType = sourcecode.c.c; name = antic.c; path = "atari800-src/antic.c"; sourceTree = SOURCE_ROOT; };
		0269541914317864003A07D4 /* antic.h */ = {isa = PBXFileReference; fileEncoding = 4; lastKnownFileType = sourcecode.c.h; name = antic.h; path = "atari800-src/antic.h"; sourceTree = SOURCE_ROOT; };
		0269541B1431793F003A07D4 /* cpu.c */ = {isa = PBXFileReference; fileEncoding = 4; lastKnownFileType = sourcecode.c.c; name = cpu.c; path = "atari800-src/cpu.c"; sourceTree = SOURCE_ROOT; };
		0269541C1431793F003A07D4 /* cpu.h */ = {isa = PBXFileReference; fileEncoding = 4; lastKnownFileType = sourcecode.c.h; name = cpu.h; path = "atari800-src/cpu.h"; sourceTree = SOURCE_ROOT; };
		0269541E1431797A003A07D4 /* devices.c */ = {isa = PBXFileReference; fileEncoding = 4; lastKnownFileType = sourcecode.c.c; name = devices.c; path = "atari800-src/devices.c"; sourceTree = SOURCE_ROOT; };
		0269541F1431797A003A07D4 /* devices.h */ = {isa = PBXFileReference; fileEncoding = 4; lastKnownFileType = sourcecode.c.h; name = devices.h; path = "atari800-src/devices.h"; sourceTree = SOURCE_ROOT; };
		02695421143179A2003A07D4 /* esc.c */ = {isa = PBXFileReference; fileEncoding = 4; lastKnownFileType = sourcecode.c.c; name = esc.c; path = "atari800-src/esc.c"; sourceTree = SOURCE_ROOT; };
		02695422143179A2003A07D4 /* esc.h */ = {isa = PBXFileReference; fileEncoding = 4; lastKnownFileType = sourcecode.c.h; name = esc.h; path = "atari800-src/esc.h"; sourceTree = SOURCE_ROOT; };
		02695424143179E9003A07D4 /* ide_internal.h */ = {isa = PBXFileReference; fileEncoding = 4; lastKnownFileType = sourcecode.c.h; name = ide_internal.h; path = "atari800-src/ide_internal.h"; sourceTree = SOURCE_ROOT; };
		02695425143179E9003A07D4 /* ide.c */ = {isa = PBXFileReference; fileEncoding = 4; lastKnownFileType = sourcecode.c.c; name = ide.c; path = "atari800-src/ide.c"; sourceTree = SOURCE_ROOT; };
		02695426143179E9003A07D4 /* ide.h */ = {isa = PBXFileReference; fileEncoding = 4; lastKnownFileType = sourcecode.c.h; name = ide.h; path = "atari800-src/ide.h"; sourceTree = SOURCE_ROOT; };
		0269542814317A43003A07D4 /* pia.c */ = {isa = PBXFileReference; fileEncoding = 4; lastKnownFileType = sourcecode.c.c; name = pia.c; path = "atari800-src/pia.c"; sourceTree = SOURCE_ROOT; };
		0269542914317A43003A07D4 /* pia.h */ = {isa = PBXFileReference; fileEncoding = 4; lastKnownFileType = sourcecode.c.h; name = pia.h; path = "atari800-src/pia.h"; sourceTree = SOURCE_ROOT; };
		0269542B14317A53003A07D4 /* cfg.c */ = {isa = PBXFileReference; fileEncoding = 4; lastKnownFileType = sourcecode.c.c; name = cfg.c; path = "atari800-src/cfg.c"; sourceTree = SOURCE_ROOT; };
		0269542C14317A53003A07D4 /* cfg.h */ = {isa = PBXFileReference; fileEncoding = 4; lastKnownFileType = sourcecode.c.h; name = cfg.h; path = "atari800-src/cfg.h"; sourceTree = SOURCE_ROOT; };
		0269542E14317A63003A07D4 /* pbi_mio.c */ = {isa = PBXFileReference; fileEncoding = 4; lastKnownFileType = sourcecode.c.c; name = pbi_mio.c; path = "atari800-src/pbi_mio.c"; sourceTree = SOURCE_ROOT; };
		0269542F14317A63003A07D4 /* pbi_mio.h */ = {isa = PBXFileReference; fileEncoding = 4; lastKnownFileType = sourcecode.c.h; name = pbi_mio.h; path = "atari800-src/pbi_mio.h"; sourceTree = SOURCE_ROOT; };
		0269543114317A76003A07D4 /* pbi_bb.c */ = {isa = PBXFileReference; fileEncoding = 4; lastKnownFileType = sourcecode.c.c; name = pbi_bb.c; path = "atari800-src/pbi_bb.c"; sourceTree = SOURCE_ROOT; };
		0269543214317A76003A07D4 /* pbi_bb.h */ = {isa = PBXFileReference; fileEncoding = 4; lastKnownFileType = sourcecode.c.h; name = pbi_bb.h; path = "atari800-src/pbi_bb.h"; sourceTree = SOURCE_ROOT; };
		0269543414317AAF003A07D4 /* pbi_scsi.c */ = {isa = PBXFileReference; fileEncoding = 4; lastKnownFileType = sourcecode.c.c; name = pbi_scsi.c; path = "atari800-src/pbi_scsi.c"; sourceTree = SOURCE_ROOT; };
		0269543514317AAF003A07D4 /* pbi_scsi.h */ = {isa = PBXFileReference; fileEncoding = 4; lastKnownFileType = sourcecode.c.h; name = pbi_scsi.h; path = "atari800-src/pbi_scsi.h"; sourceTree = SOURCE_ROOT; };
		0269543714317AC8003A07D4 /* monitor.c */ = {isa = PBXFileReference; fileEncoding = 4; lastKnownFileType = sourcecode.c.c; name = monitor.c; path = "atari800-src/monitor.c"; sourceTree = SOURCE_ROOT; };
		0269543814317AC8003A07D4 /* monitor.h */ = {isa = PBXFileReference; fileEncoding = 4; lastKnownFileType = sourcecode.c.h; name = monitor.h; path = "atari800-src/monitor.h"; sourceTree = SOURCE_ROOT; };
		0269543A14317AEF003A07D4 /* libreadline.dylib */ = {isa = PBXFileReference; lastKnownFileType = "compiled.mach-o.dylib"; name = libreadline.dylib; path = usr/lib/libreadline.dylib; sourceTree = SDKROOT; };
		0269543C14317B11003A07D4 /* mzpokeysnd.c */ = {isa = PBXFileReference; fileEncoding = 4; lastKnownFileType = sourcecode.c.c; name = mzpokeysnd.c; path = "atari800-src/mzpokeysnd.c"; sourceTree = SOURCE_ROOT; };
		0269543D14317B11003A07D4 /* mzpokeysnd.h */ = {isa = PBXFileReference; fileEncoding = 4; lastKnownFileType = sourcecode.c.h; name = mzpokeysnd.h; path = "atari800-src/mzpokeysnd.h"; sourceTree = SOURCE_ROOT; };
		0269543F14317B21003A07D4 /* compfile.c */ = {isa = PBXFileReference; fileEncoding = 4; lastKnownFileType = sourcecode.c.c; name = compfile.c; path = "atari800-src/compfile.c"; sourceTree = SOURCE_ROOT; };
		0269544014317B21003A07D4 /* compfile.h */ = {isa = PBXFileReference; fileEncoding = 4; lastKnownFileType = sourcecode.c.h; name = compfile.h; path = "atari800-src/compfile.h"; sourceTree = SOURCE_ROOT; };
		0269544214317B42003A07D4 /* remez.c */ = {isa = PBXFileReference; fileEncoding = 4; lastKnownFileType = sourcecode.c.c; name = remez.c; path = "atari800-src/remez.c"; sourceTree = SOURCE_ROOT; };
		0269544314317B42003A07D4 /* remez.h */ = {isa = PBXFileReference; fileEncoding = 4; lastKnownFileType = sourcecode.c.h; name = remez.h; path = "atari800-src/remez.h"; sourceTree = SOURCE_ROOT; };
		0269544514317B62003A07D4 /* platform.h */ = {isa = PBXFileReference; fileEncoding = 4; lastKnownFileType = sourcecode.c.h; name = platform.h; path = "atari800-src/platform.h"; sourceTree = SOURCE_ROOT; };
		0269544614317D34003A07D4 /* ATR800GameCore.h */ = {isa = PBXFileReference; fileEncoding = 4; lastKnownFileType = sourcecode.c.h; name = ATR800GameCore.h; path = Source/ATR800GameCore.h; sourceTree = "<group>"; };
		0269544714317D34003A07D4 /* ATR800GameCore.m */ = {isa = PBXFileReference; fileEncoding = 4; lastKnownFileType = sourcecode.c.objc; name = ATR800GameCore.m; path = Source/ATR800GameCore.m; sourceTree = "<group>"; };
		02695449143184CD003A07D4 /* screen.c */ = {isa = PBXFileReference; fileEncoding = 4; lastKnownFileType = sourcecode.c.c; name = screen.c; path = "atari800-src/screen.c"; sourceTree = SOURCE_ROOT; };
		0269544A143184CD003A07D4 /* screen.h */ = {isa = PBXFileReference; fileEncoding = 4; lastKnownFileType = sourcecode.c.h; name = screen.h; path = "atari800-src/screen.h"; sourceTree = SOURCE_ROOT; };
		0269544C14318515003A07D4 /* colours_external.c */ = {isa = PBXFileReference; fileEncoding = 4; lastKnownFileType = sourcecode.c.c; name = colours_external.c; path = "atari800-src/colours_external.c"; sourceTree = SOURCE_ROOT; };
		0269544D14318515003A07D4 /* colours_external.h */ = {isa = PBXFileReference; fileEncoding = 4; lastKnownFileType = sourcecode.c.h; name = colours_external.h; path = "atari800-src/colours_external.h"; sourceTree = SOURCE_ROOT; };
		0269544E14318515003A07D4 /* colours_ntsc.c */ = {isa = PBXFileReference; fileEncoding = 4; lastKnownFileType = sourcecode.c.c; name = colours_ntsc.c; path = "atari800-src/colours_ntsc.c"; sourceTree = SOURCE_ROOT; };
		0269544F14318515003A07D4 /* colours_ntsc.h */ = {isa = PBXFileReference; fileEncoding = 4; lastKnownFileType = sourcecode.c.h; name = colours_ntsc.h; path = "atari800-src/colours_ntsc.h"; sourceTree = SOURCE_ROOT; };
		0269545014318515003A07D4 /* colours_pal.c */ = {isa = PBXFileReference; fileEncoding = 4; lastKnownFileType = sourcecode.c.c; name = colours_pal.c; path = "atari800-src/colours_pal.c"; sourceTree = SOURCE_ROOT; };
		0269545114318515003A07D4 /* colours_pal.h */ = {isa = PBXFileReference; fileEncoding = 4; lastKnownFileType = sourcecode.c.h; name = colours_pal.h; path = "atari800-src/colours_pal.h"; sourceTree = SOURCE_ROOT; };
		0269545214318515003A07D4 /* colours.c */ = {isa = PBXFileReference; fileEncoding = 4; lastKnownFileType = sourcecode.c.c; name = colours.c; path = "atari800-src/colours.c"; sourceTree = SOURCE_ROOT; };
		0269545314318515003A07D4 /* colours.h */ = {isa = PBXFileReference; fileEncoding = 4; lastKnownFileType = sourcecode.c.h; name = colours.h; path = "atari800-src/colours.h"; sourceTree = SOURCE_ROOT; };
		02E763AF143194CF008050EA /* statesav.c */ = {isa = PBXFileReference; fileEncoding = 4; lastKnownFileType = sourcecode.c.c; name = statesav.c; path = "atari800-src/statesav.c"; sourceTree = SOURCE_ROOT; };
		02E763B0143194CF008050EA /* statesav.h */ = {isa = PBXFileReference; fileEncoding = 4; lastKnownFileType = sourcecode.c.h; name = statesav.h; path = "atari800-src/statesav.h"; sourceTree = SOURCE_ROOT; };
		02E763C014319545008050EA /* ui_basic.c */ = {isa = PBXFileReference; fileEncoding = 4; lastKnownFileType = sourcecode.c.c; name = ui_basic.c; path = "atari800-src/ui_basic.c"; sourceTree = SOURCE_ROOT; };
		02E763C114319545008050EA /* ui_basic.h */ = {isa = PBXFileReference; fileEncoding = 4; lastKnownFileType = sourcecode.c.h; name = ui_basic.h; path = "atari800-src/ui_basic.h"; sourceTree = SOURCE_ROOT; };
		02E763C214319545008050EA /* ui.c */ = {isa = PBXFileReference; fileEncoding = 4; lastKnownFileType = sourcecode.c.c; name = ui.c; path = "atari800-src/ui.c"; sourceTree = SOURCE_ROOT; };
		02E763C314319545008050EA /* ui.h */ = {isa = PBXFileReference; fileEncoding = 4; lastKnownFileType = sourcecode.c.h; name = ui.h; path = "atari800-src/ui.h"; sourceTree = SOURCE_ROOT; };
		02E763C61431958E008050EA /* input.c */ = {isa = PBXFileReference; fileEncoding = 4; lastKnownFileType = sourcecode.c.c; name = input.c; path = "atari800-src/input.c"; sourceTree = SOURCE_ROOT; };
		02E763C71431958E008050EA /* input.h */ = {isa = PBXFileReference; fileEncoding = 4; lastKnownFileType = sourcecode.c.h; name = input.h; path = "atari800-src/input.h"; sourceTree = SOURCE_ROOT; };
		9491E45A1989AF050075135C /* sound.c */ = {isa = PBXFileReference; fileEncoding = 4; lastKnownFileType = sourcecode.c.c; name = sound.c; path = "atari800-src/sound.c"; sourceTree = SOURCE_ROOT; };
		9491E45C1989B1CA0075135C /* artifact.c */ = {isa = PBXFileReference; fileEncoding = 4; lastKnownFileType = sourcecode.c.c; name = artifact.c; path = "atari800-src/artifact.c"; sourceTree = SOURCE_ROOT; };
		9491E45D1989B1CA0075135C /* artifact.h */ = {isa = PBXFileReference; fileEncoding = 4; lastKnownFileType = sourcecode.c.h; name = artifact.h; path = "atari800-src/artifact.h"; sourceTree = SOURCE_ROOT; };
		9491E460198B0A8C0075135C /* cycle_map.c */ = {isa = PBXFileReference; fileEncoding = 4; lastKnownFileType = sourcecode.c.c; name = cycle_map.c; path = "atari800-src/cycle_map.c"; sourceTree = SOURCE_ROOT; };
		9491E461198B0A8C0075135C /* cycle_map.h */ = {isa = PBXFileReference; fileEncoding = 4; lastKnownFileType = sourcecode.c.h; name = cycle_map.h; path = "atari800-src/cycle_map.h"; sourceTree = SOURCE_ROOT; };
		9491E465198C11A10075135C /* default.act */ = {isa = PBXFileReference; lastKnownFileType = file; path = default.act; sourceTree = "<group>"; };
		9491E466198C11A10075135C /* gray.act */ = {isa = PBXFileReference; lastKnownFileType = file; path = gray.act; sourceTree = "<group>"; };
		9491E467198C11A10075135C /* jakub.act */ = {isa = PBXFileReference; lastKnownFileType = file; path = jakub.act; sourceTree = "<group>"; };
		9491E468198C11A10075135C /* Real.act */ = {isa = PBXFileReference; lastKnownFileType = file; path = Real.act; sourceTree = "<group>"; };
		9491E469198C11A10075135C /* XFormer.act */ = {isa = PBXFileReference; lastKnownFileType = file; path = XFormer.act; sourceTree = "<group>"; };
		94DEA0091719186E00073397 /* img_tape.c */ = {isa = PBXFileReference; fileEncoding = 4; lastKnownFileType = sourcecode.c.c; name = img_tape.c; path = "atari800-src/img_tape.c"; sourceTree = SOURCE_ROOT; };
		94DEA00A1719186E00073397 /* img_tape.h */ = {isa = PBXFileReference; fileEncoding = 4; lastKnownFileType = sourcecode.c.h; name = img_tape.h; path = "atari800-src/img_tape.h"; sourceTree = SOURCE_ROOT; };
		94DEA00B1719186E00073397 /* sysrom.c */ = {isa = PBXFileReference; fileEncoding = 4; lastKnownFileType = sourcecode.c.c; name = sysrom.c; path = "atari800-src/sysrom.c"; sourceTree = SOURCE_ROOT; };
		94DEA00C1719186F00073397 /* sysrom.h */ = {isa = PBXFileReference; fileEncoding = 4; lastKnownFileType = sourcecode.c.h; name = sysrom.h; path = "atari800-src/sysrom.h"; sourceTree = SOURCE_ROOT; };
		94DEA00F171918A200073397 /* crc32.c */ = {isa = PBXFileReference; fileEncoding = 4; lastKnownFileType = sourcecode.c.c; name = crc32.c; path = "atari800-src/crc32.c"; sourceTree = SOURCE_ROOT; };
		94DEA010171918A200073397 /* crc32.h */ = {isa = PBXFileReference; fileEncoding = 4; lastKnownFileType = sourcecode.c.h; name = crc32.h; path = "atari800-src/crc32.h"; sourceTree = SOURCE_ROOT; };
		94DEA012171918D200073397 /* emuos.c */ = {isa = PBXFileReference; fileEncoding = 4; lastKnownFileType = sourcecode.c.c; name = emuos.c; path = "atari800-src/emuos.c"; sourceTree = SOURCE_ROOT; };
		94DEA018171951AD00073397 /* OpenEmuBase.framework */ = {isa = PBXFileReference; lastKnownFileType = wrapper.framework; name = OpenEmuBase.framework; path = "../OpenEmu-SDK/build/Release/OpenEmuBase.framework"; sourceTree = "<group>"; };
		B36DE7481D6AB19C002EE3ED /* PVAtari800.framework */ = {isa = PBXFileReference; explicitFileType = wrapper.framework; includeInIndex = 0; path = PVAtari800.framework; sourceTree = BUILT_PRODUCTS_DIR; };
		B36DE74A1D6AB19C002EE3ED /* PVAtari800.h */ = {isa = PBXFileReference; lastKnownFileType = sourcecode.c.h; path = PVAtari800.h; sourceTree = "<group>"; };
		B36DE74C1D6AB19C002EE3ED /* Info.plist */ = {isa = PBXFileReference; lastKnownFileType = text.plist.xml; path = Info.plist; sourceTree = "<group>"; };
		B36DE7821D6AB43A002EE3ED /* libz.tbd */ = {isa = PBXFileReference; lastKnownFileType = "sourcecode.text-based-dylib-definition"; name = libz.tbd; path = Platforms/iPhoneOS.platform/Developer/SDKs/iPhoneOS9.3.sdk/usr/lib/libz.tbd; sourceTree = DEVELOPER_DIR; };
		B36DE7841D6AB44D002EE3ED /* Foundation.framework */ = {isa = PBXFileReference; lastKnownFileType = wrapper.framework; name = Foundation.framework; path = Platforms/iPhoneOS.platform/Developer/SDKs/iPhoneOS9.3.sdk/System/Library/Frameworks/Foundation.framework; sourceTree = DEVELOPER_DIR; };
		B36DE7861D6AB45B002EE3ED /* PVSupport.framework */ = {isa = PBXFileReference; lastKnownFileType = wrapper.framework; name = PVSupport.framework; path = "../../../Library/Developer/Xcode/DerivedData/Provenance-cqyrqlnsqskspscgaptpbmkqmvze/Build/Products/Debug-iphonesimulator/PVSupport.framework"; sourceTree = "<group>"; };
		B36DE7881D6AB493002EE3ED /* PVA8SystemResponder.h */ = {isa = PBXFileReference; fileEncoding = 4; lastKnownFileType = sourcecode.c.h; name = PVA8SystemResponder.h; path = Source/PVA8SystemResponder.h; sourceTree = "<group>"; };
		B36DE7891D6AB493002EE3ED /* PVA8SystemResponder.m */ = {isa = PBXFileReference; fileEncoding = 4; lastKnownFileType = sourcecode.c.objc; name = PVA8SystemResponder.m; path = Source/PVA8SystemResponder.m; sourceTree = "<group>"; };
		B36DE78A1D6AB493002EE3ED /* PVA8SystemResponderClient.h */ = {isa = PBXFileReference; fileEncoding = 4; lastKnownFileType = sourcecode.c.h; name = PVA8SystemResponderClient.h; path = Source/PVA8SystemResponderClient.h; sourceTree = "<group>"; };
		B36DE7951D6ABA7D002EE3ED /* PV5200SystemResponder.h */ = {isa = PBXFileReference; lastKnownFileType = sourcecode.c.h; name = PV5200SystemResponder.h; path = Source/PV5200SystemResponder.h; sourceTree = "<group>"; };
		B36DE7961D6ABA7D002EE3ED /* PV5200SystemResponder.m */ = {isa = PBXFileReference; lastKnownFileType = sourcecode.c.objc; name = PV5200SystemResponder.m; path = Source/PV5200SystemResponder.m; sourceTree = "<group>"; };
		B36DE7971D6ABA7D002EE3ED /* PV5200SystemResponderClient.h */ = {isa = PBXFileReference; lastKnownFileType = sourcecode.c.h; name = PV5200SystemResponderClient.h; path = Source/PV5200SystemResponderClient.h; sourceTree = "<group>"; };
		B36DE7991D6AD049002EE3ED /* libedit.tbd */ = {isa = PBXFileReference; lastKnownFileType = "sourcecode.text-based-dylib-definition"; name = libedit.tbd; path = Platforms/iPhoneOS.platform/Developer/SDKs/iPhoneOS9.3.sdk/usr/lib/libedit.tbd; sourceTree = DEVELOPER_DIR; };
<<<<<<< HEAD
		B3DEE8E41E9E9BB40004D25E /* PVAtari800.framework */ = {isa = PBXFileReference; explicitFileType = wrapper.framework; includeInIndex = 0; path = PVAtari800.framework; sourceTree = BUILT_PRODUCTS_DIR; };
		B3DEE8E61E9E9C6D0004D25E /* PVSupport.framework */ = {isa = PBXFileReference; lastKnownFileType = wrapper.framework; name = PVSupport.framework; path = "../../../Library/Developer/Xcode/DerivedData/Provenance-cqyrqlnsqskspscgaptpbmkqmvze/Build/Products/Debug-appletvos/PVSupport.framework"; sourceTree = "<group>"; };
=======
		B3D73D331E9EAF1C0023925B /* PVAtari800.framework */ = {isa = PBXFileReference; explicitFileType = wrapper.framework; includeInIndex = 0; path = PVAtari800.framework; sourceTree = BUILT_PRODUCTS_DIR; };
		B3D73D381E9EAF820023925B /* PVSupport.framework */ = {isa = PBXFileReference; lastKnownFileType = wrapper.framework; name = PVSupport.framework; path = "../../../Library/Developer/Xcode/DerivedData/Provenance-cqyrqlnsqskspscgaptpbmkqmvze/Build/Products/Debug-appletvos/PVSupport.framework"; sourceTree = "<group>"; };
>>>>>>> 8519741f
/* End PBXFileReference section */

/* Begin PBXFrameworksBuildPhase section */
		B36DE7441D6AB19C002EE3ED /* Frameworks */ = {
			isa = PBXFrameworksBuildPhase;
			buildActionMask = 2147483647;
			files = (
				B36DE79A1D6AD049002EE3ED /* libedit.tbd in Frameworks */,
				B36DE7871D6AB45B002EE3ED /* PVSupport.framework in Frameworks */,
				B36DE7851D6AB44D002EE3ED /* Foundation.framework in Frameworks */,
				B36DE7831D6AB43A002EE3ED /* libz.tbd in Frameworks */,
			);
			runOnlyForDeploymentPostprocessing = 0;
		};
<<<<<<< HEAD
		B3DEE8D11E9E9BB40004D25E /* Frameworks */ = {
			isa = PBXFrameworksBuildPhase;
			buildActionMask = 2147483647;
			files = (
				B3DEE8E71E9E9C6D0004D25E /* PVSupport.framework in Frameworks */,
				B3DEE8D21E9E9BB40004D25E /* libedit.tbd in Frameworks */,
				B3DEE8D41E9E9BB40004D25E /* Foundation.framework in Frameworks */,
				B3DEE8D51E9E9BB40004D25E /* libz.tbd in Frameworks */,
=======
		B3D73D201E9EAF1C0023925B /* Frameworks */ = {
			isa = PBXFrameworksBuildPhase;
			buildActionMask = 2147483647;
			files = (
				B3D73D391E9EAF820023925B /* PVSupport.framework in Frameworks */,
				B3D73D211E9EAF1C0023925B /* libedit.tbd in Frameworks */,
				B3D73D231E9EAF1C0023925B /* Foundation.framework in Frameworks */,
				B3D73D241E9EAF1C0023925B /* libz.tbd in Frameworks */,
>>>>>>> 8519741f
			);
			runOnlyForDeploymentPostprocessing = 0;
		};
/* End PBXFrameworksBuildPhase section */

/* Begin PBXGroup section */
		02695356143169EA003A07D4 = {
			isa = PBXGroup;
			children = (
				0269541514317842003A07D4 /* Classes */,
				0269536B143169EB003A07D4 /* Resources */,
				B36DE7491D6AB19C002EE3ED /* PVAtari800 */,
				02695363143169EB003A07D4 /* Frameworks */,
				02695362143169EB003A07D4 /* Products */,
			);
			sourceTree = "<group>";
		};
		02695362143169EB003A07D4 /* Products */ = {
			isa = PBXGroup;
			children = (
				B36DE7481D6AB19C002EE3ED /* PVAtari800.framework */,
<<<<<<< HEAD
				B3DEE8E41E9E9BB40004D25E /* PVAtari800.framework */,
=======
				B3D73D331E9EAF1C0023925B /* PVAtari800.framework */,
>>>>>>> 8519741f
			);
			name = Products;
			sourceTree = "<group>";
		};
		02695363143169EB003A07D4 /* Frameworks */ = {
			isa = PBXGroup;
			children = (
<<<<<<< HEAD
				B3DEE8E61E9E9C6D0004D25E /* PVSupport.framework */,
=======
				B3D73D381E9EAF820023925B /* PVSupport.framework */,
>>>>>>> 8519741f
				B36DE7991D6AD049002EE3ED /* libedit.tbd */,
				B36DE7861D6AB45B002EE3ED /* PVSupport.framework */,
				B36DE7841D6AB44D002EE3ED /* Foundation.framework */,
				B36DE7821D6AB43A002EE3ED /* libz.tbd */,
				94DEA018171951AD00073397 /* OpenEmuBase.framework */,
				0269543A14317AEF003A07D4 /* libreadline.dylib */,
				026953F214317667003A07D4 /* libz.dylib */,
				02695364143169EB003A07D4 /* Cocoa.framework */,
				02695366143169EB003A07D4 /* Other Frameworks */,
			);
			name = Frameworks;
			sourceTree = "<group>";
		};
		02695366143169EB003A07D4 /* Other Frameworks */ = {
			isa = PBXGroup;
			children = (
				02695367143169EB003A07D4 /* AppKit.framework */,
				02695368143169EB003A07D4 /* CoreData.framework */,
				02695369143169EB003A07D4 /* Foundation.framework */,
			);
			name = "Other Frameworks";
			sourceTree = "<group>";
		};
		0269536A143169EB003A07D4 /* Core */ = {
			isa = PBXGroup;
			children = (
				026953E91431737E003A07D4 /* atari800 */,
			);
			name = Core;
			sourceTree = "<group>";
		};
		0269536B143169EB003A07D4 /* Resources */ = {
			isa = PBXGroup;
			children = (
				0269536C143169EB003A07D4 /* Atari800-Info.plist */,
				0269536D143169EB003A07D4 /* InfoPlist.strings */,
			);
			name = Resources;
			path = Atari800Core;
			sourceTree = "<group>";
		};
		026953E91431737E003A07D4 /* atari800 */ = {
			isa = PBXGroup;
			children = (
				9491E464198C11A10075135C /* act */,
				94DEA012171918D200073397 /* emuos.c */,
				94DEA00F171918A200073397 /* crc32.c */,
				94DEA010171918A200073397 /* crc32.h */,
				94DEA0091719186E00073397 /* img_tape.c */,
				94DEA00A1719186E00073397 /* img_tape.h */,
				94DEA00B1719186E00073397 /* sysrom.c */,
				94DEA00C1719186F00073397 /* sysrom.h */,
				026953EA143175F0003A07D4 /* config.h */,
				0269541814317864003A07D4 /* antic.c */,
				0269541914317864003A07D4 /* antic.h */,
				9491E45C1989B1CA0075135C /* artifact.c */,
				9491E45D1989B1CA0075135C /* artifact.h */,
				026953E214317379003A07D4 /* afile.c */,
				026953E314317379003A07D4 /* afile.h */,
				026953E414317379003A07D4 /* akey.h */,
				026953E514317379003A07D4 /* atari.c */,
				026953E614317379003A07D4 /* atari.h */,
				026953F414317689003A07D4 /* binload.c */,
				026953F514317689003A07D4 /* binload.h */,
				026953EB14317649003A07D4 /* cartridge.c */,
				026953EC14317649003A07D4 /* cartridge.h */,
				026953ED14317649003A07D4 /* cassette.c */,
				026953EE14317649003A07D4 /* cassette.h */,
				0269542B14317A53003A07D4 /* cfg.c */,
				0269542C14317A53003A07D4 /* cfg.h */,
				0269544C14318515003A07D4 /* colours_external.c */,
				0269544D14318515003A07D4 /* colours_external.h */,
				0269544E14318515003A07D4 /* colours_ntsc.c */,
				0269544F14318515003A07D4 /* colours_ntsc.h */,
				0269545014318515003A07D4 /* colours_pal.c */,
				0269545114318515003A07D4 /* colours_pal.h */,
				0269545214318515003A07D4 /* colours.c */,
				0269545314318515003A07D4 /* colours.h */,
				0269543F14317B21003A07D4 /* compfile.c */,
				0269544014317B21003A07D4 /* compfile.h */,
				0269541B1431793F003A07D4 /* cpu.c */,
				0269541C1431793F003A07D4 /* cpu.h */,
				9491E460198B0A8C0075135C /* cycle_map.c */,
				9491E461198B0A8C0075135C /* cycle_map.h */,
				0269541E1431797A003A07D4 /* devices.c */,
				0269541F1431797A003A07D4 /* devices.h */,
				02252B371437A377001F3BF4 /* emuos.h */,
				02695421143179A2003A07D4 /* esc.c */,
				02695422143179A2003A07D4 /* esc.h */,
				026953F7143176AE003A07D4 /* gtia.c */,
				026953F8143176AE003A07D4 /* gtia.h */,
				02695424143179E9003A07D4 /* ide_internal.h */,
				02695425143179E9003A07D4 /* ide.c */,
				02695426143179E9003A07D4 /* ide.h */,
				02E763C61431958E008050EA /* input.c */,
				02E763C71431958E008050EA /* input.h */,
				02695412143177EF003A07D4 /* log.c */,
				02695413143177EF003A07D4 /* log.h */,
				026953F9143176AE003A07D4 /* memory.c */,
				026953FA143176AE003A07D4 /* memory.h */,
				0269543714317AC8003A07D4 /* monitor.c */,
				0269543814317AC8003A07D4 /* monitor.h */,
				0269543C14317B11003A07D4 /* mzpokeysnd.c */,
				0269543D14317B11003A07D4 /* mzpokeysnd.h */,
				026954061431770E003A07D4 /* sio.c */,
				026954071431770E003A07D4 /* sio.h */,
				02E763AF143194CF008050EA /* statesav.c */,
				02E763B0143194CF008050EA /* statesav.h */,
				026953FD143176E6003A07D4 /* pbi.c */,
				026953FE143176E6003A07D4 /* pbi.h */,
				0269543414317AAF003A07D4 /* pbi_scsi.c */,
				0269543514317AAF003A07D4 /* pbi_scsi.h */,
				0269543114317A76003A07D4 /* pbi_bb.c */,
				0269543214317A76003A07D4 /* pbi_bb.h */,
				0269542E14317A63003A07D4 /* pbi_mio.c */,
				0269542F14317A63003A07D4 /* pbi_mio.h */,
				0269542814317A43003A07D4 /* pia.c */,
				0269542914317A43003A07D4 /* pia.h */,
				02695400143176F4003A07D4 /* pokey.c */,
				02695401143176F4003A07D4 /* pokey.h */,
				02695402143176F4003A07D4 /* pokeysnd.c */,
				02695403143176F4003A07D4 /* pokeysnd.h */,
				0269544214317B42003A07D4 /* remez.c */,
				0269544314317B42003A07D4 /* remez.h */,
				0269540C1431775C003A07D4 /* sndsave.c */,
				0269540D1431775C003A07D4 /* sndsave.h */,
				02695449143184CD003A07D4 /* screen.c */,
				0269544A143184CD003A07D4 /* screen.h */,
				02669C741435806A0002A11B /* sound_oss.c */,
				9491E45A1989AF050075135C /* sound.c */,
				02669C751435806A0002A11B /* sound.h */,
				0269540F143177DF003A07D4 /* rtime.c */,
				02695410143177DF003A07D4 /* rtime.h */,
				02E763C014319545008050EA /* ui_basic.c */,
				02E763C114319545008050EA /* ui_basic.h */,
				02E763C214319545008050EA /* ui.c */,
				02E763C314319545008050EA /* ui.h */,
				026954091431771D003A07D4 /* util.c */,
				0269540A1431771D003A07D4 /* util.h */,
			);
			name = atari800;
			sourceTree = "<group>";
		};
		0269541514317842003A07D4 /* Classes */ = {
			isa = PBXGroup;
			children = (
				0269536A143169EB003A07D4 /* Core */,
				0269544514317B62003A07D4 /* platform.h */,
				0269544614317D34003A07D4 /* ATR800GameCore.h */,
				0269544714317D34003A07D4 /* ATR800GameCore.m */,
				B36DE7881D6AB493002EE3ED /* PVA8SystemResponder.h */,
				B36DE7891D6AB493002EE3ED /* PVA8SystemResponder.m */,
				B36DE78A1D6AB493002EE3ED /* PVA8SystemResponderClient.h */,
				B36DE7951D6ABA7D002EE3ED /* PV5200SystemResponder.h */,
				B36DE7961D6ABA7D002EE3ED /* PV5200SystemResponder.m */,
				B36DE7971D6ABA7D002EE3ED /* PV5200SystemResponderClient.h */,
			);
			name = Classes;
			path = Atari800Core;
			sourceTree = "<group>";
		};
		9491E464198C11A10075135C /* act */ = {
			isa = PBXGroup;
			children = (
				9491E465198C11A10075135C /* default.act */,
				9491E466198C11A10075135C /* gray.act */,
				9491E467198C11A10075135C /* jakub.act */,
				9491E468198C11A10075135C /* Real.act */,
				9491E469198C11A10075135C /* XFormer.act */,
			);
			name = act;
			path = "atari800-src/act";
			sourceTree = SOURCE_ROOT;
		};
		B36DE7491D6AB19C002EE3ED /* PVAtari800 */ = {
			isa = PBXGroup;
			children = (
				B36DE74A1D6AB19C002EE3ED /* PVAtari800.h */,
				B36DE74C1D6AB19C002EE3ED /* Info.plist */,
			);
			path = PVAtari800;
			sourceTree = "<group>";
		};
/* End PBXGroup section */

/* Begin PBXHeadersBuildPhase section */
		B36DE7451D6AB19C002EE3ED /* Headers */ = {
			isa = PBXHeadersBuildPhase;
			buildActionMask = 2147483647;
			files = (
				B36DE74B1D6AB19C002EE3ED /* PVAtari800.h in Headers */,
				B35469341DECD70A0018B6F3 /* ATR800GameCore.h in Headers */,
				B36DE7981D6ABA87002EE3ED /* PV5200SystemResponderClient.h in Headers */,
				B36DE78D1D6AB493002EE3ED /* PVA8SystemResponderClient.h in Headers */,
			);
			runOnlyForDeploymentPostprocessing = 0;
		};
<<<<<<< HEAD
		B3DEE8D61E9E9BB40004D25E /* Headers */ = {
			isa = PBXHeadersBuildPhase;
			buildActionMask = 2147483647;
			files = (
				B3DEE8D71E9E9BB40004D25E /* PVAtari800.h in Headers */,
				B3DEE8D81E9E9BB40004D25E /* ATR800GameCore.h in Headers */,
				B3DEE8D91E9E9BB40004D25E /* PV5200SystemResponderClient.h in Headers */,
				B3DEE8DA1E9E9BB40004D25E /* PVA8SystemResponderClient.h in Headers */,
=======
		B3D73D251E9EAF1C0023925B /* Headers */ = {
			isa = PBXHeadersBuildPhase;
			buildActionMask = 2147483647;
			files = (
				B3D73D261E9EAF1C0023925B /* PVAtari800.h in Headers */,
				B3D73D271E9EAF1C0023925B /* ATR800GameCore.h in Headers */,
				B3D73D281E9EAF1C0023925B /* PV5200SystemResponderClient.h in Headers */,
				B3D73D291E9EAF1C0023925B /* PVA8SystemResponderClient.h in Headers */,
>>>>>>> 8519741f
			);
			runOnlyForDeploymentPostprocessing = 0;
		};
/* End PBXHeadersBuildPhase section */

/* Begin PBXNativeTarget section */
		B36DE7471D6AB19C002EE3ED /* PVAtari800 */ = {
			isa = PBXNativeTarget;
			buildConfigurationList = B36DE74D1D6AB19C002EE3ED /* Build configuration list for PBXNativeTarget "PVAtari800" */;
			buildPhases = (
				B36DE7431D6AB19C002EE3ED /* Sources */,
				B36DE7441D6AB19C002EE3ED /* Frameworks */,
				B36DE7451D6AB19C002EE3ED /* Headers */,
				B36DE7461D6AB19C002EE3ED /* Resources */,
			);
			buildRules = (
			);
			dependencies = (
			);
			name = PVAtari800;
			productName = PVAtari800;
			productReference = B36DE7481D6AB19C002EE3ED /* PVAtari800.framework */;
			productType = "com.apple.product-type.framework";
		};
<<<<<<< HEAD
		B3DEE8A21E9E9BB40004D25E /* PVAtari800 tvOS */ = {
			isa = PBXNativeTarget;
			buildConfigurationList = B3DEE8E11E9E9BB40004D25E /* Build configuration list for PBXNativeTarget "PVAtari800 tvOS" */;
			buildPhases = (
				B3DEE8A31E9E9BB40004D25E /* Sources */,
				B3DEE8D11E9E9BB40004D25E /* Frameworks */,
				B3DEE8D61E9E9BB40004D25E /* Headers */,
				B3DEE8DB1E9E9BB40004D25E /* Resources */,
=======
		B3D73CF11E9EAF1C0023925B /* PVAtari800 tvOS */ = {
			isa = PBXNativeTarget;
			buildConfigurationList = B3D73D301E9EAF1C0023925B /* Build configuration list for PBXNativeTarget "PVAtari800 tvOS" */;
			buildPhases = (
				B3D73CF21E9EAF1C0023925B /* Sources */,
				B3D73D201E9EAF1C0023925B /* Frameworks */,
				B3D73D251E9EAF1C0023925B /* Headers */,
				B3D73D2A1E9EAF1C0023925B /* Resources */,
>>>>>>> 8519741f
			);
			buildRules = (
			);
			dependencies = (
			);
			name = "PVAtari800 tvOS";
			productName = PVAtari800;
<<<<<<< HEAD
			productReference = B3DEE8E41E9E9BB40004D25E /* PVAtari800.framework */;
=======
			productReference = B3D73D331E9EAF1C0023925B /* PVAtari800.framework */;
>>>>>>> 8519741f
			productType = "com.apple.product-type.framework";
		};
/* End PBXNativeTarget section */

/* Begin PBXProject section */
		02695358143169EA003A07D4 /* Project object */ = {
			isa = PBXProject;
			attributes = {
				LastUpgradeCheck = 0830;
				TargetAttributes = {
					B36DE7471D6AB19C002EE3ED = {
						CreatedOnToolsVersion = 7.3.1;
					};
				};
			};
			buildConfigurationList = 0269535B143169EA003A07D4 /* Build configuration list for PBXProject "PVAtari800" */;
			compatibilityVersion = "Xcode 3.2";
			developmentRegion = English;
			hasScannedForEncodings = 0;
			knownRegions = (
				en,
			);
			mainGroup = 02695356143169EA003A07D4;
			productRefGroup = 02695362143169EB003A07D4 /* Products */;
			projectDirPath = "";
			projectRoot = "";
			targets = (
				B36DE7471D6AB19C002EE3ED /* PVAtari800 */,
<<<<<<< HEAD
				B3DEE8A21E9E9BB40004D25E /* PVAtari800 tvOS */,
=======
				B3D73CF11E9EAF1C0023925B /* PVAtari800 tvOS */,
>>>>>>> 8519741f
			);
		};
/* End PBXProject section */

/* Begin PBXResourcesBuildPhase section */
		B36DE7461D6AB19C002EE3ED /* Resources */ = {
			isa = PBXResourcesBuildPhase;
			buildActionMask = 2147483647;
			files = (
				B36DE7521D6AB1B4002EE3ED /* jakub.act in Resources */,
				B36DE7501D6AB1B4002EE3ED /* default.act in Resources */,
				B36DE7531D6AB1B4002EE3ED /* Real.act in Resources */,
				B36DE7511D6AB1B4002EE3ED /* gray.act in Resources */,
				B36DE7541D6AB1B4002EE3ED /* XFormer.act in Resources */,
			);
			runOnlyForDeploymentPostprocessing = 0;
		};
<<<<<<< HEAD
		B3DEE8DB1E9E9BB40004D25E /* Resources */ = {
			isa = PBXResourcesBuildPhase;
			buildActionMask = 2147483647;
			files = (
				B3DEE8DC1E9E9BB40004D25E /* jakub.act in Resources */,
				B3DEE8DD1E9E9BB40004D25E /* default.act in Resources */,
				B3DEE8DE1E9E9BB40004D25E /* Real.act in Resources */,
				B3DEE8DF1E9E9BB40004D25E /* gray.act in Resources */,
				B3DEE8E01E9E9BB40004D25E /* XFormer.act in Resources */,
=======
		B3D73D2A1E9EAF1C0023925B /* Resources */ = {
			isa = PBXResourcesBuildPhase;
			buildActionMask = 2147483647;
			files = (
				B3D73D2B1E9EAF1C0023925B /* jakub.act in Resources */,
				B3D73D2C1E9EAF1C0023925B /* default.act in Resources */,
				B3D73D2D1E9EAF1C0023925B /* Real.act in Resources */,
				B3D73D2E1E9EAF1C0023925B /* gray.act in Resources */,
				B3D73D2F1E9EAF1C0023925B /* XFormer.act in Resources */,
>>>>>>> 8519741f
			);
			runOnlyForDeploymentPostprocessing = 0;
		};
/* End PBXResourcesBuildPhase section */

/* Begin PBXSourcesBuildPhase section */
		B36DE7431D6AB19C002EE3ED /* Sources */ = {
			isa = PBXSourcesBuildPhase;
			buildActionMask = 2147483647;
			files = (
				B36DE77F1D6AB231002EE3ED /* rtime.c in Sources */,
				B36DE76C1D6AB231002EE3ED /* ide.c in Sources */,
				B36DE7571D6AB231002EE3ED /* crc32.c in Sources */,
				B36DE7681D6AB231002EE3ED /* cycle_map.c in Sources */,
				B36DE7641D6AB231002EE3ED /* colours_pal.c in Sources */,
				B36DE7771D6AB231002EE3ED /* pbi_mio.c in Sources */,
				B36DE76E1D6AB231002EE3ED /* log.c in Sources */,
				B36DE75C1D6AB231002EE3ED /* afile.c in Sources */,
				B36DE7581D6AB231002EE3ED /* img_tape.c in Sources */,
				B36DE77A1D6AB231002EE3ED /* pokeysnd.c in Sources */,
				B36DE7551D6AB1E4002EE3ED /* util.c in Sources */,
				B36DE7621D6AB231002EE3ED /* colours_external.c in Sources */,
				B36DE7751D6AB231002EE3ED /* pbi_scsi.c in Sources */,
				B36DE75B1D6AB231002EE3ED /* artifact.c in Sources */,
				B36DE7801D6AB231002EE3ED /* ui_basic.c in Sources */,
				B36DE7761D6AB231002EE3ED /* pbi_bb.c in Sources */,
				B36DE75E1D6AB231002EE3ED /* binload.c in Sources */,
				B36DE7651D6AB231002EE3ED /* colours.c in Sources */,
				B36DE7731D6AB231002EE3ED /* statesav.c in Sources */,
				B36DE75F1D6AB231002EE3ED /* cartridge.c in Sources */,
				B36DE76F1D6AB231002EE3ED /* memory.c in Sources */,
				B36DE7711D6AB231002EE3ED /* mzpokeysnd.c in Sources */,
				B36DE7721D6AB231002EE3ED /* sio.c in Sources */,
				B36DE7741D6AB231002EE3ED /* pbi.c in Sources */,
				B36DE7701D6AB231002EE3ED /* monitor.c in Sources */,
				B36DE7811D6AB250002EE3ED /* ATR800GameCore.m in Sources */,
				B36DE7791D6AB231002EE3ED /* pokey.c in Sources */,
				B36DE76A1D6AB231002EE3ED /* esc.c in Sources */,
				B36DE7661D6AB231002EE3ED /* compfile.c in Sources */,
				B36DE7781D6AB231002EE3ED /* pia.c in Sources */,
				B36DE77B1D6AB231002EE3ED /* remez.c in Sources */,
				B36DE7601D6AB231002EE3ED /* cassette.c in Sources */,
				B36DE7611D6AB231002EE3ED /* cfg.c in Sources */,
				B36DE77C1D6AB231002EE3ED /* sndsave.c in Sources */,
				B36DE75A1D6AB231002EE3ED /* antic.c in Sources */,
				B36DE75D1D6AB231002EE3ED /* atari.c in Sources */,
				B36DE77D1D6AB231002EE3ED /* screen.c in Sources */,
				B36DE7591D6AB231002EE3ED /* sysrom.c in Sources */,
				B36DE7631D6AB231002EE3ED /* colours_ntsc.c in Sources */,
				B36DE7561D6AB231002EE3ED /* emuos.c in Sources */,
				B36DE7691D6AB231002EE3ED /* devices.c in Sources */,
				B36DE76D1D6AB231002EE3ED /* input.c in Sources */,
				B36DE77E1D6AB231002EE3ED /* sound.c in Sources */,
				B36DE7671D6AB231002EE3ED /* cpu.c in Sources */,
				B36DE76B1D6AB231002EE3ED /* gtia.c in Sources */,
			);
			runOnlyForDeploymentPostprocessing = 0;
		};
<<<<<<< HEAD
		B3DEE8A31E9E9BB40004D25E /* Sources */ = {
			isa = PBXSourcesBuildPhase;
			buildActionMask = 2147483647;
			files = (
				B3DEE8A41E9E9BB40004D25E /* rtime.c in Sources */,
				B3DEE8A51E9E9BB40004D25E /* ide.c in Sources */,
				B3DEE8A61E9E9BB40004D25E /* crc32.c in Sources */,
				B3DEE8A71E9E9BB40004D25E /* cycle_map.c in Sources */,
				B3DEE8A81E9E9BB40004D25E /* colours_pal.c in Sources */,
				B3DEE8A91E9E9BB40004D25E /* pbi_mio.c in Sources */,
				B3DEE8AA1E9E9BB40004D25E /* log.c in Sources */,
				B3DEE8AB1E9E9BB40004D25E /* afile.c in Sources */,
				B3DEE8AC1E9E9BB40004D25E /* img_tape.c in Sources */,
				B3DEE8AD1E9E9BB40004D25E /* pokeysnd.c in Sources */,
				B3DEE8AE1E9E9BB40004D25E /* util.c in Sources */,
				B3DEE8AF1E9E9BB40004D25E /* colours_external.c in Sources */,
				B3DEE8B01E9E9BB40004D25E /* pbi_scsi.c in Sources */,
				B3DEE8B11E9E9BB40004D25E /* artifact.c in Sources */,
				B3DEE8B21E9E9BB40004D25E /* ui_basic.c in Sources */,
				B3DEE8B31E9E9BB40004D25E /* pbi_bb.c in Sources */,
				B3DEE8B41E9E9BB40004D25E /* binload.c in Sources */,
				B3DEE8B51E9E9BB40004D25E /* colours.c in Sources */,
				B3DEE8B61E9E9BB40004D25E /* statesav.c in Sources */,
				B3DEE8B71E9E9BB40004D25E /* cartridge.c in Sources */,
				B3DEE8B81E9E9BB40004D25E /* memory.c in Sources */,
				B3DEE8B91E9E9BB40004D25E /* mzpokeysnd.c in Sources */,
				B3DEE8BA1E9E9BB40004D25E /* sio.c in Sources */,
				B3DEE8BB1E9E9BB40004D25E /* pbi.c in Sources */,
				B3DEE8BC1E9E9BB40004D25E /* monitor.c in Sources */,
				B3DEE8BD1E9E9BB40004D25E /* ATR800GameCore.m in Sources */,
				B3DEE8BE1E9E9BB40004D25E /* pokey.c in Sources */,
				B3DEE8BF1E9E9BB40004D25E /* esc.c in Sources */,
				B3DEE8C01E9E9BB40004D25E /* compfile.c in Sources */,
				B3DEE8C11E9E9BB40004D25E /* pia.c in Sources */,
				B3DEE8C21E9E9BB40004D25E /* remez.c in Sources */,
				B3DEE8C31E9E9BB40004D25E /* cassette.c in Sources */,
				B3DEE8C41E9E9BB40004D25E /* cfg.c in Sources */,
				B3DEE8C51E9E9BB40004D25E /* sndsave.c in Sources */,
				B3DEE8C61E9E9BB40004D25E /* antic.c in Sources */,
				B3DEE8C71E9E9BB40004D25E /* atari.c in Sources */,
				B3DEE8C81E9E9BB40004D25E /* screen.c in Sources */,
				B3DEE8C91E9E9BB40004D25E /* sysrom.c in Sources */,
				B3DEE8CA1E9E9BB40004D25E /* colours_ntsc.c in Sources */,
				B3DEE8CB1E9E9BB40004D25E /* emuos.c in Sources */,
				B3DEE8CC1E9E9BB40004D25E /* devices.c in Sources */,
				B3DEE8CD1E9E9BB40004D25E /* input.c in Sources */,
				B3DEE8CE1E9E9BB40004D25E /* sound.c in Sources */,
				B3DEE8CF1E9E9BB40004D25E /* cpu.c in Sources */,
				B3DEE8D01E9E9BB40004D25E /* gtia.c in Sources */,
=======
		B3D73CF21E9EAF1C0023925B /* Sources */ = {
			isa = PBXSourcesBuildPhase;
			buildActionMask = 2147483647;
			files = (
				B3D73CF31E9EAF1C0023925B /* rtime.c in Sources */,
				B3D73CF41E9EAF1C0023925B /* ide.c in Sources */,
				B3D73CF51E9EAF1C0023925B /* crc32.c in Sources */,
				B3D73CF61E9EAF1C0023925B /* cycle_map.c in Sources */,
				B3D73CF71E9EAF1C0023925B /* colours_pal.c in Sources */,
				B3D73CF81E9EAF1C0023925B /* pbi_mio.c in Sources */,
				B3D73CF91E9EAF1C0023925B /* log.c in Sources */,
				B3D73CFA1E9EAF1C0023925B /* afile.c in Sources */,
				B3D73CFB1E9EAF1C0023925B /* img_tape.c in Sources */,
				B3D73CFC1E9EAF1C0023925B /* pokeysnd.c in Sources */,
				B3D73CFD1E9EAF1C0023925B /* util.c in Sources */,
				B3D73CFE1E9EAF1C0023925B /* colours_external.c in Sources */,
				B3D73CFF1E9EAF1C0023925B /* pbi_scsi.c in Sources */,
				B3D73D001E9EAF1C0023925B /* artifact.c in Sources */,
				B3D73D011E9EAF1C0023925B /* ui_basic.c in Sources */,
				B3D73D021E9EAF1C0023925B /* pbi_bb.c in Sources */,
				B3D73D031E9EAF1C0023925B /* binload.c in Sources */,
				B3D73D041E9EAF1C0023925B /* colours.c in Sources */,
				B3D73D051E9EAF1C0023925B /* statesav.c in Sources */,
				B3D73D061E9EAF1C0023925B /* cartridge.c in Sources */,
				B3D73D071E9EAF1C0023925B /* memory.c in Sources */,
				B3D73D081E9EAF1C0023925B /* mzpokeysnd.c in Sources */,
				B3D73D091E9EAF1C0023925B /* sio.c in Sources */,
				B3D73D0A1E9EAF1C0023925B /* pbi.c in Sources */,
				B3D73D0B1E9EAF1C0023925B /* monitor.c in Sources */,
				B3D73D0C1E9EAF1C0023925B /* ATR800GameCore.m in Sources */,
				B3D73D0D1E9EAF1C0023925B /* pokey.c in Sources */,
				B3D73D0E1E9EAF1C0023925B /* esc.c in Sources */,
				B3D73D0F1E9EAF1C0023925B /* compfile.c in Sources */,
				B3D73D101E9EAF1C0023925B /* pia.c in Sources */,
				B3D73D111E9EAF1C0023925B /* remez.c in Sources */,
				B3D73D121E9EAF1C0023925B /* cassette.c in Sources */,
				B3D73D131E9EAF1C0023925B /* cfg.c in Sources */,
				B3D73D141E9EAF1C0023925B /* sndsave.c in Sources */,
				B3D73D151E9EAF1C0023925B /* antic.c in Sources */,
				B3D73D161E9EAF1C0023925B /* atari.c in Sources */,
				B3D73D171E9EAF1C0023925B /* screen.c in Sources */,
				B3D73D181E9EAF1C0023925B /* sysrom.c in Sources */,
				B3D73D191E9EAF1C0023925B /* colours_ntsc.c in Sources */,
				B3D73D1A1E9EAF1C0023925B /* emuos.c in Sources */,
				B3D73D1B1E9EAF1C0023925B /* devices.c in Sources */,
				B3D73D1C1E9EAF1C0023925B /* input.c in Sources */,
				B3D73D1D1E9EAF1C0023925B /* sound.c in Sources */,
				B3D73D1E1E9EAF1C0023925B /* cpu.c in Sources */,
				B3D73D1F1E9EAF1C0023925B /* gtia.c in Sources */,
>>>>>>> 8519741f
			);
			runOnlyForDeploymentPostprocessing = 0;
		};
/* End PBXSourcesBuildPhase section */

/* Begin PBXVariantGroup section */
		0269536D143169EB003A07D4 /* InfoPlist.strings */ = {
			isa = PBXVariantGroup;
			children = (
				0269536E143169EB003A07D4 /* en */,
			);
			name = InfoPlist.strings;
			sourceTree = "<group>";
		};
/* End PBXVariantGroup section */

/* Begin XCBuildConfiguration section */
		02695371143169EB003A07D4 /* Debug */ = {
			isa = XCBuildConfiguration;
			buildSettings = {
				ALWAYS_SEARCH_USER_PATHS = NO;
				CLANG_ENABLE_MODULES = YES;
				CLANG_ENABLE_OBJC_ARC = YES;
				CLANG_WARN_BOOL_CONVERSION = YES;
				CLANG_WARN_CONSTANT_CONVERSION = YES;
				CLANG_WARN_EMPTY_BODY = YES;
				CLANG_WARN_ENUM_CONVERSION = YES;
				CLANG_WARN_INFINITE_RECURSION = YES;
				CLANG_WARN_INT_CONVERSION = YES;
				CLANG_WARN_SUSPICIOUS_MOVE = YES;
				CLANG_WARN_UNREACHABLE_CODE = YES;
				CLANG_WARN__DUPLICATE_METHOD_MATCH = YES;
				COPY_PHASE_STRIP = NO;
				DEAD_CODE_STRIPPING = YES;
				DEBUG_INFORMATION_FORMAT = "dwarf-with-dsym";
				ENABLE_STRICT_OBJC_MSGSEND = YES;
				ENABLE_TESTABILITY = YES;
				GCC_C_LANGUAGE_STANDARD = gnu99;
				GCC_ENABLE_OBJC_EXCEPTIONS = YES;
				GCC_NO_COMMON_BLOCKS = YES;
				GCC_OPTIMIZATION_LEVEL = 0;
				GCC_PREPROCESSOR_DEFINITIONS = (
					"DEBUG=1",
					"$(inherited)",
				);
				GCC_SYMBOLS_PRIVATE_EXTERN = YES;
				GCC_VERSION = com.apple.compilers.llvm.clang.1_0;
				GCC_WARN_64_TO_32_BIT_CONVERSION = YES;
				GCC_WARN_ABOUT_MISSING_PROTOTYPES = YES;
				GCC_WARN_ABOUT_RETURN_TYPE = YES;
				GCC_WARN_UNDECLARED_SELECTOR = YES;
				GCC_WARN_UNINITIALIZED_AUTOS = YES;
				GCC_WARN_UNUSED_FUNCTION = YES;
				GCC_WARN_UNUSED_VARIABLE = YES;
				LD_NO_PIE = YES;
				MACOSX_DEPLOYMENT_TARGET = 10.11;
				ONLY_ACTIVE_ARCH = YES;
				SDKROOT = macosx;
			};
			name = Debug;
		};
		02695372143169EB003A07D4 /* Release */ = {
			isa = XCBuildConfiguration;
			buildSettings = {
				ALWAYS_SEARCH_USER_PATHS = NO;
				CLANG_ENABLE_MODULES = YES;
				CLANG_ENABLE_OBJC_ARC = YES;
				CLANG_WARN_BOOL_CONVERSION = YES;
				CLANG_WARN_CONSTANT_CONVERSION = YES;
				CLANG_WARN_EMPTY_BODY = YES;
				CLANG_WARN_ENUM_CONVERSION = YES;
				CLANG_WARN_INFINITE_RECURSION = YES;
				CLANG_WARN_INT_CONVERSION = YES;
				CLANG_WARN_SUSPICIOUS_MOVE = YES;
				CLANG_WARN_UNREACHABLE_CODE = YES;
				CLANG_WARN__DUPLICATE_METHOD_MATCH = YES;
				DEAD_CODE_STRIPPING = YES;
				DEBUG_INFORMATION_FORMAT = "dwarf-with-dsym";
				ENABLE_STRICT_OBJC_MSGSEND = YES;
				ENABLE_TESTABILITY = NO;
				GCC_C_LANGUAGE_STANDARD = gnu99;
				GCC_ENABLE_OBJC_EXCEPTIONS = YES;
				GCC_NO_COMMON_BLOCKS = YES;
				GCC_OPTIMIZATION_LEVEL = 3;
				GCC_SYMBOLS_PRIVATE_EXTERN = YES;
				GCC_VERSION = com.apple.compilers.llvm.clang.1_0;
				GCC_WARN_64_TO_32_BIT_CONVERSION = YES;
				GCC_WARN_ABOUT_MISSING_PROTOTYPES = YES;
				GCC_WARN_ABOUT_RETURN_TYPE = YES;
				GCC_WARN_UNDECLARED_SELECTOR = YES;
				GCC_WARN_UNINITIALIZED_AUTOS = YES;
				GCC_WARN_UNUSED_FUNCTION = YES;
				GCC_WARN_UNUSED_VARIABLE = YES;
				LD_NO_PIE = YES;
				MACOSX_DEPLOYMENT_TARGET = 10.11;
				SDKROOT = macosx;
			};
			name = Release;
		};
		B36DE74E1D6AB19C002EE3ED /* Debug */ = {
			isa = XCBuildConfiguration;
			buildSettings = {
				CLANG_ANALYZER_NONNULL = YES;
				CLANG_CXX_LANGUAGE_STANDARD = "gnu++0x";
				CLANG_CXX_LIBRARY = "libc++";
				CLANG_WARN_DIRECT_OBJC_ISA_USAGE = YES_ERROR;
				CLANG_WARN_OBJC_ROOT_CLASS = YES_ERROR;
<<<<<<< HEAD
				"CODE_SIGN_IDENTITY[sdk=iphoneos*]" = "";
=======
				"CODE_SIGN_IDENTITY[sdk=iphoneos*]" = "iPhone Developer";
>>>>>>> 8519741f
				CURRENT_PROJECT_VERSION = 1;
				DEBUG_INFORMATION_FORMAT = dwarf;
				DEFINES_MODULE = YES;
				DYLIB_COMPATIBILITY_VERSION = 1;
				DYLIB_CURRENT_VERSION = 1;
				DYLIB_INSTALL_NAME_BASE = "@rpath";
				ENABLE_BITCODE = NO;
				ENABLE_TESTABILITY = YES;
				GCC_DYNAMIC_NO_PIC = NO;
				GCC_NO_COMMON_BLOCKS = YES;
				GCC_WARN_ABOUT_RETURN_TYPE = YES_ERROR;
				GCC_WARN_UNINITIALIZED_AUTOS = YES_AGGRESSIVE;
				INFOPLIST_FILE = PVAtari800/Info.plist;
				INSTALL_PATH = "$(LOCAL_LIBRARY_DIR)/Frameworks";
				IPHONEOS_DEPLOYMENT_TARGET = 9.3;
				LD_RUNPATH_SEARCH_PATHS = "$(inherited) @executable_path/Frameworks @loader_path/Frameworks";
				MTL_ENABLE_DEBUG_INFO = YES;
				PRODUCT_BUNDLE_IDENTIFIER = com.jamsoftonline.PVAtari800;
				PRODUCT_NAME = "$(TARGET_NAME)";
				SDKROOT = iphoneos;
				SKIP_INSTALL = YES;
				TARGETED_DEVICE_FAMILY = "1,2";
				VERSIONING_SYSTEM = "apple-generic";
				VERSION_INFO_PREFIX = "";
			};
			name = Debug;
		};
		B36DE74F1D6AB19C002EE3ED /* Release */ = {
			isa = XCBuildConfiguration;
			buildSettings = {
				CLANG_ANALYZER_NONNULL = YES;
				CLANG_CXX_LANGUAGE_STANDARD = "gnu++0x";
				CLANG_CXX_LIBRARY = "libc++";
				CLANG_WARN_DIRECT_OBJC_ISA_USAGE = YES_ERROR;
				CLANG_WARN_OBJC_ROOT_CLASS = YES_ERROR;
<<<<<<< HEAD
				"CODE_SIGN_IDENTITY[sdk=iphoneos*]" = "";
=======
				"CODE_SIGN_IDENTITY[sdk=iphoneos*]" = "iPhone Developer";
>>>>>>> 8519741f
				COPY_PHASE_STRIP = NO;
				CURRENT_PROJECT_VERSION = 1;
				DEFINES_MODULE = YES;
				DYLIB_COMPATIBILITY_VERSION = 1;
				DYLIB_CURRENT_VERSION = 1;
				DYLIB_INSTALL_NAME_BASE = "@rpath";
				ENABLE_BITCODE = NO;
				ENABLE_NS_ASSERTIONS = NO;
				GCC_NO_COMMON_BLOCKS = YES;
				GCC_WARN_ABOUT_RETURN_TYPE = YES_ERROR;
				GCC_WARN_UNINITIALIZED_AUTOS = YES_AGGRESSIVE;
				INFOPLIST_FILE = PVAtari800/Info.plist;
				INSTALL_PATH = "$(LOCAL_LIBRARY_DIR)/Frameworks";
				IPHONEOS_DEPLOYMENT_TARGET = 9.3;
				LD_RUNPATH_SEARCH_PATHS = "$(inherited) @executable_path/Frameworks @loader_path/Frameworks";
				MTL_ENABLE_DEBUG_INFO = NO;
				PRODUCT_BUNDLE_IDENTIFIER = com.jamsoftonline.PVAtari800;
				PRODUCT_NAME = "$(TARGET_NAME)";
				SDKROOT = iphoneos;
				SKIP_INSTALL = YES;
				TARGETED_DEVICE_FAMILY = "1,2";
				VALIDATE_PRODUCT = YES;
				VERSIONING_SYSTEM = "apple-generic";
				VERSION_INFO_PREFIX = "";
			};
			name = Release;
		};
<<<<<<< HEAD
		B3DEE8E21E9E9BB40004D25E /* Debug */ = {
=======
		B3D73D311E9EAF1C0023925B /* Debug */ = {
>>>>>>> 8519741f
			isa = XCBuildConfiguration;
			buildSettings = {
				CLANG_ANALYZER_NONNULL = YES;
				CLANG_CXX_LANGUAGE_STANDARD = "gnu++0x";
				CLANG_CXX_LIBRARY = "libc++";
				CLANG_WARN_DIRECT_OBJC_ISA_USAGE = YES_ERROR;
				CLANG_WARN_OBJC_ROOT_CLASS = YES_ERROR;
				"CODE_SIGN_IDENTITY[sdk=appletvos*]" = "";
				"CODE_SIGN_IDENTITY[sdk=iphoneos*]" = "iPhone Developer";
				CURRENT_PROJECT_VERSION = 1;
				DEBUG_INFORMATION_FORMAT = dwarf;
				DEFINES_MODULE = YES;
				DYLIB_COMPATIBILITY_VERSION = 1;
				DYLIB_CURRENT_VERSION = 1;
				DYLIB_INSTALL_NAME_BASE = "@rpath";
				ENABLE_BITCODE = NO;
				ENABLE_TESTABILITY = YES;
				GCC_DYNAMIC_NO_PIC = NO;
				GCC_NO_COMMON_BLOCKS = YES;
				GCC_WARN_ABOUT_RETURN_TYPE = YES_ERROR;
				GCC_WARN_UNINITIALIZED_AUTOS = YES_AGGRESSIVE;
				INFOPLIST_FILE = PVAtari800/Info.plist;
				INSTALL_PATH = "$(LOCAL_LIBRARY_DIR)/Frameworks";
				LD_RUNPATH_SEARCH_PATHS = "$(inherited) @executable_path/Frameworks @loader_path/Frameworks";
				MTL_ENABLE_DEBUG_INFO = YES;
				PRODUCT_BUNDLE_IDENTIFIER = com.jamsoftonline.PVAtari800;
				PRODUCT_NAME = PVAtari800;
				SDKROOT = appletvos10.2;
				SKIP_INSTALL = YES;
				TARGETED_DEVICE_FAMILY = 3;
				VERSIONING_SYSTEM = "apple-generic";
				VERSION_INFO_PREFIX = "";
			};
			name = Debug;
		};
<<<<<<< HEAD
		B3DEE8E31E9E9BB40004D25E /* Release */ = {
=======
		B3D73D321E9EAF1C0023925B /* Release */ = {
>>>>>>> 8519741f
			isa = XCBuildConfiguration;
			buildSettings = {
				CLANG_ANALYZER_NONNULL = YES;
				CLANG_CXX_LANGUAGE_STANDARD = "gnu++0x";
				CLANG_CXX_LIBRARY = "libc++";
				CLANG_WARN_DIRECT_OBJC_ISA_USAGE = YES_ERROR;
				CLANG_WARN_OBJC_ROOT_CLASS = YES_ERROR;
				"CODE_SIGN_IDENTITY[sdk=appletvos*]" = "";
				"CODE_SIGN_IDENTITY[sdk=iphoneos*]" = "iPhone Developer";
				COPY_PHASE_STRIP = NO;
				CURRENT_PROJECT_VERSION = 1;
				DEFINES_MODULE = YES;
				DYLIB_COMPATIBILITY_VERSION = 1;
				DYLIB_CURRENT_VERSION = 1;
				DYLIB_INSTALL_NAME_BASE = "@rpath";
				ENABLE_BITCODE = NO;
				ENABLE_NS_ASSERTIONS = NO;
				GCC_NO_COMMON_BLOCKS = YES;
				GCC_WARN_ABOUT_RETURN_TYPE = YES_ERROR;
				GCC_WARN_UNINITIALIZED_AUTOS = YES_AGGRESSIVE;
				INFOPLIST_FILE = PVAtari800/Info.plist;
				INSTALL_PATH = "$(LOCAL_LIBRARY_DIR)/Frameworks";
				LD_RUNPATH_SEARCH_PATHS = "$(inherited) @executable_path/Frameworks @loader_path/Frameworks";
				MTL_ENABLE_DEBUG_INFO = NO;
				PRODUCT_BUNDLE_IDENTIFIER = com.jamsoftonline.PVAtari800;
				PRODUCT_NAME = PVAtari800;
				SDKROOT = appletvos10.2;
				SKIP_INSTALL = YES;
				TARGETED_DEVICE_FAMILY = 3;
				VALIDATE_PRODUCT = YES;
				VERSIONING_SYSTEM = "apple-generic";
				VERSION_INFO_PREFIX = "";
			};
			name = Release;
		};
/* End XCBuildConfiguration section */

/* Begin XCConfigurationList section */
		0269535B143169EA003A07D4 /* Build configuration list for PBXProject "PVAtari800" */ = {
			isa = XCConfigurationList;
			buildConfigurations = (
				02695371143169EB003A07D4 /* Debug */,
				02695372143169EB003A07D4 /* Release */,
			);
			defaultConfigurationIsVisible = 0;
			defaultConfigurationName = Release;
		};
		B36DE74D1D6AB19C002EE3ED /* Build configuration list for PBXNativeTarget "PVAtari800" */ = {
			isa = XCConfigurationList;
			buildConfigurations = (
				B36DE74E1D6AB19C002EE3ED /* Debug */,
				B36DE74F1D6AB19C002EE3ED /* Release */,
			);
			defaultConfigurationIsVisible = 0;
			defaultConfigurationName = Release;
		};
<<<<<<< HEAD
		B3DEE8E11E9E9BB40004D25E /* Build configuration list for PBXNativeTarget "PVAtari800 tvOS" */ = {
			isa = XCConfigurationList;
			buildConfigurations = (
				B3DEE8E21E9E9BB40004D25E /* Debug */,
				B3DEE8E31E9E9BB40004D25E /* Release */,
=======
		B3D73D301E9EAF1C0023925B /* Build configuration list for PBXNativeTarget "PVAtari800 tvOS" */ = {
			isa = XCConfigurationList;
			buildConfigurations = (
				B3D73D311E9EAF1C0023925B /* Debug */,
				B3D73D321E9EAF1C0023925B /* Release */,
>>>>>>> 8519741f
			);
			defaultConfigurationIsVisible = 0;
			defaultConfigurationName = Release;
		};
/* End XCConfigurationList section */
	};
	rootObject = 02695358143169EA003A07D4 /* Project object */;
}<|MERGE_RESOLUTION|>--- conflicted
+++ resolved
@@ -65,66 +65,6 @@
 		B36DE78D1D6AB493002EE3ED /* PVA8SystemResponderClient.h in Headers */ = {isa = PBXBuildFile; fileRef = B36DE78A1D6AB493002EE3ED /* PVA8SystemResponderClient.h */; settings = {ATTRIBUTES = (Public, ); }; };
 		B36DE7981D6ABA87002EE3ED /* PV5200SystemResponderClient.h in Headers */ = {isa = PBXBuildFile; fileRef = B36DE7971D6ABA7D002EE3ED /* PV5200SystemResponderClient.h */; settings = {ATTRIBUTES = (Public, ); }; };
 		B36DE79A1D6AD049002EE3ED /* libedit.tbd in Frameworks */ = {isa = PBXBuildFile; fileRef = B36DE7991D6AD049002EE3ED /* libedit.tbd */; };
-<<<<<<< HEAD
-		B3DEE8A41E9E9BB40004D25E /* rtime.c in Sources */ = {isa = PBXBuildFile; fileRef = 0269540F143177DF003A07D4 /* rtime.c */; };
-		B3DEE8A51E9E9BB40004D25E /* ide.c in Sources */ = {isa = PBXBuildFile; fileRef = 02695425143179E9003A07D4 /* ide.c */; };
-		B3DEE8A61E9E9BB40004D25E /* crc32.c in Sources */ = {isa = PBXBuildFile; fileRef = 94DEA00F171918A200073397 /* crc32.c */; };
-		B3DEE8A71E9E9BB40004D25E /* cycle_map.c in Sources */ = {isa = PBXBuildFile; fileRef = 9491E460198B0A8C0075135C /* cycle_map.c */; };
-		B3DEE8A81E9E9BB40004D25E /* colours_pal.c in Sources */ = {isa = PBXBuildFile; fileRef = 0269545014318515003A07D4 /* colours_pal.c */; };
-		B3DEE8A91E9E9BB40004D25E /* pbi_mio.c in Sources */ = {isa = PBXBuildFile; fileRef = 0269542E14317A63003A07D4 /* pbi_mio.c */; };
-		B3DEE8AA1E9E9BB40004D25E /* log.c in Sources */ = {isa = PBXBuildFile; fileRef = 02695412143177EF003A07D4 /* log.c */; };
-		B3DEE8AB1E9E9BB40004D25E /* afile.c in Sources */ = {isa = PBXBuildFile; fileRef = 026953E214317379003A07D4 /* afile.c */; };
-		B3DEE8AC1E9E9BB40004D25E /* img_tape.c in Sources */ = {isa = PBXBuildFile; fileRef = 94DEA0091719186E00073397 /* img_tape.c */; };
-		B3DEE8AD1E9E9BB40004D25E /* pokeysnd.c in Sources */ = {isa = PBXBuildFile; fileRef = 02695402143176F4003A07D4 /* pokeysnd.c */; };
-		B3DEE8AE1E9E9BB40004D25E /* util.c in Sources */ = {isa = PBXBuildFile; fileRef = 026954091431771D003A07D4 /* util.c */; };
-		B3DEE8AF1E9E9BB40004D25E /* colours_external.c in Sources */ = {isa = PBXBuildFile; fileRef = 0269544C14318515003A07D4 /* colours_external.c */; };
-		B3DEE8B01E9E9BB40004D25E /* pbi_scsi.c in Sources */ = {isa = PBXBuildFile; fileRef = 0269543414317AAF003A07D4 /* pbi_scsi.c */; };
-		B3DEE8B11E9E9BB40004D25E /* artifact.c in Sources */ = {isa = PBXBuildFile; fileRef = 9491E45C1989B1CA0075135C /* artifact.c */; };
-		B3DEE8B21E9E9BB40004D25E /* ui_basic.c in Sources */ = {isa = PBXBuildFile; fileRef = 02E763C014319545008050EA /* ui_basic.c */; };
-		B3DEE8B31E9E9BB40004D25E /* pbi_bb.c in Sources */ = {isa = PBXBuildFile; fileRef = 0269543114317A76003A07D4 /* pbi_bb.c */; };
-		B3DEE8B41E9E9BB40004D25E /* binload.c in Sources */ = {isa = PBXBuildFile; fileRef = 026953F414317689003A07D4 /* binload.c */; };
-		B3DEE8B51E9E9BB40004D25E /* colours.c in Sources */ = {isa = PBXBuildFile; fileRef = 0269545214318515003A07D4 /* colours.c */; };
-		B3DEE8B61E9E9BB40004D25E /* statesav.c in Sources */ = {isa = PBXBuildFile; fileRef = 02E763AF143194CF008050EA /* statesav.c */; };
-		B3DEE8B71E9E9BB40004D25E /* cartridge.c in Sources */ = {isa = PBXBuildFile; fileRef = 026953EB14317649003A07D4 /* cartridge.c */; };
-		B3DEE8B81E9E9BB40004D25E /* memory.c in Sources */ = {isa = PBXBuildFile; fileRef = 026953F9143176AE003A07D4 /* memory.c */; };
-		B3DEE8B91E9E9BB40004D25E /* mzpokeysnd.c in Sources */ = {isa = PBXBuildFile; fileRef = 0269543C14317B11003A07D4 /* mzpokeysnd.c */; };
-		B3DEE8BA1E9E9BB40004D25E /* sio.c in Sources */ = {isa = PBXBuildFile; fileRef = 026954061431770E003A07D4 /* sio.c */; };
-		B3DEE8BB1E9E9BB40004D25E /* pbi.c in Sources */ = {isa = PBXBuildFile; fileRef = 026953FD143176E6003A07D4 /* pbi.c */; };
-		B3DEE8BC1E9E9BB40004D25E /* monitor.c in Sources */ = {isa = PBXBuildFile; fileRef = 0269543714317AC8003A07D4 /* monitor.c */; };
-		B3DEE8BD1E9E9BB40004D25E /* ATR800GameCore.m in Sources */ = {isa = PBXBuildFile; fileRef = 0269544714317D34003A07D4 /* ATR800GameCore.m */; };
-		B3DEE8BE1E9E9BB40004D25E /* pokey.c in Sources */ = {isa = PBXBuildFile; fileRef = 02695400143176F4003A07D4 /* pokey.c */; };
-		B3DEE8BF1E9E9BB40004D25E /* esc.c in Sources */ = {isa = PBXBuildFile; fileRef = 02695421143179A2003A07D4 /* esc.c */; };
-		B3DEE8C01E9E9BB40004D25E /* compfile.c in Sources */ = {isa = PBXBuildFile; fileRef = 0269543F14317B21003A07D4 /* compfile.c */; };
-		B3DEE8C11E9E9BB40004D25E /* pia.c in Sources */ = {isa = PBXBuildFile; fileRef = 0269542814317A43003A07D4 /* pia.c */; };
-		B3DEE8C21E9E9BB40004D25E /* remez.c in Sources */ = {isa = PBXBuildFile; fileRef = 0269544214317B42003A07D4 /* remez.c */; };
-		B3DEE8C31E9E9BB40004D25E /* cassette.c in Sources */ = {isa = PBXBuildFile; fileRef = 026953ED14317649003A07D4 /* cassette.c */; };
-		B3DEE8C41E9E9BB40004D25E /* cfg.c in Sources */ = {isa = PBXBuildFile; fileRef = 0269542B14317A53003A07D4 /* cfg.c */; };
-		B3DEE8C51E9E9BB40004D25E /* sndsave.c in Sources */ = {isa = PBXBuildFile; fileRef = 0269540C1431775C003A07D4 /* sndsave.c */; };
-		B3DEE8C61E9E9BB40004D25E /* antic.c in Sources */ = {isa = PBXBuildFile; fileRef = 0269541814317864003A07D4 /* antic.c */; };
-		B3DEE8C71E9E9BB40004D25E /* atari.c in Sources */ = {isa = PBXBuildFile; fileRef = 026953E514317379003A07D4 /* atari.c */; };
-		B3DEE8C81E9E9BB40004D25E /* screen.c in Sources */ = {isa = PBXBuildFile; fileRef = 02695449143184CD003A07D4 /* screen.c */; };
-		B3DEE8C91E9E9BB40004D25E /* sysrom.c in Sources */ = {isa = PBXBuildFile; fileRef = 94DEA00B1719186E00073397 /* sysrom.c */; };
-		B3DEE8CA1E9E9BB40004D25E /* colours_ntsc.c in Sources */ = {isa = PBXBuildFile; fileRef = 0269544E14318515003A07D4 /* colours_ntsc.c */; };
-		B3DEE8CB1E9E9BB40004D25E /* emuos.c in Sources */ = {isa = PBXBuildFile; fileRef = 94DEA012171918D200073397 /* emuos.c */; };
-		B3DEE8CC1E9E9BB40004D25E /* devices.c in Sources */ = {isa = PBXBuildFile; fileRef = 0269541E1431797A003A07D4 /* devices.c */; };
-		B3DEE8CD1E9E9BB40004D25E /* input.c in Sources */ = {isa = PBXBuildFile; fileRef = 02E763C61431958E008050EA /* input.c */; };
-		B3DEE8CE1E9E9BB40004D25E /* sound.c in Sources */ = {isa = PBXBuildFile; fileRef = 9491E45A1989AF050075135C /* sound.c */; };
-		B3DEE8CF1E9E9BB40004D25E /* cpu.c in Sources */ = {isa = PBXBuildFile; fileRef = 0269541B1431793F003A07D4 /* cpu.c */; };
-		B3DEE8D01E9E9BB40004D25E /* gtia.c in Sources */ = {isa = PBXBuildFile; fileRef = 026953F7143176AE003A07D4 /* gtia.c */; };
-		B3DEE8D21E9E9BB40004D25E /* libedit.tbd in Frameworks */ = {isa = PBXBuildFile; fileRef = B36DE7991D6AD049002EE3ED /* libedit.tbd */; };
-		B3DEE8D41E9E9BB40004D25E /* Foundation.framework in Frameworks */ = {isa = PBXBuildFile; fileRef = B36DE7841D6AB44D002EE3ED /* Foundation.framework */; };
-		B3DEE8D51E9E9BB40004D25E /* libz.tbd in Frameworks */ = {isa = PBXBuildFile; fileRef = B36DE7821D6AB43A002EE3ED /* libz.tbd */; };
-		B3DEE8D71E9E9BB40004D25E /* PVAtari800.h in Headers */ = {isa = PBXBuildFile; fileRef = B36DE74A1D6AB19C002EE3ED /* PVAtari800.h */; settings = {ATTRIBUTES = (Public, ); }; };
-		B3DEE8D81E9E9BB40004D25E /* ATR800GameCore.h in Headers */ = {isa = PBXBuildFile; fileRef = 0269544614317D34003A07D4 /* ATR800GameCore.h */; settings = {ATTRIBUTES = (Public, ); }; };
-		B3DEE8D91E9E9BB40004D25E /* PV5200SystemResponderClient.h in Headers */ = {isa = PBXBuildFile; fileRef = B36DE7971D6ABA7D002EE3ED /* PV5200SystemResponderClient.h */; settings = {ATTRIBUTES = (Public, ); }; };
-		B3DEE8DA1E9E9BB40004D25E /* PVA8SystemResponderClient.h in Headers */ = {isa = PBXBuildFile; fileRef = B36DE78A1D6AB493002EE3ED /* PVA8SystemResponderClient.h */; settings = {ATTRIBUTES = (Public, ); }; };
-		B3DEE8DC1E9E9BB40004D25E /* jakub.act in Resources */ = {isa = PBXBuildFile; fileRef = 9491E467198C11A10075135C /* jakub.act */; };
-		B3DEE8DD1E9E9BB40004D25E /* default.act in Resources */ = {isa = PBXBuildFile; fileRef = 9491E465198C11A10075135C /* default.act */; };
-		B3DEE8DE1E9E9BB40004D25E /* Real.act in Resources */ = {isa = PBXBuildFile; fileRef = 9491E468198C11A10075135C /* Real.act */; };
-		B3DEE8DF1E9E9BB40004D25E /* gray.act in Resources */ = {isa = PBXBuildFile; fileRef = 9491E466198C11A10075135C /* gray.act */; };
-		B3DEE8E01E9E9BB40004D25E /* XFormer.act in Resources */ = {isa = PBXBuildFile; fileRef = 9491E469198C11A10075135C /* XFormer.act */; };
-		B3DEE8E71E9E9C6D0004D25E /* PVSupport.framework in Frameworks */ = {isa = PBXBuildFile; fileRef = B3DEE8E61E9E9C6D0004D25E /* PVSupport.framework */; };
-=======
 		B3D73CF31E9EAF1C0023925B /* rtime.c in Sources */ = {isa = PBXBuildFile; fileRef = 0269540F143177DF003A07D4 /* rtime.c */; };
 		B3D73CF41E9EAF1C0023925B /* ide.c in Sources */ = {isa = PBXBuildFile; fileRef = 02695425143179E9003A07D4 /* ide.c */; };
 		B3D73CF51E9EAF1C0023925B /* crc32.c in Sources */ = {isa = PBXBuildFile; fileRef = 94DEA00F171918A200073397 /* crc32.c */; };
@@ -183,7 +123,6 @@
 		B3D73D2E1E9EAF1C0023925B /* gray.act in Resources */ = {isa = PBXBuildFile; fileRef = 9491E466198C11A10075135C /* gray.act */; };
 		B3D73D2F1E9EAF1C0023925B /* XFormer.act in Resources */ = {isa = PBXBuildFile; fileRef = 9491E469198C11A10075135C /* XFormer.act */; };
 		B3D73D391E9EAF820023925B /* PVSupport.framework in Frameworks */ = {isa = PBXBuildFile; fileRef = B3D73D381E9EAF820023925B /* PVSupport.framework */; };
->>>>>>> 8519741f
 /* End PBXBuildFile section */
 
 /* Begin PBXFileReference section */
@@ -311,13 +250,8 @@
 		B36DE7961D6ABA7D002EE3ED /* PV5200SystemResponder.m */ = {isa = PBXFileReference; lastKnownFileType = sourcecode.c.objc; name = PV5200SystemResponder.m; path = Source/PV5200SystemResponder.m; sourceTree = "<group>"; };
 		B36DE7971D6ABA7D002EE3ED /* PV5200SystemResponderClient.h */ = {isa = PBXFileReference; lastKnownFileType = sourcecode.c.h; name = PV5200SystemResponderClient.h; path = Source/PV5200SystemResponderClient.h; sourceTree = "<group>"; };
 		B36DE7991D6AD049002EE3ED /* libedit.tbd */ = {isa = PBXFileReference; lastKnownFileType = "sourcecode.text-based-dylib-definition"; name = libedit.tbd; path = Platforms/iPhoneOS.platform/Developer/SDKs/iPhoneOS9.3.sdk/usr/lib/libedit.tbd; sourceTree = DEVELOPER_DIR; };
-<<<<<<< HEAD
-		B3DEE8E41E9E9BB40004D25E /* PVAtari800.framework */ = {isa = PBXFileReference; explicitFileType = wrapper.framework; includeInIndex = 0; path = PVAtari800.framework; sourceTree = BUILT_PRODUCTS_DIR; };
-		B3DEE8E61E9E9C6D0004D25E /* PVSupport.framework */ = {isa = PBXFileReference; lastKnownFileType = wrapper.framework; name = PVSupport.framework; path = "../../../Library/Developer/Xcode/DerivedData/Provenance-cqyrqlnsqskspscgaptpbmkqmvze/Build/Products/Debug-appletvos/PVSupport.framework"; sourceTree = "<group>"; };
-=======
 		B3D73D331E9EAF1C0023925B /* PVAtari800.framework */ = {isa = PBXFileReference; explicitFileType = wrapper.framework; includeInIndex = 0; path = PVAtari800.framework; sourceTree = BUILT_PRODUCTS_DIR; };
 		B3D73D381E9EAF820023925B /* PVSupport.framework */ = {isa = PBXFileReference; lastKnownFileType = wrapper.framework; name = PVSupport.framework; path = "../../../Library/Developer/Xcode/DerivedData/Provenance-cqyrqlnsqskspscgaptpbmkqmvze/Build/Products/Debug-appletvos/PVSupport.framework"; sourceTree = "<group>"; };
->>>>>>> 8519741f
 /* End PBXFileReference section */
 
 /* Begin PBXFrameworksBuildPhase section */
@@ -332,16 +266,6 @@
 			);
 			runOnlyForDeploymentPostprocessing = 0;
 		};
-<<<<<<< HEAD
-		B3DEE8D11E9E9BB40004D25E /* Frameworks */ = {
-			isa = PBXFrameworksBuildPhase;
-			buildActionMask = 2147483647;
-			files = (
-				B3DEE8E71E9E9C6D0004D25E /* PVSupport.framework in Frameworks */,
-				B3DEE8D21E9E9BB40004D25E /* libedit.tbd in Frameworks */,
-				B3DEE8D41E9E9BB40004D25E /* Foundation.framework in Frameworks */,
-				B3DEE8D51E9E9BB40004D25E /* libz.tbd in Frameworks */,
-=======
 		B3D73D201E9EAF1C0023925B /* Frameworks */ = {
 			isa = PBXFrameworksBuildPhase;
 			buildActionMask = 2147483647;
@@ -350,7 +274,6 @@
 				B3D73D211E9EAF1C0023925B /* libedit.tbd in Frameworks */,
 				B3D73D231E9EAF1C0023925B /* Foundation.framework in Frameworks */,
 				B3D73D241E9EAF1C0023925B /* libz.tbd in Frameworks */,
->>>>>>> 8519741f
 			);
 			runOnlyForDeploymentPostprocessing = 0;
 		};
@@ -372,11 +295,7 @@
 			isa = PBXGroup;
 			children = (
 				B36DE7481D6AB19C002EE3ED /* PVAtari800.framework */,
-<<<<<<< HEAD
-				B3DEE8E41E9E9BB40004D25E /* PVAtari800.framework */,
-=======
 				B3D73D331E9EAF1C0023925B /* PVAtari800.framework */,
->>>>>>> 8519741f
 			);
 			name = Products;
 			sourceTree = "<group>";
@@ -384,11 +303,7 @@
 		02695363143169EB003A07D4 /* Frameworks */ = {
 			isa = PBXGroup;
 			children = (
-<<<<<<< HEAD
-				B3DEE8E61E9E9C6D0004D25E /* PVSupport.framework */,
-=======
 				B3D73D381E9EAF820023925B /* PVSupport.framework */,
->>>>>>> 8519741f
 				B36DE7991D6AD049002EE3ED /* libedit.tbd */,
 				B36DE7861D6AB45B002EE3ED /* PVSupport.framework */,
 				B36DE7841D6AB44D002EE3ED /* Foundation.framework */,
@@ -586,16 +501,6 @@
 			);
 			runOnlyForDeploymentPostprocessing = 0;
 		};
-<<<<<<< HEAD
-		B3DEE8D61E9E9BB40004D25E /* Headers */ = {
-			isa = PBXHeadersBuildPhase;
-			buildActionMask = 2147483647;
-			files = (
-				B3DEE8D71E9E9BB40004D25E /* PVAtari800.h in Headers */,
-				B3DEE8D81E9E9BB40004D25E /* ATR800GameCore.h in Headers */,
-				B3DEE8D91E9E9BB40004D25E /* PV5200SystemResponderClient.h in Headers */,
-				B3DEE8DA1E9E9BB40004D25E /* PVA8SystemResponderClient.h in Headers */,
-=======
 		B3D73D251E9EAF1C0023925B /* Headers */ = {
 			isa = PBXHeadersBuildPhase;
 			buildActionMask = 2147483647;
@@ -604,7 +509,6 @@
 				B3D73D271E9EAF1C0023925B /* ATR800GameCore.h in Headers */,
 				B3D73D281E9EAF1C0023925B /* PV5200SystemResponderClient.h in Headers */,
 				B3D73D291E9EAF1C0023925B /* PVA8SystemResponderClient.h in Headers */,
->>>>>>> 8519741f
 			);
 			runOnlyForDeploymentPostprocessing = 0;
 		};
@@ -629,16 +533,6 @@
 			productReference = B36DE7481D6AB19C002EE3ED /* PVAtari800.framework */;
 			productType = "com.apple.product-type.framework";
 		};
-<<<<<<< HEAD
-		B3DEE8A21E9E9BB40004D25E /* PVAtari800 tvOS */ = {
-			isa = PBXNativeTarget;
-			buildConfigurationList = B3DEE8E11E9E9BB40004D25E /* Build configuration list for PBXNativeTarget "PVAtari800 tvOS" */;
-			buildPhases = (
-				B3DEE8A31E9E9BB40004D25E /* Sources */,
-				B3DEE8D11E9E9BB40004D25E /* Frameworks */,
-				B3DEE8D61E9E9BB40004D25E /* Headers */,
-				B3DEE8DB1E9E9BB40004D25E /* Resources */,
-=======
 		B3D73CF11E9EAF1C0023925B /* PVAtari800 tvOS */ = {
 			isa = PBXNativeTarget;
 			buildConfigurationList = B3D73D301E9EAF1C0023925B /* Build configuration list for PBXNativeTarget "PVAtari800 tvOS" */;
@@ -647,7 +541,6 @@
 				B3D73D201E9EAF1C0023925B /* Frameworks */,
 				B3D73D251E9EAF1C0023925B /* Headers */,
 				B3D73D2A1E9EAF1C0023925B /* Resources */,
->>>>>>> 8519741f
 			);
 			buildRules = (
 			);
@@ -655,11 +548,7 @@
 			);
 			name = "PVAtari800 tvOS";
 			productName = PVAtari800;
-<<<<<<< HEAD
-			productReference = B3DEE8E41E9E9BB40004D25E /* PVAtari800.framework */;
-=======
 			productReference = B3D73D331E9EAF1C0023925B /* PVAtari800.framework */;
->>>>>>> 8519741f
 			productType = "com.apple.product-type.framework";
 		};
 /* End PBXNativeTarget section */
@@ -668,7 +557,7 @@
 		02695358143169EA003A07D4 /* Project object */ = {
 			isa = PBXProject;
 			attributes = {
-				LastUpgradeCheck = 0830;
+				LastUpgradeCheck = 0700;
 				TargetAttributes = {
 					B36DE7471D6AB19C002EE3ED = {
 						CreatedOnToolsVersion = 7.3.1;
@@ -688,11 +577,7 @@
 			projectRoot = "";
 			targets = (
 				B36DE7471D6AB19C002EE3ED /* PVAtari800 */,
-<<<<<<< HEAD
-				B3DEE8A21E9E9BB40004D25E /* PVAtari800 tvOS */,
-=======
 				B3D73CF11E9EAF1C0023925B /* PVAtari800 tvOS */,
->>>>>>> 8519741f
 			);
 		};
 /* End PBXProject section */
@@ -710,17 +595,6 @@
 			);
 			runOnlyForDeploymentPostprocessing = 0;
 		};
-<<<<<<< HEAD
-		B3DEE8DB1E9E9BB40004D25E /* Resources */ = {
-			isa = PBXResourcesBuildPhase;
-			buildActionMask = 2147483647;
-			files = (
-				B3DEE8DC1E9E9BB40004D25E /* jakub.act in Resources */,
-				B3DEE8DD1E9E9BB40004D25E /* default.act in Resources */,
-				B3DEE8DE1E9E9BB40004D25E /* Real.act in Resources */,
-				B3DEE8DF1E9E9BB40004D25E /* gray.act in Resources */,
-				B3DEE8E01E9E9BB40004D25E /* XFormer.act in Resources */,
-=======
 		B3D73D2A1E9EAF1C0023925B /* Resources */ = {
 			isa = PBXResourcesBuildPhase;
 			buildActionMask = 2147483647;
@@ -730,7 +604,6 @@
 				B3D73D2D1E9EAF1C0023925B /* Real.act in Resources */,
 				B3D73D2E1E9EAF1C0023925B /* gray.act in Resources */,
 				B3D73D2F1E9EAF1C0023925B /* XFormer.act in Resources */,
->>>>>>> 8519741f
 			);
 			runOnlyForDeploymentPostprocessing = 0;
 		};
@@ -789,57 +662,6 @@
 			);
 			runOnlyForDeploymentPostprocessing = 0;
 		};
-<<<<<<< HEAD
-		B3DEE8A31E9E9BB40004D25E /* Sources */ = {
-			isa = PBXSourcesBuildPhase;
-			buildActionMask = 2147483647;
-			files = (
-				B3DEE8A41E9E9BB40004D25E /* rtime.c in Sources */,
-				B3DEE8A51E9E9BB40004D25E /* ide.c in Sources */,
-				B3DEE8A61E9E9BB40004D25E /* crc32.c in Sources */,
-				B3DEE8A71E9E9BB40004D25E /* cycle_map.c in Sources */,
-				B3DEE8A81E9E9BB40004D25E /* colours_pal.c in Sources */,
-				B3DEE8A91E9E9BB40004D25E /* pbi_mio.c in Sources */,
-				B3DEE8AA1E9E9BB40004D25E /* log.c in Sources */,
-				B3DEE8AB1E9E9BB40004D25E /* afile.c in Sources */,
-				B3DEE8AC1E9E9BB40004D25E /* img_tape.c in Sources */,
-				B3DEE8AD1E9E9BB40004D25E /* pokeysnd.c in Sources */,
-				B3DEE8AE1E9E9BB40004D25E /* util.c in Sources */,
-				B3DEE8AF1E9E9BB40004D25E /* colours_external.c in Sources */,
-				B3DEE8B01E9E9BB40004D25E /* pbi_scsi.c in Sources */,
-				B3DEE8B11E9E9BB40004D25E /* artifact.c in Sources */,
-				B3DEE8B21E9E9BB40004D25E /* ui_basic.c in Sources */,
-				B3DEE8B31E9E9BB40004D25E /* pbi_bb.c in Sources */,
-				B3DEE8B41E9E9BB40004D25E /* binload.c in Sources */,
-				B3DEE8B51E9E9BB40004D25E /* colours.c in Sources */,
-				B3DEE8B61E9E9BB40004D25E /* statesav.c in Sources */,
-				B3DEE8B71E9E9BB40004D25E /* cartridge.c in Sources */,
-				B3DEE8B81E9E9BB40004D25E /* memory.c in Sources */,
-				B3DEE8B91E9E9BB40004D25E /* mzpokeysnd.c in Sources */,
-				B3DEE8BA1E9E9BB40004D25E /* sio.c in Sources */,
-				B3DEE8BB1E9E9BB40004D25E /* pbi.c in Sources */,
-				B3DEE8BC1E9E9BB40004D25E /* monitor.c in Sources */,
-				B3DEE8BD1E9E9BB40004D25E /* ATR800GameCore.m in Sources */,
-				B3DEE8BE1E9E9BB40004D25E /* pokey.c in Sources */,
-				B3DEE8BF1E9E9BB40004D25E /* esc.c in Sources */,
-				B3DEE8C01E9E9BB40004D25E /* compfile.c in Sources */,
-				B3DEE8C11E9E9BB40004D25E /* pia.c in Sources */,
-				B3DEE8C21E9E9BB40004D25E /* remez.c in Sources */,
-				B3DEE8C31E9E9BB40004D25E /* cassette.c in Sources */,
-				B3DEE8C41E9E9BB40004D25E /* cfg.c in Sources */,
-				B3DEE8C51E9E9BB40004D25E /* sndsave.c in Sources */,
-				B3DEE8C61E9E9BB40004D25E /* antic.c in Sources */,
-				B3DEE8C71E9E9BB40004D25E /* atari.c in Sources */,
-				B3DEE8C81E9E9BB40004D25E /* screen.c in Sources */,
-				B3DEE8C91E9E9BB40004D25E /* sysrom.c in Sources */,
-				B3DEE8CA1E9E9BB40004D25E /* colours_ntsc.c in Sources */,
-				B3DEE8CB1E9E9BB40004D25E /* emuos.c in Sources */,
-				B3DEE8CC1E9E9BB40004D25E /* devices.c in Sources */,
-				B3DEE8CD1E9E9BB40004D25E /* input.c in Sources */,
-				B3DEE8CE1E9E9BB40004D25E /* sound.c in Sources */,
-				B3DEE8CF1E9E9BB40004D25E /* cpu.c in Sources */,
-				B3DEE8D01E9E9BB40004D25E /* gtia.c in Sources */,
-=======
 		B3D73CF21E9EAF1C0023925B /* Sources */ = {
 			isa = PBXSourcesBuildPhase;
 			buildActionMask = 2147483647;
@@ -889,7 +711,6 @@
 				B3D73D1D1E9EAF1C0023925B /* sound.c in Sources */,
 				B3D73D1E1E9EAF1C0023925B /* cpu.c in Sources */,
 				B3D73D1F1E9EAF1C0023925B /* gtia.c in Sources */,
->>>>>>> 8519741f
 			);
 			runOnlyForDeploymentPostprocessing = 0;
 		};
@@ -917,19 +738,16 @@
 				CLANG_WARN_CONSTANT_CONVERSION = YES;
 				CLANG_WARN_EMPTY_BODY = YES;
 				CLANG_WARN_ENUM_CONVERSION = YES;
-				CLANG_WARN_INFINITE_RECURSION = YES;
 				CLANG_WARN_INT_CONVERSION = YES;
-				CLANG_WARN_SUSPICIOUS_MOVE = YES;
 				CLANG_WARN_UNREACHABLE_CODE = YES;
 				CLANG_WARN__DUPLICATE_METHOD_MATCH = YES;
 				COPY_PHASE_STRIP = NO;
 				DEAD_CODE_STRIPPING = YES;
 				DEBUG_INFORMATION_FORMAT = "dwarf-with-dsym";
 				ENABLE_STRICT_OBJC_MSGSEND = YES;
-				ENABLE_TESTABILITY = YES;
+				ENABLE_TESTABILITY = NO;
 				GCC_C_LANGUAGE_STANDARD = gnu99;
 				GCC_ENABLE_OBJC_EXCEPTIONS = YES;
-				GCC_NO_COMMON_BLOCKS = YES;
 				GCC_OPTIMIZATION_LEVEL = 0;
 				GCC_PREPROCESSOR_DEFINITIONS = (
 					"DEBUG=1",
@@ -961,9 +779,7 @@
 				CLANG_WARN_CONSTANT_CONVERSION = YES;
 				CLANG_WARN_EMPTY_BODY = YES;
 				CLANG_WARN_ENUM_CONVERSION = YES;
-				CLANG_WARN_INFINITE_RECURSION = YES;
 				CLANG_WARN_INT_CONVERSION = YES;
-				CLANG_WARN_SUSPICIOUS_MOVE = YES;
 				CLANG_WARN_UNREACHABLE_CODE = YES;
 				CLANG_WARN__DUPLICATE_METHOD_MATCH = YES;
 				DEAD_CODE_STRIPPING = YES;
@@ -972,7 +788,6 @@
 				ENABLE_TESTABILITY = NO;
 				GCC_C_LANGUAGE_STANDARD = gnu99;
 				GCC_ENABLE_OBJC_EXCEPTIONS = YES;
-				GCC_NO_COMMON_BLOCKS = YES;
 				GCC_OPTIMIZATION_LEVEL = 3;
 				GCC_SYMBOLS_PRIVATE_EXTERN = YES;
 				GCC_VERSION = com.apple.compilers.llvm.clang.1_0;
@@ -997,11 +812,7 @@
 				CLANG_CXX_LIBRARY = "libc++";
 				CLANG_WARN_DIRECT_OBJC_ISA_USAGE = YES_ERROR;
 				CLANG_WARN_OBJC_ROOT_CLASS = YES_ERROR;
-<<<<<<< HEAD
-				"CODE_SIGN_IDENTITY[sdk=iphoneos*]" = "";
-=======
 				"CODE_SIGN_IDENTITY[sdk=iphoneos*]" = "iPhone Developer";
->>>>>>> 8519741f
 				CURRENT_PROJECT_VERSION = 1;
 				DEBUG_INFORMATION_FORMAT = dwarf;
 				DEFINES_MODULE = YES;
@@ -1037,11 +848,7 @@
 				CLANG_CXX_LIBRARY = "libc++";
 				CLANG_WARN_DIRECT_OBJC_ISA_USAGE = YES_ERROR;
 				CLANG_WARN_OBJC_ROOT_CLASS = YES_ERROR;
-<<<<<<< HEAD
-				"CODE_SIGN_IDENTITY[sdk=iphoneos*]" = "";
-=======
 				"CODE_SIGN_IDENTITY[sdk=iphoneos*]" = "iPhone Developer";
->>>>>>> 8519741f
 				COPY_PHASE_STRIP = NO;
 				CURRENT_PROJECT_VERSION = 1;
 				DEFINES_MODULE = YES;
@@ -1069,11 +876,7 @@
 			};
 			name = Release;
 		};
-<<<<<<< HEAD
-		B3DEE8E21E9E9BB40004D25E /* Debug */ = {
-=======
 		B3D73D311E9EAF1C0023925B /* Debug */ = {
->>>>>>> 8519741f
 			isa = XCBuildConfiguration;
 			buildSettings = {
 				CLANG_ANALYZER_NONNULL = YES;
@@ -1081,7 +884,6 @@
 				CLANG_CXX_LIBRARY = "libc++";
 				CLANG_WARN_DIRECT_OBJC_ISA_USAGE = YES_ERROR;
 				CLANG_WARN_OBJC_ROOT_CLASS = YES_ERROR;
-				"CODE_SIGN_IDENTITY[sdk=appletvos*]" = "";
 				"CODE_SIGN_IDENTITY[sdk=iphoneos*]" = "iPhone Developer";
 				CURRENT_PROJECT_VERSION = 1;
 				DEBUG_INFORMATION_FORMAT = dwarf;
@@ -1097,6 +899,7 @@
 				GCC_WARN_UNINITIALIZED_AUTOS = YES_AGGRESSIVE;
 				INFOPLIST_FILE = PVAtari800/Info.plist;
 				INSTALL_PATH = "$(LOCAL_LIBRARY_DIR)/Frameworks";
+				IPHONEOS_DEPLOYMENT_TARGET = 9.3;
 				LD_RUNPATH_SEARCH_PATHS = "$(inherited) @executable_path/Frameworks @loader_path/Frameworks";
 				MTL_ENABLE_DEBUG_INFO = YES;
 				PRODUCT_BUNDLE_IDENTIFIER = com.jamsoftonline.PVAtari800;
@@ -1109,11 +912,7 @@
 			};
 			name = Debug;
 		};
-<<<<<<< HEAD
-		B3DEE8E31E9E9BB40004D25E /* Release */ = {
-=======
 		B3D73D321E9EAF1C0023925B /* Release */ = {
->>>>>>> 8519741f
 			isa = XCBuildConfiguration;
 			buildSettings = {
 				CLANG_ANALYZER_NONNULL = YES;
@@ -1121,7 +920,6 @@
 				CLANG_CXX_LIBRARY = "libc++";
 				CLANG_WARN_DIRECT_OBJC_ISA_USAGE = YES_ERROR;
 				CLANG_WARN_OBJC_ROOT_CLASS = YES_ERROR;
-				"CODE_SIGN_IDENTITY[sdk=appletvos*]" = "";
 				"CODE_SIGN_IDENTITY[sdk=iphoneos*]" = "iPhone Developer";
 				COPY_PHASE_STRIP = NO;
 				CURRENT_PROJECT_VERSION = 1;
@@ -1136,6 +934,7 @@
 				GCC_WARN_UNINITIALIZED_AUTOS = YES_AGGRESSIVE;
 				INFOPLIST_FILE = PVAtari800/Info.plist;
 				INSTALL_PATH = "$(LOCAL_LIBRARY_DIR)/Frameworks";
+				IPHONEOS_DEPLOYMENT_TARGET = 9.3;
 				LD_RUNPATH_SEARCH_PATHS = "$(inherited) @executable_path/Frameworks @loader_path/Frameworks";
 				MTL_ENABLE_DEBUG_INFO = NO;
 				PRODUCT_BUNDLE_IDENTIFIER = com.jamsoftonline.PVAtari800;
@@ -1170,19 +969,11 @@
 			defaultConfigurationIsVisible = 0;
 			defaultConfigurationName = Release;
 		};
-<<<<<<< HEAD
-		B3DEE8E11E9E9BB40004D25E /* Build configuration list for PBXNativeTarget "PVAtari800 tvOS" */ = {
-			isa = XCConfigurationList;
-			buildConfigurations = (
-				B3DEE8E21E9E9BB40004D25E /* Debug */,
-				B3DEE8E31E9E9BB40004D25E /* Release */,
-=======
 		B3D73D301E9EAF1C0023925B /* Build configuration list for PBXNativeTarget "PVAtari800 tvOS" */ = {
 			isa = XCConfigurationList;
 			buildConfigurations = (
 				B3D73D311E9EAF1C0023925B /* Debug */,
 				B3D73D321E9EAF1C0023925B /* Release */,
->>>>>>> 8519741f
 			);
 			defaultConfigurationIsVisible = 0;
 			defaultConfigurationName = Release;
