--- conflicted
+++ resolved
@@ -244,14 +244,7 @@
 #define HAVE_STRTOL 1
 
 /* Define to 1 if you have the `system' function. */
-<<<<<<< HEAD
-#if TARGET_OS_TV
-#else
 //#define HAVE_SYSTEM 1
-#endif
-=======
-//#define HAVE_SYSTEM 1
->>>>>>> 8519741f
 
 /* Define to 1 if you have the <sys/dir.h> header file, and it defines `DIR'.
  */
